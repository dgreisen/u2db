/*
 * Copyright 2012 Canonical Ltd.
 *
 * This file is part of u1db.
 *
 * u1db is free software: you can redistribute it and/or modify
 * it under the terms of the GNU Lesser General Public License version 3
 * as published by the Free Software Foundation.
 *
 * u1db is distributed in the hope that it will be useful,
 * but WITHOUT ANY WARRANTY; without even the implied warranty of
 * MERCHANTABILITY or FITNESS FOR A PARTICULAR PURPOSE.  See the
 * GNU Lesser General Public License for more details.
 *
 * You should have received a copy of the GNU Lesser General Public License
 * along with u1db.  If not, see <http://www.gnu.org/licenses/>.
 */

#include "u1db/u1db_http_internal.h"
#include <errno.h>
#include <stdlib.h>
#include <stdio.h>
#include <string.h>
#include <json/json.h>
#include <curl/curl.h>
#include <oauth.h>


#ifndef max
#define max(a, b) ((a) > (b) ? (a) : (b))
#endif // max

struct _http_state;
struct _http_request;

static int st_http_get_sync_info(u1db_sync_target *st,
        const char *source_replica_uid,
        const char **st_replica_uid, int *st_gen, int *source_gen);

static int st_http_record_sync_info(u1db_sync_target *st,
        const char *source_replica_uid, int source_gen);

static int st_http_get_sync_exchange(u1db_sync_target *st,
                         const char *source_replica_uid,
                         int source_gen,
                         u1db_sync_exchange **exchange);
static int st_http_sync_exchange(u1db_sync_target *st,
                      const char *source_replica_uid, 
                      int n_docs, u1db_document **docs,
                      int *generations, int *target_gen, void *context,
                      u1db_doc_gen_callback cb);
static int st_http_sync_exchange_doc_ids(u1db_sync_target *st,
        u1database *source_db, int n_doc_ids, const char **doc_ids,
        int *generations, int *target_gen,
        void *context, u1db_doc_gen_callback cb);
static void st_http_finalize_sync_exchange(u1db_sync_target *st,
                               u1db_sync_exchange **exchange);
static int st_http_set_trace_hook(u1db_sync_target *st,
                             void *context, u1db__trace_callback cb);
static void st_http_finalize(u1db_sync_target *st);
static int initialize_curl(struct _http_state *state);
static int simple_set_curl_data(CURL *curl, struct _http_request *header,
                     struct _http_request *body, struct _http_request *put);


struct _http_state {
    char is_http[4];
    char *base_url;
    CURL *curl;
    struct curl_slist *json_headers;
<<<<<<< HEAD
    char *c_key;
    char *c_secret;
    char *t_key;
    char *t_secret;
=======
>>>>>>> 2ddeaefe
};

static const char is_http[4] = "HTTP";

<<<<<<< HEAD
=======
// Do a safe cast from implementation into the http state
static int
impl_as_http_state(void *impl, struct _http_state **state)
{
    struct _http_state *maybe_state;
    if (impl == NULL) {
        return U1DB_INVALID_PARAMETER;
    }
    maybe_state = (struct _http_state *)impl;
    if (memcmp(maybe_state->is_http, is_http, sizeof(is_http)) != 0) {
        return U1DB_INVALID_PARAMETER;
    }
    *state = maybe_state;
    return U1DB_OK;
}
>>>>>>> 2ddeaefe

struct _http_request {
    struct _http_state *state;
    int num_header_bytes;
    int max_header_bytes;
    char *header_buffer;
    int num_body_bytes;
    int max_body_bytes;
    char *body_buffer;
    int num_put_bytes;
    const char *put_buffer;
    struct _http_sync_response_state *response_state;
};


int
u1db__create_http_sync_target(const char *url, u1db_sync_target **target)
{
    int status = U1DB_OK;
    int url_len;
    struct _http_state *state = NULL;
    u1db_sync_target *new_target;

    if (url == NULL || target == NULL) {
        return U1DB_INVALID_PARAMETER;
    }
    new_target = (u1db_sync_target *)calloc(1, sizeof(u1db_sync_target));
    if (new_target == NULL) { goto oom; }
    state = (struct _http_state *)calloc(1, sizeof(struct _http_state));
    if (state == NULL) { goto oom; }
    memcpy(state->is_http, is_http, sizeof(is_http));
    status = initialize_curl(state);
    if (status != U1DB_OK) { goto fail; }
    // Copy the url, but ensure that it ends in a '/'
    url_len = strlen(url);
    if (url[url_len-1] == '/') {
        state->base_url = strdup(url);
        if (state->base_url == NULL) { goto oom; }
    } else {
        state->base_url = (char*)calloc(url_len+2, sizeof(char));
        if (state->base_url == NULL) { goto oom; }
        memcpy(state->base_url, url, url_len);
        state->base_url[url_len] = '/';
        state->base_url[url_len+1] = '\0';
    }
    new_target->implementation = state;
    new_target->get_sync_info = st_http_get_sync_info;
    new_target->record_sync_info = st_http_record_sync_info;
    new_target->sync_exchange = st_http_sync_exchange;
    new_target->sync_exchange_doc_ids = st_http_sync_exchange_doc_ids;
    new_target->get_sync_exchange = st_http_get_sync_exchange;
    new_target->finalize_sync_exchange = st_http_finalize_sync_exchange;
    new_target->_set_trace_hook = st_http_set_trace_hook;
    new_target->finalize = st_http_finalize;
    *target = new_target;
    return status;
oom:
    status = U1DB_NOMEM;
fail:
    if (state != NULL) {
        if (state->base_url != NULL) {
            free(state->base_url);
            state->base_url = NULL;
        }
        if (state->curl != NULL) {
            curl_easy_cleanup(state->curl);
            state->curl = NULL;
        }
        free(state);
        state = NULL;
    }
    if (new_target != NULL) {
        free(new_target);
        new_target = NULL;
    }
    return status;
}


static size_t
recv_header_bytes(const char *ptr, size_t size, size_t nmemb, void *userdata)
{
    size_t total_bytes;
    int needed_bytes;
    struct _http_request *req;
    if (userdata == NULL) {
        // No bytes processed, because we have nowhere to put them
        return 0;
    }
    // Note: curl says that CURLOPT_HEADERFUNCTION is called 1 time for each
    //       header, with exactly the header contents. So we should be able to
    //       change this into something that parses the header content itself,
    //       without separately buffering the raw bytes.
    req = (struct _http_request *)userdata;
    total_bytes = size * nmemb;
    if (req->state != NULL && total_bytes > 9 && strncmp(ptr, "HTTP/", 5) == 0)
    {
        if (strncmp(ptr, "HTTP/1.0 ", 9) == 0) {
            // The server is an HTTP 1.0 server (like in the test suite). Tell
            // curl to treat it as such from now on. I don't understand why
            // curl isn't doing this already, because it has seen that the
            // server is v1.0
            curl_easy_setopt(req->state->curl, CURLOPT_HTTP_VERSION,
                             CURL_HTTP_VERSION_1_0);
        } else if (strncmp(ptr, "HTTP/1.1 ", 9) == 0) {
            curl_easy_setopt(req->state->curl, CURLOPT_HTTP_VERSION,
                             CURL_HTTP_VERSION_1_0);
        }
    }
    needed_bytes = req->num_header_bytes + total_bytes + 1;
    if (needed_bytes >= req->max_header_bytes) {
        req->max_header_bytes = max((req->max_header_bytes * 2), needed_bytes);
        req->max_header_bytes += 100;
        req->header_buffer = realloc(req->header_buffer, req->max_header_bytes);
        if (req->header_buffer == NULL) {
            return 0;
        }
    }
    memcpy(req->header_buffer + req->num_header_bytes, ptr, total_bytes);
    req->num_header_bytes += total_bytes;
    req->header_buffer[req->num_header_bytes + 1] = '\0';
    return total_bytes;
}


static size_t
recv_body_bytes(const char *ptr, size_t size, size_t nmemb, void *userdata)
{
    size_t total_bytes;
    int needed_bytes;
    struct _http_request *req;
    if (userdata == NULL) {
        // No bytes processed, because we have nowhere to put them
        return 0;
    }
    req = (struct _http_request *)userdata;
    total_bytes = size * nmemb;
    needed_bytes = req->num_body_bytes + total_bytes + 1;
    if (needed_bytes >= req->max_body_bytes) {
        req->max_body_bytes = max((req->max_body_bytes * 2), needed_bytes);
        req->max_body_bytes += 100;
        req->body_buffer = realloc(req->body_buffer, req->max_body_bytes);
        if (req->body_buffer == NULL) {
            return 0;
        }
    }
    memcpy(req->body_buffer + req->num_body_bytes, ptr, total_bytes);
    req->num_body_bytes += total_bytes;
    req->body_buffer[req->num_body_bytes + 1] = '\0';
    return total_bytes;
}


static size_t
send_put_bytes(void *ptr, size_t size, size_t nmemb, void *userdata)
{
    size_t total_bytes;
    struct _http_request *req;
    if (userdata == NULL) {
        // No bytes processed, because we have nowhere to put them
        return 0;
    }
    req = (struct _http_request *)userdata;
    total_bytes = size * nmemb;
    if (total_bytes > (size_t) req->num_put_bytes) {
        total_bytes = req->num_put_bytes;
    }
    memcpy(ptr, req->put_buffer, total_bytes);
    req->num_put_bytes -= total_bytes;
    req->put_buffer += total_bytes;
    return total_bytes;
}


static int
initialize_curl(struct _http_state *state)
{
    int status;

    state->curl = curl_easy_init();
    if (state->curl == NULL) { goto oom; }
    // All conversations are done without CURL generating progress bars.
    status = curl_easy_setopt(state->curl, CURLOPT_NOPROGRESS, 1L);
    if (status != CURLE_OK) { goto fail; }
    /// status = curl_easy_setopt(state->curl, CURLOPT_VERBOSE, 1L);
    /// if (status != CURLE_OK) { goto fail; }
    state->json_headers = curl_slist_append(NULL, "Content-Type: application/json");
    if (state->json_headers == NULL) {
        status = U1DB_NOMEM;
        goto fail;
    }
    status = curl_easy_setopt(state->curl, CURLOPT_HTTPHEADER, state->json_headers);
    if (status != CURLE_OK) { goto fail; }
    status = curl_easy_setopt(state->curl, CURLOPT_HEADERFUNCTION,
                              recv_header_bytes);
    if (status != CURLE_OK) { goto fail; }
    status = curl_easy_setopt(state->curl, CURLOPT_WRITEFUNCTION,
                              recv_body_bytes);
    if (status != CURLE_OK) { goto fail; }
    status = curl_easy_setopt(state->curl, CURLOPT_READFUNCTION,
                              send_put_bytes);
    if (status != CURLE_OK) { goto fail; }
    return status;
oom:
    status = U1DB_NOMEM;
fail:
    if (state->curl != NULL) {
        curl_easy_cleanup(state->curl);
        state->curl = NULL;
    }
    if (state->json_headers != NULL) {
        curl_slist_free_all(state->json_headers);
    }
    return status;
}


static int
st_http_get_sync_info(u1db_sync_target *st,
        const char *source_replica_uid,
        const char **st_replica_uid, int *st_gen, int *source_gen)
{
    struct _http_state *state;
    struct _http_request req = {0};
    char *url = NULL;
    int status;
    long http_code;
    json_object *json = NULL, *obj = NULL;

    if (st == NULL || source_replica_uid == NULL || st_replica_uid == NULL
            || st_gen == NULL || source_gen == NULL
            || st->implementation == NULL)
    {
        return U1DB_INVALID_PARAMETER;
    }
    status = impl_as_http_state(st->implementation, &state);
    if (status != U1DB_OK) {
        return status;
    }

    req.state = state;
    status = u1db__format_sync_url(st, source_replica_uid, &url);
    if (status != U1DB_OK) { goto finish; }
    status = curl_easy_setopt(state->curl, CURLOPT_HTTPGET, 1L);
    if (status != CURLE_OK) { goto finish; }
    // status = curl_easy_setopt(state->curl, CURLOPT_USERAGENT, "...");
    status = curl_easy_setopt(state->curl, CURLOPT_URL, url);
    if (status != CURLE_OK) { goto finish; }
    status = curl_easy_setopt(state->curl, CURLOPT_HTTPHEADER, state->json_headers);
    if (status != CURLE_OK) { goto finish; }
    status = simple_set_curl_data(state->curl, &req, &req, NULL);
    if (status != CURLE_OK) { goto finish; }
    // Now do the GET
    status = curl_easy_perform(state->curl);
    if (status != CURLE_OK) { goto finish; }
    status = curl_easy_getinfo(state->curl, CURLINFO_RESPONSE_CODE, &http_code);
    if (status != CURLE_OK) { goto finish; }
    if (http_code != 200) { // 201 for created? shouldn't happen on GET
        status = http_code;
        goto finish;
    }
    json = json_tokener_parse(req.body_buffer);
    if (json == NULL) {
        status = U1DB_NOMEM;
        goto finish;
    }
    obj = json_object_object_get(json, "target_replica_uid");
    if (obj == NULL) {
        status = U1DB_INVALID_HTTP_RESPONSE;
        goto finish;
    }
    *st_replica_uid = strdup(json_object_get_string(obj));
    if (*st_replica_uid == NULL) {
        status = U1DB_NOMEM;
        goto finish;
    }
    json_object_put(obj);
    obj = json_object_object_get(json, "target_replica_generation");
    if (obj == NULL) {
        status = U1DB_INVALID_HTTP_RESPONSE;
        goto finish;
    }
    *st_gen = json_object_get_int(obj);
    json_object_put(obj);
    obj = json_object_object_get(json, "source_replica_generation");
    if (obj == NULL) {
        status = U1DB_INVALID_HTTP_RESPONSE;
        goto finish;
    }
    *source_gen = json_object_get_int(obj);
    json_object_put(obj);
finish:
    if (req.header_buffer != NULL) {
        free(req.header_buffer);
    }
    if (req.body_buffer != NULL) {
        free(req.body_buffer);
    }
    if (json != NULL) {
        json_object_put(json);
    }
    if (url != NULL) {
        free(url);
    }
    return status;
}


// Use the default send_put_bytes, recv_body_bytes, and recv_header_bytes. Only
// set the functions if the associated data is not NULL
static int
simple_set_curl_data(CURL *curl, struct _http_request *header,
                     struct _http_request *body, struct _http_request *put)
{
    int status;
    status = curl_easy_setopt(curl, CURLOPT_HEADERDATA, header);
    if (status != CURLE_OK) { goto finish; }
    if (header == NULL) {
        status = curl_easy_setopt(curl, CURLOPT_HEADERFUNCTION, NULL);
    } else {
        status = curl_easy_setopt(curl, CURLOPT_HEADERFUNCTION,
                                  recv_header_bytes);
    }
    status = curl_easy_setopt(curl, CURLOPT_WRITEDATA, body);
    if (status != CURLE_OK) { goto finish; }
    if (body == NULL) {
        status = curl_easy_setopt(curl, CURLOPT_WRITEFUNCTION, NULL);
    } else {
        status = curl_easy_setopt(curl, CURLOPT_WRITEFUNCTION,
                                  recv_body_bytes);
    }
    if (status != CURLE_OK) { goto finish; }
    status = curl_easy_setopt(curl, CURLOPT_READDATA, put);
    if (status != CURLE_OK) { goto finish; }
    if (put == NULL) {
        status = curl_easy_setopt(curl, CURLOPT_READFUNCTION, NULL);
    } else {
        status = curl_easy_setopt(curl, CURLOPT_READFUNCTION,
                                  send_put_bytes);
    }
finish:
    return status;
}


static int
st_http_record_sync_info(u1db_sync_target *st,
        const char *source_replica_uid, int source_gen)
{
    struct _http_state *state;
    struct _http_request req = {0};
    char *url = NULL;
    int status;
    long http_code;
    json_object *json = NULL;
    const char *raw_body = NULL;
    int raw_len;
    struct curl_slist *headers = NULL;

    if (st == NULL || source_replica_uid == NULL || st->implementation == NULL)
    {
        return U1DB_INVALID_PARAMETER;
    }
    status = impl_as_http_state(st->implementation, &state);
    if (status != U1DB_OK) {
        return status;
    }

    status = u1db__format_sync_url(st, source_replica_uid, &url);
    if (status != U1DB_OK) { goto finish; }
    json = json_object_new_object();
    if (json == NULL) {
        status = U1DB_NOMEM;
        goto finish;
    }
    json_object_object_add(json, "generation", json_object_new_int(source_gen));
    raw_body = json_object_to_json_string(json);
    raw_len = strlen(raw_body);
    req.state = state;
    req.put_buffer = raw_body;
    req.num_put_bytes = raw_len;

    headers = curl_slist_append(headers, "Content-Type: application/json");
    // We know the message is going to be short, no reason to wait for server
    // confirmation of the post.
    headers = curl_slist_append(headers, "Expect:");

    status = curl_easy_setopt(state->curl, CURLOPT_URL, url);
    if (status != CURLE_OK) { goto finish; }
    status = curl_easy_setopt(state->curl, CURLOPT_HTTPHEADER, headers);
    if (status != CURLE_OK) { goto finish; }
    status = curl_easy_setopt(state->curl, CURLOPT_UPLOAD, 1L);
    if (status != CURLE_OK) { goto finish; }
    status = curl_easy_setopt(state->curl, CURLOPT_PUT, 1L);
    if (status != CURLE_OK) { goto finish; }
    status = simple_set_curl_data(state->curl, &req, &req, &req);
    if (status != CURLE_OK) { goto finish; }
    status = curl_easy_setopt(state->curl, CURLOPT_INFILESIZE_LARGE,
                              (curl_off_t)req.num_put_bytes);
    if (status != CURLE_OK) { goto finish; }

    // Now actually send the data
    status = curl_easy_perform(state->curl);
    if (status != CURLE_OK) { goto finish; }
    status = curl_easy_getinfo(state->curl, CURLINFO_RESPONSE_CODE, &http_code);
    if (status != CURLE_OK) { goto finish; }
    if (http_code != 200 && http_code != 201) {
        status = http_code;
        goto finish;
    }
finish:
    if (req.header_buffer != NULL) {
        free(req.header_buffer);
    }
    if (req.body_buffer != NULL) {
        free(req.body_buffer);
    }
    if (json != NULL) {
        json_object_put(json);
    }
    if (url != NULL) {
        free(url);
    }
    if (headers != NULL) {
        curl_slist_free_all(headers);
    }
    return status;
}

// Can be used for debugging
static size_t
fread_proxy(void *ptr, size_t size, size_t nmemb, void *userdata)
{
    size_t ret;
    ret = fread(ptr, size, nmemb, userdata);
    ((char*)ptr)[ret] = '\0';
    return ret;
}


// Setup the CURL handle for doing the POST for sync exchange
// @param headers   (OUT) Pass in a handle for curl_slist, callers must call
//                  curl_slist_free_all themselves
// @param req       The request state will be attached to this object
// @param fd        This handle should have all data written to it. We will use
//                  ftell to determine content length, then seek to the
//                  beginning to do the upload
static int
setup_curl_for_sync(CURL *curl, struct curl_slist **headers,
                    struct _http_request *req, FILE *fd)
{
    int status;
    curl_off_t size;
    *headers = curl_slist_append(*headers,
            "Content-Type: application/x-u1db-sync-stream");
    if (*headers == NULL) {
        status = U1DB_NOMEM;
        goto finish;
    }
    status = curl_easy_setopt(curl, CURLOPT_HTTPHEADER, *headers);
    if (status != CURLE_OK) { goto finish; }
    status = curl_easy_setopt(curl, CURLOPT_POST, 1L);
    if (status != CURLE_OK) { goto finish; }
    status = curl_easy_setopt(curl, CURLOPT_POSTFIELDS, NULL);
    if (status != CURLE_OK) { goto finish; }

    status = curl_easy_setopt(curl, CURLOPT_HEADERDATA, req);
    if (status != CURLE_OK) { goto finish; }
    status = curl_easy_setopt(curl, CURLOPT_HEADERFUNCTION,
                              recv_header_bytes);
    status = curl_easy_setopt(curl, CURLOPT_WRITEDATA, req);
    if (status != CURLE_OK) { goto finish; }
    status = curl_easy_setopt(curl, CURLOPT_WRITEFUNCTION,
                              recv_body_bytes);
    if (status != CURLE_OK) { goto finish; }
    status = curl_easy_setopt(curl, CURLOPT_READDATA, fd);
    if (status != CURLE_OK) { goto finish; }
    status = curl_easy_setopt(curl, CURLOPT_READFUNCTION, fread);
    if (status != CURLE_OK) { goto finish; }
    size = ftell(fd);
    fseek(fd, 0, 0);
    status = curl_easy_setopt(curl, CURLOPT_POSTFIELDSIZE_LARGE, size);
    if (status != CURLE_OK) { goto finish; }
    status = curl_easy_setopt(curl, CURLOPT_INFILESIZE_LARGE, size);
    if (status != CURLE_OK) { goto finish; }
finish:
    return status;
}


static int
doc_to_tempfile(u1db_document *doc, int gen, FILE *fd)
{
    int status = U1DB_OK;
    json_object *obj = NULL;
    fputs(",\r\n", fd);
    obj = json_object_new_object();
    if (obj == NULL) {
        status = U1DB_NOMEM;
        goto finish;
    }
    json_object_object_add(obj, "id", json_object_new_string(doc->doc_id));
    json_object_object_add(obj, "rev", json_object_new_string(doc->doc_rev));
    json_object_object_add(obj, "content",
            json_object_new_string(doc->content));
    json_object_object_add(obj, "gen", json_object_new_int(gen));
    fputs(json_object_to_json_string(obj), fd);
finish:
    if (obj != NULL) {
        json_object_put(obj);
    }
    return status;
}

static FILE *
make_tempfile(char tmpname[1024])
{
    const char tmp_template[] = "tmp-u1db-sync-XXXXXX";
    const char *env_temp[] = {"TMP", "TEMP", "TMPDIR"};
    int i, fd;
    FILE *ret;
    const char *tmpdir = NULL;

    for (i = 0; i < sizeof(env_temp); ++i) {
        tmpdir = getenv(env_temp[0]);
        if (tmpdir != NULL && tmpdir[0] != '\0') break;
    } 
    if (tmpdir == NULL || tmpdir[0] == '\0') {
        tmpdir = ".";
    }
    snprintf(tmpname, 1024, "%s/%s", tmpdir, tmp_template);
    fd = mkstemp(tmpname);
    if (fd == -1) {
        return NULL;
    }
    ret = fdopen(fd, "wb+");
    if (ret == NULL) {
        close(fd);
        unlink(tmpname);
        tmpname[0] = '\0';
    }
    return ret;
}


static int
init_temp_file(char tmpname[], FILE **temp_fd, int target_gen)
{
    int status = U1DB_OK;
    *temp_fd = make_tempfile(tmpname);
    if (*temp_fd == NULL) {
        status = errno;
        if (status == 0) {
            status = U1DB_INTERNAL_ERROR;
        }
        goto finish;
    }
    // Spool all of the documents to a temporary file, so that it we can
    // determine Content-Length before we start uploading the data.
    fprintf(*temp_fd, "[\r\n{\"last_known_generation\": %d}", target_gen);
finish:
    return status;
}


static int
finalize_and_send_temp_file(u1db_sync_target *st, FILE *temp_fd,
                            const char *source_replica_uid,
                            struct _http_request *req)
{
    int status;
    long http_code;
    char *url = NULL;
    struct _http_state *state;
    struct curl_slist *headers = NULL;

    fputs("\r\n]", temp_fd);
    status = impl_as_http_state(st->implementation, &state);
    if (status != U1DB_OK) {
        return status;
    }
    status = u1db__format_sync_url(st, source_replica_uid, &url);
    if (status != U1DB_OK) { goto finish; }
    status = curl_easy_setopt(state->curl, CURLOPT_URL, url);
    if (status != CURLE_OK) { goto finish; }
    status = setup_curl_for_sync(state->curl, &headers, req, temp_fd);
    if (status != CURLE_OK) { goto finish; }
    // Now send off the messages, and handle the returned content.
    status = curl_easy_perform(state->curl);
    if (status != CURLE_OK) { goto finish; }
    status = curl_easy_getinfo(state->curl, CURLINFO_RESPONSE_CODE, &http_code);
    if (status != CURLE_OK) { goto finish; }
    if (http_code != 200 && http_code != 201) {
        status = U1DB_BROKEN_SYNC_STREAM;
        goto finish;
    }
finish:
    if (url != NULL) {
        free(url);
    }
    if (headers != NULL) {
        curl_slist_free_all(headers);
    }
    return status;
}


static int
process_response(u1db_sync_target *st, void *context, u1db_doc_gen_callback cb,
                 char *response, int *target_gen)
{
    int status = U1DB_OK;
    int i, doc_count;
    json_object *json = NULL, *obj = NULL, *attr = NULL;
    const char *doc_id, *content, *rev;
    int gen;
    u1db_document *doc;

    json = json_tokener_parse(response);
    if (json == NULL || !json_object_is_type(json, json_type_array)) {
        status = U1DB_BROKEN_SYNC_STREAM;
        goto finish;
    }
    doc_count = json_object_array_length(json);
    if (doc_count < 1) {
        // the first response is the new_generation info, so it must exist
        status = U1DB_BROKEN_SYNC_STREAM;
        goto finish;
    }
    obj = json_object_array_get_idx(json, 0);
    attr = json_object_object_get(obj, "new_generation");
    *target_gen = json_object_get_int(attr);
    json_object_put(obj);
    if (attr == NULL) {
        status = U1DB_BROKEN_SYNC_STREAM;
        goto finish;
    }
    for (i = 1; i < doc_count; ++i) {
        obj = json_object_array_get_idx(json, i);
        // TODO: Check that the attributes are not NULL, etc
        attr = json_object_object_get(obj, "id");
        doc_id = json_object_get_string(attr);
        // TODO: Do we need to 'put' attr back?
        attr = json_object_object_get(obj, "rev");
        rev = json_object_get_string(attr);
        attr = json_object_object_get(obj, "content");
        content = json_object_get_string(attr);
        attr = json_object_object_get(obj, "gen");
        gen = json_object_get_int(attr);
        doc = u1db__allocate_document(doc_id, rev, content, 0);
        if (doc == NULL) {
            status = U1DB_NOMEM;
            goto finish;
        }
        status = cb(context, doc, gen);
        if (status != U1DB_OK) { goto finish; }
        json_object_put(obj);
    }
finish:
    if (json != NULL) {
        json_object_put(json);
    }
    return status;
}

static void

cleanup_temp_files(char tmpname[], FILE *temp_fd, struct _http_request *req)
{
    if (temp_fd != NULL) {
        fclose(temp_fd);
    }
    if (req != NULL) {
        if (req->body_buffer != NULL) {
            free(req->body_buffer);
            req->body_buffer = NULL;
        }
        if (req->header_buffer != NULL) {
            free(req->header_buffer);
            req->header_buffer = NULL;
        }
    }
    if (tmpname[0] != '\0') {
        unlink(tmpname);
    }
}

static int
st_http_sync_exchange(u1db_sync_target *st,
                      const char *source_replica_uid, 
                      int n_docs, u1db_document **docs,
                      int *generations, int *target_gen, void *context,
                      u1db_doc_gen_callback cb)
{
    int status, i;
    FILE *temp_fd = NULL;
    const char *target_replica_uid = NULL;
    struct _http_request req = {0};
    char tmpname[1024] = {0};

    if (st == NULL || generations == NULL || target_gen == NULL
            || cb == NULL)
    {
        return U1DB_INVALID_PARAMETER;
    }
    if (n_docs > 0 && (docs == NULL || generations == NULL)) {
        return U1DB_INVALID_PARAMETER;
    }
    status = init_temp_file(tmpname, &temp_fd, *target_gen);
    if (status != U1DB_OK) { goto finish; }
    for (i = 0; i < n_docs; ++i) {
        status = doc_to_tempfile(docs[i], generations[i], temp_fd);
        if (status != U1DB_OK) { goto finish; }
    }
    status = finalize_and_send_temp_file(st, temp_fd, source_replica_uid, &req);
    if (status != U1DB_OK) { goto finish; }
    status = process_response(st, context, cb, req.body_buffer, target_gen);
finish:
    cleanup_temp_files(tmpname, temp_fd, &req);
    return status;
}


struct _get_doc_to_tempfile_context {
    int offset;
    int num;
    int *generations;
    FILE *temp_fd;
};


static int
get_docs_to_tempfile(void *context, u1db_document *doc)
{
    int status = U1DB_OK;
    struct _get_doc_to_tempfile_context *state;

    state = (struct _get_doc_to_tempfile_context *)context;
    if (state->offset >= state->num) {
        status = U1DB_INTERNAL_ERROR;
    } else {
        status = doc_to_tempfile(doc, state->generations[state->offset],
                                 state->temp_fd);
    }
    u1db_free_doc(&doc);
    return status;
}


int u1db_get_docs(u1database *db, int n_doc_ids, const char **doc_ids,
                  int check_for_conflicts, void *context,
                  u1db_doc_callback cb);

static int
st_http_sync_exchange_doc_ids(u1db_sync_target *st, u1database *source_db,
        int n_doc_ids, const char **doc_ids, int *generations,
        int *target_gen, void *context, u1db_doc_gen_callback cb)
{
    int status, i;
    FILE *temp_fd = NULL;
    const char *target_replica_uid = NULL;
    struct _http_request req = {0};
    char tmpname[1024] = {0};
    const char *source_replica_uid = NULL;
    struct _get_doc_to_tempfile_context state = {0};

    if (st == NULL || generations == NULL || target_gen == NULL
            || cb == NULL)
    {
        return U1DB_INVALID_PARAMETER;
    }
    if (n_doc_ids > 0 && (doc_ids == NULL || generations == NULL)) {
        return U1DB_INVALID_PARAMETER;
    }
    status = u1db_get_replica_uid(source_db, &source_replica_uid);
    if (status != U1DB_OK) { goto finish; }
    status = init_temp_file(tmpname, &temp_fd, *target_gen);
    if (status != U1DB_OK) { goto finish; }
    state.num = n_doc_ids;
    state.generations = generations;
    state.temp_fd = temp_fd;
    status = u1db_get_docs(source_db, n_doc_ids, doc_ids, 0,
            &state, get_docs_to_tempfile);
    if (status != U1DB_OK) { goto finish; }
    status = finalize_and_send_temp_file(st, temp_fd, source_replica_uid, &req);
    if (status != U1DB_OK) { goto finish; }
    status = process_response(st, context, cb, req.body_buffer, target_gen);
finish:
    cleanup_temp_files(tmpname, temp_fd, &req);
    return status;
}


static int
st_http_get_sync_exchange(u1db_sync_target *st,
                         const char *source_replica_uid,
                         int source_gen,
                         u1db_sync_exchange **exchange)
{
    // Intentionally not implemented
    return U1DB_NOT_IMPLEMENTED;
}


static void
st_http_finalize_sync_exchange(u1db_sync_target *st,
                               u1db_sync_exchange **exchange)
{
    // Intentionally a no-op
}


static int
st_http_set_trace_hook(u1db_sync_target *st, void *context,
                       u1db__trace_callback cb)
{
    // We can't trace a remote database
    return U1DB_NOT_IMPLEMENTED;
}


static void
st_http_finalize(u1db_sync_target *st)
{
    if (st->implementation != NULL) {
        struct _http_state *state;
        state = (struct _http_state *)st->implementation;
        if (state->base_url != NULL) {
            free(state->base_url);
            state->base_url = NULL;
        }
        if (state->curl != NULL) {
            curl_easy_cleanup(state->curl);
            state->curl = NULL;
        }
        if (state->json_headers != NULL) {
            curl_slist_free_all(state->json_headers);
            state->json_headers = NULL;
        }
        free(st->implementation);
        st->implementation = NULL;
    }
}


int
u1db__format_sync_url(u1db_sync_target *st,
                      const char *source_replica_uid, char **sync_url)
{
    int status, url_len;
    struct _http_state *state;
    char *tmp;

    status = impl_as_http_state(st->implementation, &state);
    if (status != U1DB_OK) {
        return status;
    }

    url_len = strlen(state->base_url) + 1;
    url_len += strlen("sync-from/");
    tmp = curl_easy_escape(state->curl, source_replica_uid, 0);
    url_len += strlen(tmp);

    *sync_url = (char *)calloc(url_len+1, sizeof(char));
    snprintf(*sync_url, url_len, "%ssync-from/%s", state->base_url, tmp);
    curl_free(tmp);

    return U1DB_OK;
}

<|MERGE_RESOLUTION|>--- conflicted
+++ resolved
@@ -68,19 +68,14 @@
     char *base_url;
     CURL *curl;
     struct curl_slist *json_headers;
-<<<<<<< HEAD
     char *c_key;
     char *c_secret;
     char *t_key;
     char *t_secret;
-=======
->>>>>>> 2ddeaefe
 };
 
 static const char is_http[4] = "HTTP";
 
-<<<<<<< HEAD
-=======
 // Do a safe cast from implementation into the http state
 static int
 impl_as_http_state(void *impl, struct _http_state **state)
@@ -96,7 +91,6 @@
     *state = maybe_state;
     return U1DB_OK;
 }
->>>>>>> 2ddeaefe
 
 struct _http_request {
     struct _http_state *state;
