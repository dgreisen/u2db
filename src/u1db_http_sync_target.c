/*
 * Copyright 2012 Canonical Ltd.
 *
 * This file is part of u1db.
 *
 * u1db is free software: you can redistribute it and/or modify
 * it under the terms of the GNU Lesser General Public License version 3
 * as published by the Free Software Foundation.
 *
 * u1db is distributed in the hope that it will be useful,
 * but WITHOUT ANY WARRANTY; without even the implied warranty of
 * MERCHANTABILITY or FITNESS FOR A PARTICULAR PURPOSE.  See the
 * GNU Lesser General Public License for more details.
 *
 * You should have received a copy of the GNU Lesser General Public License
 * along with u1db.  If not, see <http://www.gnu.org/licenses/>.
 */

#include "u1db/u1db_http_internal.h"
#include <errno.h>
#include <stdlib.h>
#include <stdio.h>
#include <string.h>
#include <json/json.h>
#include <curl/curl.h>


#ifndef max
#define max(a, b) ((a) > (b) ? (a) : (b))
#endif // max

struct _http_state;
struct _http_request;

static int st_http_get_sync_info(u1db_sync_target *st,
        const char *source_replica_uid,
        const char **st_replica_uid, int *st_gen, int *source_gen);

static int st_http_record_sync_info(u1db_sync_target *st,
        const char *source_replica_uid, int source_gen);

static int st_http_get_sync_exchange(u1db_sync_target *st,
                         const char *source_replica_uid,
                         int source_gen,
                         u1db_sync_exchange **exchange);
static int st_http_sync_exchange(u1db_sync_target *st,
                      const char *source_replica_uid, 
                      int n_docs, u1db_document **docs,
                      int *generations, int *target_gen, void *context,
                      u1db_doc_gen_callback cb);
static int st_http_sync_exchange_doc_ids(u1db_sync_target *st,
        u1database *source_db, int n_doc_ids, const char **doc_ids,
        int *generations, int *target_gen,
        void *context, u1db_doc_gen_callback cb);
static void st_http_finalize_sync_exchange(u1db_sync_target *st,
                               u1db_sync_exchange **exchange);
static int st_http_set_trace_hook(u1db_sync_target *st,
                             void *context, u1db__trace_callback cb);
static void st_http_finalize(u1db_sync_target *st);
static int initialize_curl(struct _http_state *state);
static int simple_set_curl_data(CURL *curl, struct _http_request *header,
                     struct _http_request *body, struct _http_request *put);


struct _http_state {
    char *base_url;
    CURL *curl;
    struct curl_slist *headers;
};


struct _http_request {
    struct _http_state *state;
    int num_header_bytes;
    int max_header_bytes;
    char *header_buffer;
    int num_body_bytes;
    int max_body_bytes;
    char *body_buffer;
    int num_put_bytes;
    const char *put_buffer;
    struct _http_sync_response_state *response_state;
};


int
u1db__create_http_sync_target(const char *url, u1db_sync_target **target)
{
    int status = U1DB_OK;
    int url_len;
    struct _http_state *state = NULL;
    u1db_sync_target *new_target;

    if (url == NULL || target == NULL) {
        return U1DB_INVALID_PARAMETER;
    }
    new_target = (u1db_sync_target *)calloc(1, sizeof(u1db_sync_target));
    if (new_target == NULL) { goto oom; }
    state = (struct _http_state *)calloc(1, sizeof(struct _http_state));
    if (state == NULL) { goto oom; }
    status = initialize_curl(state);
    if (status != U1DB_OK) { goto fail; }
    // Copy the url, but ensure that it ends in a '/'
    url_len = strlen(url);
    if (url[url_len-1] == '/') {
        state->base_url = strdup(url);
        if (state->base_url == NULL) { goto oom; }
    } else {
        state->base_url = (char*)calloc(url_len+2, sizeof(char));
        if (state->base_url == NULL) { goto oom; }
        memcpy(state->base_url, url, url_len);
        state->base_url[url_len] = '/';
        state->base_url[url_len+1] = '\0';
    }
    new_target->implementation = state;
    new_target->get_sync_info = st_http_get_sync_info;
    new_target->record_sync_info = st_http_record_sync_info;
    new_target->sync_exchange = st_http_sync_exchange;
    new_target->sync_exchange_doc_ids = st_http_sync_exchange_doc_ids;
    new_target->get_sync_exchange = st_http_get_sync_exchange;
    new_target->finalize_sync_exchange = st_http_finalize_sync_exchange;
    new_target->_set_trace_hook = st_http_set_trace_hook;
    new_target->finalize = st_http_finalize;
    *target = new_target;
    return status;
oom:
    status = U1DB_NOMEM;
fail:
    if (state != NULL) {
        if (state->base_url != NULL) {
            free(state->base_url);
            state->base_url = NULL;
        }
        if (state->curl != NULL) {
            curl_easy_cleanup(state->curl);
            state->curl = NULL;
        }
        free(state);
        state = NULL;
    }
    if (new_target != NULL) {
        free(new_target);
        new_target = NULL;
    }
    return status;
}


static size_t
recv_header_bytes(const char *ptr, size_t size, size_t nmemb, void *userdata)
{
    size_t total_bytes;
    int needed_bytes;
    struct _http_request *req;
    if (userdata == NULL) {
        // No bytes processed, because we have nowhere to put them
        return 0;
    }
    // Note: curl says that CURLOPT_HEADERFUNCTION is called 1 time for each
    //       header, with exactly the header contents. So we should be able to
    //       change this into something that parses the header content itself,
    //       without separately buffering the raw bytes.
    req = (struct _http_request *)userdata;
    total_bytes = size * nmemb;
    if (req->state != NULL && total_bytes > 9 && strncmp(ptr, "HTTP/", 5) == 0)
    {
        if (strncmp(ptr, "HTTP/1.0 ", 9) == 0) {
            // The server is an HTTP 1.0 server (like in the test suite). Tell
            // curl to treat it as such from now on. I don't understand why
            // curl isn't doing this already, because it has seen that the
            // server is v1.0
            curl_easy_setopt(req->state->curl, CURLOPT_HTTP_VERSION,
                             CURL_HTTP_VERSION_1_0);
        } else if (strncmp(ptr, "HTTP/1.1 ", 9) == 0) {
            curl_easy_setopt(req->state->curl, CURLOPT_HTTP_VERSION,
                             CURL_HTTP_VERSION_1_0);
        }
    }
    needed_bytes = req->num_header_bytes + total_bytes + 1;
    if (needed_bytes >= req->max_header_bytes) {
        req->max_header_bytes = max((req->max_header_bytes * 2), needed_bytes);
        req->max_header_bytes += 100;
        req->header_buffer = realloc(req->header_buffer, req->max_header_bytes);
        if (req->header_buffer == NULL) {
            return 0;
        }
    }
    memcpy(req->header_buffer + req->num_header_bytes, ptr, total_bytes);
    req->num_header_bytes += total_bytes;
    req->header_buffer[req->num_header_bytes + 1] = '\0';
    return total_bytes;
}


static size_t
recv_body_bytes(const char *ptr, size_t size, size_t nmemb, void *userdata)
{
    size_t total_bytes;
    int needed_bytes;
    struct _http_request *req;
    if (userdata == NULL) {
        // No bytes processed, because we have nowhere to put them
        return 0;
    }
    req = (struct _http_request *)userdata;
    total_bytes = size * nmemb;
    needed_bytes = req->num_body_bytes + total_bytes + 1;
    if (needed_bytes >= req->max_body_bytes) {
        req->max_body_bytes = max((req->max_body_bytes * 2), needed_bytes);
        req->max_body_bytes += 100;
        req->body_buffer = realloc(req->body_buffer, req->max_body_bytes);
        if (req->body_buffer == NULL) {
            return 0;
        }
    }
    memcpy(req->body_buffer + req->num_body_bytes, ptr, total_bytes);
    req->num_body_bytes += total_bytes;
    req->body_buffer[req->num_body_bytes + 1] = '\0';
    return total_bytes;
}


static size_t
send_put_bytes(void *ptr, size_t size, size_t nmemb, void *userdata)
{
    size_t total_bytes;
    struct _http_request *req;
    if (userdata == NULL) {
        // No bytes processed, because we have nowhere to put them
        return 0;
    }
    req = (struct _http_request *)userdata;
    total_bytes = size * nmemb;
    if (total_bytes > (size_t) req->num_put_bytes) {
        total_bytes = req->num_put_bytes;
    }
    memcpy(ptr, req->put_buffer, total_bytes);
    req->num_put_bytes -= total_bytes;
    req->put_buffer += total_bytes;
    return total_bytes;
}


static int
initialize_curl(struct _http_state *state)
{
    int status;

    state->curl = curl_easy_init();
    if (state->curl == NULL) { goto oom; }
    // All conversations are done without CURL generating progress bars.
    status = curl_easy_setopt(state->curl, CURLOPT_NOPROGRESS, 1L);
    if (status != CURLE_OK) { goto fail; }
    /// status = curl_easy_setopt(state->curl, CURLOPT_VERBOSE, 1L);
    /// if (status != CURLE_OK) { goto fail; }
    state->headers = curl_slist_append(NULL, "Content-Type: application/json");
    if (state->headers == NULL) {
        status = U1DB_NOMEM;
        goto fail;
    }
    status = curl_easy_setopt(state->curl, CURLOPT_HTTPHEADER, state->headers);
    if (status != CURLE_OK) { goto fail; }
    status = curl_easy_setopt(state->curl, CURLOPT_HEADERFUNCTION,
                              recv_header_bytes);
    if (status != CURLE_OK) { goto fail; }
    status = curl_easy_setopt(state->curl, CURLOPT_WRITEFUNCTION,
                              recv_body_bytes);
    if (status != CURLE_OK) { goto fail; }
    status = curl_easy_setopt(state->curl, CURLOPT_READFUNCTION,
                              send_put_bytes);
    if (status != CURLE_OK) { goto fail; }
    return status;
oom:
    status = U1DB_NOMEM;
fail:
    if (state->curl != NULL) {
        curl_easy_cleanup(state->curl);
        state->curl = NULL;
    }
    if (state->headers != NULL) {
        curl_slist_free_all(state->headers);
    }
    return status;
}


static int
st_http_get_sync_info(u1db_sync_target *st,
        const char *source_replica_uid,
        const char **st_replica_uid, int *st_gen, int *source_gen)
{
    struct _http_state *state;
    struct _http_request req = {0};
    char *url = NULL;
    int status;
    long http_code;
    json_object *json = NULL, *obj = NULL;

    if (st == NULL || source_replica_uid == NULL || st_replica_uid == NULL
            || st_gen == NULL || source_gen == NULL
            || st->implementation == NULL)
    {
        return U1DB_INVALID_PARAMETER;
    }
    state = (struct _http_state *)st->implementation;
    if (state->curl == NULL) {
        return U1DB_INVALID_PARAMETER;
    }

    req.state = state;
    status = u1db__format_sync_url(st, source_replica_uid, &url);
    if (status != U1DB_OK) { goto finish; }
    status = curl_easy_setopt(state->curl, CURLOPT_HTTPGET, 1L);
    if (status != CURLE_OK) { goto finish; }
    // status = curl_easy_setopt(state->curl, CURLOPT_USERAGENT, "...");
    status = curl_easy_setopt(state->curl, CURLOPT_URL, url);
    if (status != CURLE_OK) { goto finish; }
    status = curl_easy_setopt(state->curl, CURLOPT_HTTPHEADER, state->headers);
    if (status != CURLE_OK) { goto finish; }
    status = simple_set_curl_data(state->curl, &req, &req, NULL);
    if (status != CURLE_OK) { goto finish; }
    // Now do the GET
    status = curl_easy_perform(state->curl);
    if (status != CURLE_OK) { goto finish; }
    status = curl_easy_getinfo(state->curl, CURLINFO_RESPONSE_CODE, &http_code);
    if (status != CURLE_OK) { goto finish; }
    if (http_code != 200) { // 201 for created? shouldn't happen on GET
        status = http_code;
        goto finish;
    }
    json = json_tokener_parse(req.body_buffer);
    if (json == NULL) {
        status = U1DB_NOMEM;
        goto finish;
    }
    obj = json_object_object_get(json, "target_replica_uid");
    if (obj == NULL) {
        status = U1DB_INVALID_HTTP_RESPONSE;
        goto finish;
    }
    *st_replica_uid = strdup(json_object_get_string(obj));
    if (*st_replica_uid == NULL) {
        status = U1DB_NOMEM;
        goto finish;
    }
    json_object_put(obj);
    obj = json_object_object_get(json, "target_replica_generation");
    if (obj == NULL) {
        status = U1DB_INVALID_HTTP_RESPONSE;
        goto finish;
    }
    *st_gen = json_object_get_int(obj);
    json_object_put(obj);
    obj = json_object_object_get(json, "source_replica_generation");
    if (obj == NULL) {
        status = U1DB_INVALID_HTTP_RESPONSE;
        goto finish;
    }
    *source_gen = json_object_get_int(obj);
    json_object_put(obj);
finish:
    if (req.header_buffer != NULL) {
        free(req.header_buffer);
    }
    if (req.body_buffer != NULL) {
        free(req.body_buffer);
    }
    if (json != NULL) {
        json_object_put(json);
    }
    if (url != NULL) {
        free(url);
    }
    return status;
}


// Use the default send_put_bytes, recv_body_bytes, and recv_header_bytes. Only
// set the functions if the associated data is not NULL
static int
simple_set_curl_data(CURL *curl, struct _http_request *header,
                     struct _http_request *body, struct _http_request *put)
{
    int status;
    status = curl_easy_setopt(curl, CURLOPT_HEADERDATA, header);
    if (status != CURLE_OK) { goto finish; }
    if (header == NULL) {
        status = curl_easy_setopt(curl, CURLOPT_HEADERFUNCTION, NULL);
    } else {
        status = curl_easy_setopt(curl, CURLOPT_HEADERFUNCTION,
                                  recv_header_bytes);
    }
    status = curl_easy_setopt(curl, CURLOPT_WRITEDATA, body);
    if (status != CURLE_OK) { goto finish; }
    if (body == NULL) {
        status = curl_easy_setopt(curl, CURLOPT_WRITEFUNCTION, NULL);
    } else {
        status = curl_easy_setopt(curl, CURLOPT_WRITEFUNCTION,
                                  recv_body_bytes);
    }
    if (status != CURLE_OK) { goto finish; }
    status = curl_easy_setopt(curl, CURLOPT_READDATA, put);
    if (status != CURLE_OK) { goto finish; }
    if (put == NULL) {
        status = curl_easy_setopt(curl, CURLOPT_READFUNCTION, NULL);
    } else {
        status = curl_easy_setopt(curl, CURLOPT_READFUNCTION,
                                  send_put_bytes);
    }
finish:
    return status;
}


static int
st_http_record_sync_info(u1db_sync_target *st,
        const char *source_replica_uid, int source_gen)
{
    struct _http_state *state;
    struct _http_request req = {0};
    char *url = NULL;
    int status;
    long http_code;
    json_object *json = NULL;
    const char *raw_body = NULL;
    int raw_len;
    struct curl_slist *headers = NULL;

    if (st == NULL || source_replica_uid == NULL || st->implementation == NULL)
    {
        return U1DB_INVALID_PARAMETER;
    }
    state = (struct _http_state *)st->implementation;
    if (state->curl == NULL) {
        return U1DB_INVALID_PARAMETER;
    }

    status = u1db__format_sync_url(st, source_replica_uid, &url);
    if (status != U1DB_OK) { goto finish; }
    json = json_object_new_object();
    if (json == NULL) {
        status = U1DB_NOMEM;
        goto finish;
    }
    json_object_object_add(json, "generation", json_object_new_int(source_gen));
    raw_body = json_object_to_json_string(json);
    raw_len = strlen(raw_body);
    req.state = state;
    req.put_buffer = raw_body;
    req.num_put_bytes = raw_len;

    headers = curl_slist_append(headers, "Content-Type: application/json");
    // We know the message is going to be short, no reason to wait for server
    // confirmation of the post.
    headers = curl_slist_append(headers, "Expect:");

    status = curl_easy_setopt(state->curl, CURLOPT_URL, url);
    if (status != CURLE_OK) { goto finish; }
    status = curl_easy_setopt(state->curl, CURLOPT_HTTPHEADER, headers);
    if (status != CURLE_OK) { goto finish; }
    status = curl_easy_setopt(state->curl, CURLOPT_UPLOAD, 1L);
    if (status != CURLE_OK) { goto finish; }
    status = curl_easy_setopt(state->curl, CURLOPT_PUT, 1L);
    if (status != CURLE_OK) { goto finish; }
    status = simple_set_curl_data(state->curl, &req, &req, &req);
    if (status != CURLE_OK) { goto finish; }
    status = curl_easy_setopt(state->curl, CURLOPT_INFILESIZE_LARGE,
                              (curl_off_t)req.num_put_bytes);
    if (status != CURLE_OK) { goto finish; }

    // Now actually send the data
    status = curl_easy_perform(state->curl);
    if (status != CURLE_OK) { goto finish; }
    status = curl_easy_getinfo(state->curl, CURLINFO_RESPONSE_CODE, &http_code);
    if (status != CURLE_OK) { goto finish; }
    if (http_code != 200 && http_code != 201) {
        status = http_code;
        goto finish;
    }
finish:
    if (req.header_buffer != NULL) {
        free(req.header_buffer);
    }
    if (req.body_buffer != NULL) {
        free(req.body_buffer);
    }
    if (json != NULL) {
        json_object_put(json);
    }
    if (url != NULL) {
        free(url);
    }
    if (headers != NULL) {
        curl_slist_free_all(headers);
    }
    return status;
}

// Can be used for debugging
static size_t
fread_proxy(void *ptr, size_t size, size_t nmemb, void *userdata)
{
    size_t ret;
    ret = fread(ptr, size, nmemb, userdata);
    ((char*)ptr)[ret] = '\0';
    return ret;
}


// Setup the CURL handle for doing the POST for sync exchange
// @param headers   (OUT) Pass in a handle for curl_slist, callers must call
//                  curl_slist_free_all themselves
// @param req       The request state will be attached to this object
// @param fd        This handle should have all data written to it. We will use
//                  ftell to determine content length, then seek to the
//                  beginning to do the upload
static int
setup_curl_for_sync(CURL *curl, struct curl_slist **headers,
                    struct _http_request *req, FILE *fd)
{
    int status;
    curl_off_t size;
    *headers = curl_slist_append(*headers,
            "Content-Type: application/x-u1db-sync-stream");
    if (*headers == NULL) {
        status = U1DB_NOMEM;
        goto finish;
    }
    status = curl_easy_setopt(curl, CURLOPT_HTTPHEADER, *headers);
    if (status != CURLE_OK) { goto finish; }
    status = curl_easy_setopt(curl, CURLOPT_POST, 1L);
    if (status != CURLE_OK) { goto finish; }
    status = curl_easy_setopt(curl, CURLOPT_POSTFIELDS, NULL);
    if (status != CURLE_OK) { goto finish; }

    status = curl_easy_setopt(curl, CURLOPT_HEADERDATA, req);
    if (status != CURLE_OK) { goto finish; }
    status = curl_easy_setopt(curl, CURLOPT_HEADERFUNCTION,
                              recv_header_bytes);
    status = curl_easy_setopt(curl, CURLOPT_WRITEDATA, req);
    if (status != CURLE_OK) { goto finish; }
    status = curl_easy_setopt(curl, CURLOPT_WRITEFUNCTION,
                              recv_body_bytes);
    if (status != CURLE_OK) { goto finish; }
    status = curl_easy_setopt(curl, CURLOPT_READDATA, fd);
    if (status != CURLE_OK) { goto finish; }
    status = curl_easy_setopt(curl, CURLOPT_READFUNCTION, fread);
    if (status != CURLE_OK) { goto finish; }
    size = ftell(fd);
    fseek(fd, 0, 0);
    status = curl_easy_setopt(curl, CURLOPT_POSTFIELDSIZE_LARGE, size);
    if (status != CURLE_OK) { goto finish; }
    status = curl_easy_setopt(curl, CURLOPT_INFILESIZE_LARGE, size);
    if (status != CURLE_OK) { goto finish; }
finish:
    return status;
}


static int
doc_to_tempfile(u1db_document *doc, int gen, FILE *fd)
{
    int status = U1DB_OK;
    json_object *obj = NULL;
    fputs(",\r\n", fd);
    obj = json_object_new_object();
    if (obj == NULL) {
        status = U1DB_NOMEM;
        goto finish;
    }
    json_object_object_add(obj, "id", json_object_new_string(doc->doc_id));
    json_object_object_add(obj, "rev", json_object_new_string(doc->doc_rev));
    json_object_object_add(obj, "content",
            json_object_new_string(doc->content));
    json_object_object_add(obj, "gen", json_object_new_int(gen));
    fputs(json_object_to_json_string(obj), fd);
finish:
    if (obj != NULL) {
        json_object_put(obj);
    }
    return status;
}

static FILE *
make_tempfile(char tmpname[1024])
{
    const char tmp_template[] = "tmp-u1db-sync-XXXXXX";
    const char *env_temp[] = {"TMP", "TEMP", "TMPDIR"};
    int i, fd;
    FILE *ret;
    const char *tmpdir = NULL;

    for (i = 0; i < sizeof(env_temp); ++i) {
        tmpdir = getenv(env_temp[0]);
        if (tmpdir != NULL && tmpdir[0] != '\0') break;
    } 
    if (tmpdir == NULL || tmpdir[0] == '\0') {
        tmpdir = ".";
    }
    snprintf(tmpname, 1024, "%s/%s", tmpdir, tmp_template);
    fd = mkstemp(tmpname);
    if (fd == -1) {
        return NULL;
    }
    ret = fdopen(fd, "wb+");
    if (ret == NULL) {
        close(fd);
        unlink(tmpname);
        tmpname[0] = '\0';
    }
    return ret;
}


static int
<<<<<<< HEAD
init_temp_file(char tmpname[], FILE **temp_fd, int target_gen)
=======
st_http_sync_exchange(u1db_sync_target *st,
                      const char *source_replica_uid, 
                      int n_docs, u1db_document **docs,
                      int *generations, int *target_gen, void *context,
                      u1db_doc_gen_callback cb)
>>>>>>> 289d1dba
{
    int status = U1DB_OK;
    *temp_fd = make_tempfile(tmpname);
    if (*temp_fd == NULL) {
        status = errno;
        if (status == 0) {
            status = U1DB_INTERNAL_ERROR;
        }
        goto finish;
    }
    // Spool all of the documents to a temporary file, so that it we can
    // determine Content-Length before we start uploading the data.
    fprintf(*temp_fd, "[\r\n{\"last_known_generation\": %d}", target_gen);
finish:
    return status;
}


static int
finalize_and_send_temp_file(u1db_sync_target *st, FILE *temp_fd,
                            const char *source_replica_uid,
                            struct _http_request *req)
{
    int status;
    long http_code;
    char *url = NULL;
    struct _http_state *state;
    struct curl_slist *headers = NULL;

    fputs("\r\n]", temp_fd);
    state = (struct _http_state *)st->implementation;
    status = u1db__format_sync_url(st, source_replica_uid, &url);
    if (status != U1DB_OK) { goto finish; }
    status = curl_easy_setopt(state->curl, CURLOPT_URL, url);
    if (status != CURLE_OK) { goto finish; }
    status = setup_curl_for_sync(state->curl, &headers, req, temp_fd);
    if (status != CURLE_OK) { goto finish; }
    // Now send off the messages, and handle the returned content.
    status = curl_easy_perform(state->curl);
    if (status != CURLE_OK) { goto finish; }
    status = curl_easy_getinfo(state->curl, CURLINFO_RESPONSE_CODE, &http_code);
    if (status != CURLE_OK) { goto finish; }
    if (http_code != 200 && http_code != 201) {
        status = U1DB_BROKEN_SYNC_STREAM;
        goto finish;
    }
finish:
    if (url != NULL) {
        free(url);
    }
    if (headers != NULL) {
        curl_slist_free_all(headers);
    }
    return status;
}


static int
process_response(u1db_sync_target *st, void *context, u1db_doc_gen_callback cb,
                 char *response, int *target_gen)
{
    int status = U1DB_OK;
    int i, doc_count;
    json_object *json = NULL, *obj = NULL, *attr = NULL;
    const char *doc_id, *content, *rev;
    int gen;
    u1db_document *doc;

    json = json_tokener_parse(response);
    if (json == NULL || !json_object_is_type(json, json_type_array)) {
        status = U1DB_BROKEN_SYNC_STREAM;
        goto finish;
    }
    doc_count = json_object_array_length(json);
    if (doc_count < 1) {
        // the first response is the new_generation info, so it must exist
        status = U1DB_BROKEN_SYNC_STREAM;
        goto finish;
    }
    obj = json_object_array_get_idx(json, 0);
    attr = json_object_object_get(obj, "new_generation");
    *target_gen = json_object_get_int(attr);
    json_object_put(obj);
    if (attr == NULL) {
        status = U1DB_BROKEN_SYNC_STREAM;
        goto finish;
    }
    for (i = 1; i < doc_count; ++i) {
        obj = json_object_array_get_idx(json, i);
        // TODO: Check that the attributes are not NULL, etc
        attr = json_object_object_get(obj, "id");
        doc_id = json_object_get_string(attr);
        // TODO: Do we need to 'put' attr back?
        attr = json_object_object_get(obj, "rev");
        rev = json_object_get_string(attr);
        attr = json_object_object_get(obj, "content");
        content = json_object_get_string(attr);
        attr = json_object_object_get(obj, "gen");
        gen = json_object_get_int(attr);
        doc = u1db__allocate_document(doc_id, rev, content, 0);
        if (doc == NULL) {
            status = U1DB_NOMEM;
            goto finish;
        }
        status = cb(context, doc, gen);
        if (status != U1DB_OK) { goto finish; }
        json_object_put(obj);
    }
finish:
    if (json != NULL) {
        json_object_put(json);
    }
    return status;
}

static void

cleanup_temp_files(char tmpname[], FILE *temp_fd, struct _http_request *req)
{
    if (temp_fd != NULL) {
        fclose(temp_fd);
    }
    if (req != NULL) {
        if (req->body_buffer != NULL) {
            free(req->body_buffer);
            req->body_buffer = NULL;
        }
        if (req->header_buffer != NULL) {
            free(req->header_buffer);
            req->header_buffer = NULL;
        }
    }
    if (tmpname[0] != '\0') {
        unlink(tmpname);
    }
}

static int
st_http_sync_exchange_docs(u1db_sync_target *st,
                      const char *source_replica_uid, 
                      int n_docs, u1db_document **docs,
                      int *generations, int *target_gen, void *context,
                      u1db_doc_gen_callback cb)
{
    int status, i;
    FILE *temp_fd = NULL;
    const char *target_replica_uid = NULL;
    struct _http_request req = {0};
    char tmpname[1024] = {0};

    if (st == NULL || generations == NULL || target_gen == NULL
            || cb == NULL)
    {
        return U1DB_INVALID_PARAMETER;
    }
    if (n_docs > 0 && (docs == NULL || generations == NULL)) {
        return U1DB_INVALID_PARAMETER;
    }
    status = init_temp_file(tmpname, &temp_fd, *target_gen);
    if (status != U1DB_OK) { goto finish; }
    for (i = 0; i < n_docs; ++i) {
        status = doc_to_tempfile(docs[i], generations[i], temp_fd);
        if (status != U1DB_OK) { goto finish; }
    }
    status = finalize_and_send_temp_file(st, temp_fd, source_replica_uid, &req);
    if (status != U1DB_OK) { goto finish; }
    status = process_response(st, context, cb, req.body_buffer, target_gen);
finish:
    cleanup_temp_files(tmpname, temp_fd, &req);
    return status;
}


struct _get_doc_to_tempfile_context {
    int offset;
    int num;
    int *generations;
    FILE *temp_fd;
};


static int
get_docs_to_tempfile(void *context, u1db_document *doc)
{
    int status = U1DB_OK;
    struct _get_doc_to_tempfile_context *state;

    state = (struct _get_doc_to_tempfile_context *)context;
    if (state->offset >= state->num) {
        status = U1DB_INTERNAL_ERROR;
    } else {
        status = doc_to_tempfile(doc, state->generations[state->offset],
                                 state->temp_fd);
    }
    u1db_free_doc(&doc);
    return status;
}


int u1db_get_docs(u1database *db, int n_doc_ids, const char **doc_ids,
                  int check_for_conflicts, void *context,
                  u1db_doc_callback cb);

static int
st_http_sync_exchange_doc_ids(u1db_sync_target *st, u1database *source_db,
        int n_doc_ids, const char **doc_ids, int *generations,
        int *target_gen, void *context, u1db_doc_gen_callback cb)
{
    int status, i;
    FILE *temp_fd = NULL;
    const char *target_replica_uid = NULL;
    struct _http_request req = {0};
    char tmpname[1024] = {0};
    const char *source_replica_uid = NULL;
    struct _get_doc_to_tempfile_context state = {0};

    if (st == NULL || generations == NULL || target_gen == NULL
            || cb == NULL)
    {
        return U1DB_INVALID_PARAMETER;
    }
    if (n_doc_ids > 0 && (doc_ids == NULL || generations == NULL)) {
        return U1DB_INVALID_PARAMETER;
    }
    status = u1db_get_replica_uid(source_db, &source_replica_uid);
    if (status != U1DB_OK) { goto finish; }
    status = init_temp_file(tmpname, &temp_fd, *target_gen);
    if (status != U1DB_OK) { goto finish; }
    state.num = n_doc_ids;
    state.generations = generations;
    state.temp_fd = temp_fd;
    status = u1db_get_docs(source_db, n_doc_ids, doc_ids, 0,
            &state, get_docs_to_tempfile);
    if (status != U1DB_OK) { goto finish; }
    status = finalize_and_send_temp_file(st, temp_fd, source_replica_uid, &req);
    if (status != U1DB_OK) { goto finish; }
    status = process_response(st, context, cb, req.body_buffer, target_gen);
finish:
    cleanup_temp_files(tmpname, temp_fd, &req);
    return status;
}


static int
st_http_get_sync_exchange(u1db_sync_target *st,
                         const char *source_replica_uid,
                         int source_gen,
                         u1db_sync_exchange **exchange)
{
    // Intentionally not implemented
    return U1DB_NOT_IMPLEMENTED;
}


static void
st_http_finalize_sync_exchange(u1db_sync_target *st,
                               u1db_sync_exchange **exchange)
{
    // Intentionally a no-op
}


static int
st_http_set_trace_hook(u1db_sync_target *st, void *context,
                       u1db__trace_callback cb)
{
    // We can't trace a remote database
    return U1DB_NOT_IMPLEMENTED;
}


static void
st_http_finalize(u1db_sync_target *st)
{
    if (st->implementation != NULL) {
        struct _http_state *state;
        state = (struct _http_state *)st->implementation;
        if (state->base_url != NULL) {
            free(state->base_url);
            state->base_url = NULL;
        }
        if (state->curl != NULL) {
            curl_easy_cleanup(state->curl);
            state->curl = NULL;
        }
        if (state->headers != NULL) {
            curl_slist_free_all(state->headers);
            state->headers = NULL;
        }
        free(st->implementation);
        st->implementation = NULL;
    }
}


int
u1db__format_sync_url(u1db_sync_target *st,
                      const char *source_replica_uid, char **sync_url)
{
    int url_len;
    struct _http_state *state;
    char *tmp;

    state = (struct _http_state *)st->implementation;

    url_len = strlen(state->base_url) + 1;
    url_len += strlen("sync-from/");
    tmp = curl_easy_escape(state->curl, source_replica_uid, 0);
    url_len += strlen(tmp);

    *sync_url = (char *)calloc(url_len+1, sizeof(char));
    snprintf(*sync_url, url_len, "%ssync-from/%s", state->base_url, tmp);
    curl_free(tmp);

    return U1DB_OK;
}

<|MERGE_RESOLUTION|>--- conflicted
+++ resolved
@@ -613,15 +613,7 @@
 
 
 static int
-<<<<<<< HEAD
 init_temp_file(char tmpname[], FILE **temp_fd, int target_gen)
-=======
-st_http_sync_exchange(u1db_sync_target *st,
-                      const char *source_replica_uid, 
-                      int n_docs, u1db_document **docs,
-                      int *generations, int *target_gen, void *context,
-                      u1db_doc_gen_callback cb)
->>>>>>> 289d1dba
 {
     int status = U1DB_OK;
     *temp_fd = make_tempfile(tmpname);
@@ -760,7 +752,7 @@
 }
 
 static int
-st_http_sync_exchange_docs(u1db_sync_target *st,
+st_http_sync_exchange(u1db_sync_target *st,
                       const char *source_replica_uid, 
                       int n_docs, u1db_document **docs,
                       int *generations, int *target_gen, void *context,
