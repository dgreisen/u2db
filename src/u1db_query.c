/*
 * Copyright 2012 Canonical Ltd.
 *
 * This file is part of u1db.
 *
 * u1db is free software: you can redistribute it and/or modify
 * it under the terms of the GNU Lesser General Public License version 3
 * as published by the Free Software Foundation.
 *
 * u1db is distributed in the hope that it will be useful,
 * but WITHOUT ANY WARRANTY; without even the implied warranty of
 * MERCHANTABILITY or FITNESS FOR A PARTICULAR PURPOSE.  See the
 * GNU Lesser General Public License for more details.
 *
 * You should have received a copy of the GNU Lesser General Public License
 * along with u1db.  If not, see <http://www.gnu.org/licenses/>.
 */

#include "u1db/u1db_internal.h"
#include <sqlite3.h>
#include <stdarg.h>
<<<<<<< HEAD
#include <json/json.h>
=======
#include <string.h>
>>>>>>> 84f4c134


static int
lookup_index_fields(u1database *db, u1query *query)
{
    int status, offset;
    char *field;
    sqlite3_stmt *statement = NULL;

    status = sqlite3_prepare_v2(db->sql_handle,
        "SELECT offset, field FROM index_definitions"
        " WHERE name = ?"
        " ORDER BY offset DESC",
        -1, &statement, NULL);
    if (status != SQLITE_OK) { goto finish; }
    status = sqlite3_bind_text(statement, 1, query->index_name, -1,
                               SQLITE_TRANSIENT);
    if (status != SQLITE_OK) { goto finish; }
    status = sqlite3_step(statement);
    while (status == SQLITE_ROW) {
        offset = sqlite3_column_int(statement, 0);
        field = (char*)sqlite3_column_text(statement, 1);
        if (query->fields == NULL) {
            query->num_fields = offset + 1;
            query->fields = (char**)calloc(query->num_fields, sizeof(char*));
            if (query->fields == NULL) {
                status = U1DB_NOMEM;
                goto finish;
            }
        }
        if (offset >= query->num_fields) {
            status = U1DB_INVALID_PARAMETER; // TODO: better error code
            goto finish;
        }
        query->fields[offset] = strdup(field);
        status = sqlite3_step(statement);
    }
    if (status == SQLITE_DONE) {
        status = U1DB_OK;
    }
finish:
    sqlite3_finalize(statement);
    return status;
}


int
u1db_query_init(u1database *db, const char *index_name, u1query **query)
{
    int status;
    if (db == NULL || index_name == NULL || query == NULL) {
        return U1DB_INVALID_PARAMETER;
    }
    *query = (u1query*)calloc(1, sizeof(u1query));
    if (*query == NULL) {
        return U1DB_NOMEM;
    }
    // Should we be copying this instead?
    (*query)->index_name = index_name;
    status = lookup_index_fields(db, *query);
    if (status != U1DB_OK) {
        u1db_free_query(query);
    }
    return status;
}


void
u1db_free_query(u1query **query)
{
    int i;
    u1query *q;
    if (query == NULL || *query == NULL) {
        return;
    }
    q = *query;
    if (q->fields != NULL) {
        for (i = 0; i < q->num_fields; ++i) {
            if (q->fields[i] != NULL) {
                free(q->fields[i]);
                q->fields[i] = NULL;
            }
        }
        free(q->fields);
        q->fields = NULL;
    }
    free(*query);
    *query = NULL;
}


int
u1db_simple_lookup1(u1database *db, const char *index_name,
                    const char *val0, void *context, u1db_doc_callback cb)
{
    int status = U1DB_OK;
    u1query *query = NULL;

    if (db == NULL || index_name == NULL || val0 == NULL || cb == NULL) {
        return U1DB_INVALID_PARAMETER;
    }
    status = u1db_query_init(db, index_name, &query);
    if (status != U1DB_OK) { goto finish; }
    status = u1db_get_from_index(db, query, context, cb, 1, val0);
finish:
    u1db_free_query(&query);
    return status;
}


int
u1db_get_from_index(u1database *db, u1query *query,
                    void *context, u1db_doc_callback cb,
                    int n_values, const char *val0, ...)
{
    int status = U1DB_OK;
    sqlite3_stmt *statement;
    char *doc_id = NULL;
    u1db_document *doc = NULL;
    char *query_str = NULL;
    int i;
    va_list argp;
    char *valN = NULL;

    if (db == NULL || query == NULL || cb == NULL
        || n_values < 1 || val0 == NULL)
    {
        return U1DB_INVALID_PARAMETER;
    }
    status = u1db__format_query(query, &query_str);
    if (status != U1DB_OK) { goto finish; }
    status = sqlite3_prepare_v2(db->sql_handle, query_str, -1,
                                &statement, NULL);
    if (status != SQLITE_OK) { goto finish; }
    // Bind all of the 'field_name' parameters.
    for (i = 0; i < query->num_fields; ++i) {
        // for some reason bind_text starts at 1
        status = sqlite3_bind_text(statement, (i*2) + 1, query->fields[i], -1,
                                   SQLITE_TRANSIENT);
        if (status != SQLITE_OK) { goto finish; }
    }
    // Bind all of the value parameters
    status = sqlite3_bind_text(statement, 2, val0, -1, SQLITE_TRANSIENT);
    if (status != SQLITE_OK) { goto finish; }
    va_start(argp, val0);
    for (i = 1; i < n_values; ++i) {
        valN = va_arg(argp, char *);
        status = sqlite3_bind_text(statement, (i*2)+2, valN, -1,
                                   SQLITE_TRANSIENT);
        if (status != SQLITE_OK) { goto finish; }
    }
    status = sqlite3_step(statement);
    while (status == SQLITE_ROW) {
        doc_id = (char*)sqlite3_column_text(statement, 0);
        status = u1db_get_doc(db, doc_id, &doc);
        if (status != U1DB_OK) { goto finish; }
        cb(context, doc);
        status = sqlite3_step(statement);
    }
    if (status == SQLITE_DONE) {
        status = U1DB_OK;
    }
finish:
    va_end(argp);
    if (query_str != NULL) {
        free(query_str);
    }
    return status;
}


static void
add_to_buf(char **buf, int *buf_size, const char *fmt, ...)
{
    int count;
    va_list argp;
    va_start(argp, fmt);
    count = vsnprintf(*buf, *buf_size, fmt, argp);
    va_end(argp);
    *buf += count;
    *buf_size -= count;
}


int
u1db__format_query(u1query *query, char **buf)
{
    int status = U1DB_OK;
    int buf_size, i;
    char *cur;

    if (query->num_fields == 0) {
        return U1DB_INVALID_PARAMETER;
    }
    // 81 for 1 doc, 166 for 2, 251 for 3
    buf_size = (1 + query->num_fields) * 100;
    // The first field is treated specially
    cur = (char*)calloc(buf_size, 1);
    *buf = cur;
    add_to_buf(&cur, &buf_size, "SELECT d0.doc_id FROM document_fields d0");
    for (i = 1; i < query->num_fields; ++i) {
        add_to_buf(&cur, &buf_size, ", document_fields d%d", i);
    }
    add_to_buf(&cur, &buf_size, " WHERE d0.field_name = ? AND d0.value = ?");
    for (i = 1; i < query->num_fields; ++i) {
        add_to_buf(&cur, &buf_size,
            " AND d0.doc_id = d%d.doc_id"
            " AND d%d.field_name = ?"
            " AND d%d.value = ?",
            i, i, i);
    }
    return status;
}

struct sqlcb_to_field_cb {
    void *user_context;
    int (*user_cb)(void *, const char*);
};

// Thunk from the SQL interface, to a nicer single value interface
static int
sqlite_cb_to_field_cb(void *context, int n_cols, char **cols, char **rows)
{
    struct sqlcb_to_field_cb *ctx;
    ctx = (struct sqlcb_to_field_cb*)context;
    if (n_cols != 1) {
        return 1; // Error
    }
    return ctx->user_cb(ctx->user_context, cols[0]);
}


// Iterate over the fields that are indexed, and invoke cb for each one
static int
iter_field_definitions(u1database *db, void *context,
                      int (*cb)(void *context, const char *expression))
{
    int status;
    struct sqlcb_to_field_cb ctx;

    ctx.user_context = context;
    ctx.user_cb = cb;
    status = sqlite3_exec(db->sql_handle,
        "SELECT field FROM index_definitions",
        sqlite_cb_to_field_cb, &ctx, NULL);
    return status;
}

struct evaluate_index_context {
    u1database *db;
    const char *doc_id;
    json_object *obj;
    const char *content;
};

static int
add_to_document_fields(u1database *db, const char *doc_id, 
                       const char *expression, const char *val)
{
    int status;
    sqlite3_stmt *statement;

    status = sqlite3_prepare_v2(db->sql_handle,
        "INSERT INTO document_fields (doc_id, field_name, value)"
        " VALUES (?, ?, ?)", -1,
        &statement, NULL);
    if (status != SQLITE_OK) {
        return status;
    }
    status = sqlite3_bind_text(statement, 1, doc_id, -1, SQLITE_TRANSIENT);
    if (status != SQLITE_OK) { goto finish; }
    status = sqlite3_bind_text(statement, 2, expression, -1, SQLITE_TRANSIENT);
    if (status != SQLITE_OK) { goto finish; }
    status = sqlite3_bind_text(statement, 3, val, -1, SQLITE_TRANSIENT);
    if (status != SQLITE_OK) { goto finish; }
    status = sqlite3_step(statement);
    if (status == SQLITE_DONE) {
        status = SQLITE_OK;
    }
finish:
    sqlite3_finalize(statement);
    return status;
}

static int
evaluate_index_and_insert_into_db(void *context, const char *expression)
{
    struct evaluate_index_context *ctx;
    json_object *val;
    const char *str_val;
    int status = U1DB_OK;

    ctx = (struct evaluate_index_context *)context;
    if (ctx->obj == NULL || !json_object_is_type(ctx->obj, json_type_object)) {
        return U1DB_INVALID_JSON;
    }
    val = json_object_object_get(ctx->obj, expression);
    if (val != NULL) {
        str_val = json_object_get_string(val);
        if (str_val != NULL) {
            status = add_to_document_fields(ctx->db, ctx->doc_id, expression,
                    str_val);
        }
        json_object_put(val);
    }
    return status;
}

// Is this expression field already in the indexed list?
// We make an assumption that the number of new expressions is always small
// relative to what is already indexed (which should be reasonably accurate). 
static int
is_present(u1database *db, const char *expression, int *present)
{
    sqlite3_stmt *statement;
    int status;

    status = sqlite3_prepare_v2(db->sql_handle,
        "SELECT 1 FROM index_definitions WHERE field = ? LIMIT 1", -1,
        &statement, NULL);
    if (status != SQLITE_OK) {
        return status;
    }
    status = sqlite3_bind_text(statement, 1, expression, -1, SQLITE_TRANSIENT);
    if (status != SQLITE_OK) { goto finish; }
    status = sqlite3_step(statement);
    if (status == SQLITE_DONE) {
        status = SQLITE_OK;
        *present = 0;
    } else if (status == SQLITE_ROW) {
        status = SQLITE_OK;
        *present = 1;
    }
finish:
    sqlite3_finalize(statement);
    return status;
}


int
u1db__find_unique_expressions(u1database *db,
                              int n_expressions, const char **expressions,
                              int *n_unique, const char ***unique_expressions)
{
    int i, status, present = 0;
    const char **tmp;

    tmp = (char **)calloc(n_expressions, sizeof(char*));
    if (tmp == NULL) {
        return U1DB_NOMEM;
    }
    status = U1DB_OK;
    *n_unique = 0;
    for (i = 0; i < n_expressions; ++i) {
        if (expressions[i] == NULL) {
            status = U1DB_INVALID_PARAMETER;
            goto finish;
        }
        status = is_present(db, expressions[i], &present);
        if (status != SQLITE_OK) { goto finish; }
        if (!present) {
            tmp[*n_unique] = expressions[i];
            (*n_unique)++;
        }
    }
finish:
    if (status == U1DB_OK) {
        *unique_expressions = tmp;
    } else {
        free(tmp);
    }
    return status;
}


int
u1db__update_indexes(u1database *db, const char *doc_id, const char *content)
{
    struct evaluate_index_context context;
    int status;

    if (content == NULL) {
        // No new fields to add to the database.
        return U1DB_OK;
    }
    context.db = db;
    context.doc_id = doc_id;
    context.content = content;
    context.obj = json_tokener_parse(content);
    if (context.obj == NULL
            || !json_object_is_type(context.obj, json_type_object))
    {
        return U1DB_INVALID_JSON;
    }
    status = iter_field_definitions(db, &context,
            evaluate_index_and_insert_into_db);
    json_object_put(context.obj);
    return status;
}


int
u1db__index_all_docs(u1database *db, int n_expressions,
                     const char **expressions)
{
    int status, i;
    sqlite3_stmt *statement;
    struct evaluate_index_context context;

    status = sqlite3_prepare_v2(db->sql_handle,
        "SELECT doc_id, content FROM document", -1,
        &statement, NULL);
    if (status != SQLITE_OK) {
        return status;
    }
    context.db = db;
    status = sqlite3_step(statement);
    while (status == SQLITE_ROW) {
        context.doc_id = (const char*)sqlite3_column_text(statement, 0);
        context.content = (const char*)sqlite3_column_text(statement, 1);
        context.obj = json_tokener_parse(context.content);
        if (context.obj == NULL
                || !json_object_is_type(context.obj, json_type_object))
        {
            // Invalid JSON in the database, for now we just continue?
            continue;
        }
        for (i = 0; i < n_expressions; ++i) {
            status = evaluate_index_and_insert_into_db(&context, expressions[i]);
            if (status != U1DB_OK) { goto finish; }
        }
        status = sqlite3_step(statement);
    }
    if (status == SQLITE_DONE) {
        status = U1DB_OK;
    }
finish:
    sqlite3_finalize(statement);
    return status;
}<|MERGE_RESOLUTION|>--- conflicted
+++ resolved
@@ -19,11 +19,8 @@
 #include "u1db/u1db_internal.h"
 #include <sqlite3.h>
 #include <stdarg.h>
-<<<<<<< HEAD
+#include <string.h>
 #include <json/json.h>
-=======
-#include <string.h>
->>>>>>> 84f4c134
 
 
 static int
