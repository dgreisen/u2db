--- conflicted
+++ resolved
@@ -46,7 +46,6 @@
 static int
 init_set(string_set **set)
 {
-<<<<<<< HEAD
     if ((*set = (string_set *)malloc(sizeof(string_set))) == NULL)
         return U1DB_NOMEM;
     (*set)->head = NULL;
@@ -61,12 +60,6 @@
             == NULL)
         return U1DB_NOMEM;
     if (set->head == NULL)
-=======
-    char *new_value = NULL;
-    int i = 0;
-    new_value = (char *)calloc(strlen(value) + 1, 1);
-    if (new_value != NULL)
->>>>>>> b7d5ebd1
     {
         new_item->data = strdup(data);
         new_item->next = NULL;
@@ -135,7 +128,7 @@
     {
         value = item->data;
         i = 0;
-        new_value = (char *)malloc(strlen(value) + 1);
+        new_value = (char *)calloc(strlen(value) + 1, 1);
         if (new_value != NULL)
         {
             while (value[i] != '\0')
@@ -635,14 +628,7 @@
         op(result, tmp_values);
     }
 finish:
-<<<<<<< HEAD
     destroy_set(tmp_values);
-=======
-    if (tmp_val != NULL)
-    {
-        free(tmp_val);
-    }
->>>>>>> b7d5ebd1
     if (op_name != NULL)
     {
         free(op_name);
