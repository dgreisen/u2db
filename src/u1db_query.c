/*
 * Copyright 2012 Canonical Ltd.
 *
 * This file is part of u1db.
 *
 * u1db is free software: you can redistribute it and/or modify
 * it under the terms of the GNU Lesser General Public License version 3
 * as published by the Free Software Foundation.
 *
 * u1db is distributed in the hope that it will be useful,
 * but WITHOUT ANY WARRANTY; without even the implied warranty of
 * MERCHANTABILITY or FITNESS FOR A PARTICULAR PURPOSE.  See the
 * GNU Lesser General Public License for more details.
 *
 * You should have received a copy of the GNU Lesser General Public License
 * along with u1db.  If not, see <http://www.gnu.org/licenses/>.
 */

#include "u1db/u1db_internal.h"
#include <sqlite3.h>
#include <stdarg.h>
#include <string.h>
#include <ctype.h>
#include <json/json.h>

#define NO_GLOB 0
#define IS_GLOB 1
#define ENDS_IN_GLOB 2

#define EXPRESSION 1
#define INTEGER 2

#define OPS (sizeof(OPERATIONS) / sizeof (struct operation))
#define MAX_INT_STR_LEN 21
#ifndef max
    #define max(a, b) (((a) > (b)) ? (a) : (b))
#endif


typedef struct string_list_item_
{
    char *data;
    struct string_list_item_ *next;
} string_list_item;

typedef struct string_list_
{
    string_list_item *head;
    string_list_item *tail;
} string_list;

/*
static void
print_list(string_list *list)
{
    string_list_item *item = NULL;
    printf("[");
    for (item = list->head; item != NULL; item = item->next)
        printf("%s,", item->data);
    printf("]\n");
}
*/

static int
init_list(string_list **list)
{
    *list = (string_list *)calloc(1, sizeof(string_list));
    if (*list == NULL)
        return U1DB_NOMEM;
    return U1DB_OK;
}

static void
destroy_list(string_list *list)
{
    string_list_item *item = NULL;
    string_list_item *previous = NULL;
    if (list == NULL)
        return;
    item = list->head;
    while (item != NULL)
    {
        previous = item;
        item = item->next;
        if (previous->data != NULL)
            free(previous->data);
        free(previous);
    }
    list->head = NULL;
    list->tail = NULL;
    free(list);
    list = NULL;
}

static int
append(string_list *list, const char *data)
{
    string_list_item *new_item = NULL;
    new_item = (string_list_item *)calloc(1, sizeof(string_list_item));
    if (new_item == NULL)
        return U1DB_NOMEM;
    new_item->data = strdup(data);
    if (new_item->data == NULL)
        return U1DB_NOMEM;
    if (list->head == NULL)
    {
        list->head = new_item;
    }
    if (list->tail != NULL)
    {
        list->tail->next = new_item;
    }
    list->tail = new_item;
    return U1DB_OK;
}

typedef struct parse_tree_
{
    char *data;
    string_list *field_path;
    int arg_type;
    void *op;
    int arity;
    int number_of_children;
    struct parse_tree_ *first_child;
    struct parse_tree_ *last_child;
    struct parse_tree_ *next_sibling;
    const int *value_types;
} parse_tree;

/*
static void
print_tree(parse_tree *tree)
{
    parse_tree *sub;
    if (tree->data)
        printf("data: %s ", tree->data);
    if (tree->field_path->head) {
        printf("field_path: ");
        print_list(tree->field_path);
    }
    if (tree->arg_type)
        printf("arg_type: %d\n", tree->arg_type);
    if (tree->arity)
        printf("arity: %d\n", tree->arity);
    if (tree->number_of_children)
        printf("number_of_children: %d\n", tree->number_of_children);
    printf("(");
    for (sub = tree->first_child; sub != NULL; sub = sub->next_sibling)
        print_tree(sub);
    printf(")\n");
}
*/

static int
init_parse_tree(parse_tree **result)
{
    int status = U1DB_OK;
    *result = (parse_tree *)calloc(1, sizeof(parse_tree));
    if (*result == NULL)
        return U1DB_NOMEM;
    (*result)->number_of_children = 0;
    status = init_list(&(*result)->field_path);
    return status;
}

static void
destroy_parse_tree(parse_tree *t)
{
    parse_tree *subtree = NULL;
    parse_tree *previous = NULL;

    if (t->field_path != NULL)
        destroy_list(t->field_path);
    if (t == NULL)
        return;
    if (t->data != NULL)
        free(t->data);
    subtree = t->first_child;
    while (subtree != NULL)
    {
        previous = subtree;
        subtree = subtree->next_sibling;
        destroy_parse_tree(previous);
    }
    free(t);
}

static int
append_child(parse_tree *t)
{
    int status = U1DB_OK;
    parse_tree *subtree = NULL;
    status = init_parse_tree(&subtree);
    if (status != U1DB_OK)
        return status;
    if (t->first_child == NULL)
        t->first_child = subtree;
    if (t->last_child != NULL)
        t->last_child->next_sibling = subtree;
    t->last_child = subtree;
    (t->number_of_children)++;
    return status;
}

static int
make_tree(const char *expression, int *start, int *open_parens,
          parse_tree *result);
typedef int(*op_function)(parse_tree *, json_object *, string_list *);

static int op_lower(parse_tree *tree, json_object *obj, string_list *result);
static int op_number(parse_tree *tree, json_object *obj, string_list *result);
static int op_split_words(
    parse_tree *tree, json_object *obj, string_list *result);
static int op_bool(parse_tree *tree, json_object *obj, string_list *result);
static int op_combine(parse_tree *tree, json_object *obj, string_list *result);

static const int JUST_EXPRESSION[1] = {EXPRESSION};
static const int EXPRESSION_INTEGER[2] = {EXPRESSION, INTEGER};

struct operation
{
    void *function;
    char *name;
    int value_type;
    int arity;
    const int *value_types;
} OPERATIONS[] = {
    op_lower, "lower", json_type_string, 1, JUST_EXPRESSION,
    op_number, "number", json_type_int, 2, EXPRESSION_INTEGER,
    op_split_words, "split_words", json_type_string, 1, JUST_EXPRESSION,
    op_bool, "bool", json_type_boolean, 1, JUST_EXPRESSION,
    op_combine, "combine", json_type_string, -1, JUST_EXPRESSION};

static int
extract_field_values(json_object *obj, const string_list *field_path,
                     int value_type, string_list *values)
{
    string_list_item *item = NULL;
    char string_value[MAX_INT_STR_LEN];
    struct array_list *list_val = NULL;
    json_object *val = NULL;
    int i, integer_value, boolean_value;
    int status = U1DB_OK;
    val = obj;
    if (val == NULL)
        goto finish;
    for (item = field_path->head; item != NULL; item = item->next)
    {
        val = json_object_object_get(val, item->data);
        if (val == NULL)
            goto finish;
    }
    if (json_object_is_type(val, json_type_string) && value_type ==
            json_type_string) {
        if ((status = append(values, json_object_get_string(val))) != U1DB_OK)
            goto finish;
    } else if (json_object_is_type(val, json_type_int) && value_type ==
            json_type_int) {
        integer_value = json_object_get_int(val);
        snprintf(string_value, MAX_INT_STR_LEN, "%d", integer_value);
        if ((status = append(values, string_value)) != U1DB_OK)
            goto finish;
    } else if (json_object_is_type(val, json_type_boolean) &&
               value_type == json_type_boolean) {
        boolean_value = json_object_get_boolean(val);
        if (boolean_value) {
            status = append(values, "1");
            if (status != U1DB_OK)
                goto finish;
        } else {
            status = append(values, "0");
            if (status != U1DB_OK)
                goto finish;
        }
    } else if (json_object_is_type(val, json_type_array)) {
        // TODO: recursively check the types
        list_val = json_object_get_array(val);
        for (i = 0; i < list_val->length; i++)
        {
            if ((status = append(values, json_object_get_string(
                                array_list_get_idx(
                                    list_val, i)))) != U1DB_OK)
                goto finish;
        }
    }
finish:
    return status;
}

static int
split(string_list *result, char *string, char splitter)
{
    int status = U1DB_OK;
    char *result_ptr, *split_point;
    result_ptr = string;
    while (result_ptr != NULL) {
        split_point = strchr(result_ptr, splitter);
        if (split_point != NULL) {
            *split_point = '\0';
            split_point++;
        }
        status = append(result, result_ptr);
        if (status != U1DB_OK)
            return status;
        result_ptr = split_point;
    }
    return status;
}

static int
list_index(string_list *list, char *data)
{
    int i = 0;
    string_list_item *item = NULL;
    for (item = list->head; item != NULL; item = item->next)
    {
        if (strcmp(item->data, data) == 0)
        {
            return i;
        }
        i++;
    }
    return -1;
}

static int
get_values(parse_tree *tree, json_object *obj, string_list *values)
{
    int status = U1DB_OK;
    if (tree->op) {
        status = ((op_function)tree->op)(tree, obj, values);
    } else {
        status = extract_field_values(
            obj, tree->field_path, json_type_string, values);
    }
    return status;
}

static int
op_lower(parse_tree *tree, json_object *obj, string_list *result)
{
    string_list *values = NULL;
    string_list_item *item = NULL;
    char *new_value, *value = NULL;
    int i;
    int status = U1DB_OK;

    status = init_list(&values);
    if (status != U1DB_OK)
        return status;
    status = get_values(tree->first_child, obj, values);
    if (status != U1DB_OK)
        goto finish;
    for (item = values->head; item != NULL; item = item->next)
    {
        value = item->data;
        i = 0;
        new_value = (char *)calloc(strlen(value) + 1, 1);
        if (new_value != NULL)
        {
            while (value[i] != '\0')
            {
                // TODO: unicode hahaha
                new_value[i] = tolower(value[i]);
                i++;
            }
            new_value[i] = '\0';
        }
        status = append(result, new_value);
    }
finish:
    if (new_value != NULL)
        free(new_value);
    if (values != NULL)
        destroy_list(values);
    return status;
}

static int
op_number(parse_tree *tree, json_object *obj, string_list *result)
{
    string_list *values = NULL;
    string_list_item *item = NULL;
    char *p, *new_value, *value, *number = NULL;
    parse_tree *node = NULL;
    int count, zeroes, value_size, isnumber;
    int status = U1DB_OK;

    node = tree->first_child;
    status = init_list(&values);
    if (status != U1DB_OK)
        return status;
    status = extract_field_values(
        obj, node->field_path, json_type_int, values);
    if (status != U1DB_OK)
        goto finish;
    node = node->next_sibling;
    number = node->data;
    for (p = number; *p; p++) {
        if (isdigit(*p) == 0) {
            status = U1DB_INVALID_VALUE_FOR_INDEX;
            goto finish;
        }
    }
    zeroes = atoi(number);
    for (item = values->head; item != NULL; item = item->next)
    {
        value = item->data;
        isnumber = 1;
        for (p = value; *p; p++) {
            if (isdigit(*p) == 0) {
                isnumber = 0;
                break;
            }
        }
        if (isnumber == 0) {
            continue;
        }
        value_size = max(strlen(value), zeroes) + 1;
        new_value = (char *)calloc(value_size, 1);
        if (new_value == NULL)
        {
            status = U1DB_NOMEM;
            goto finish;
        }
        count = snprintf(new_value, value_size, "%0*d", zeroes, atoi(value));
        if (count != (value_size - 1)) {
            // Most likely encoding issues.
            status = U1DB_INVALID_PARAMETER;
            free(new_value);
            goto finish;
        }
        if ((status = append(result, new_value)) != U1DB_OK)
        {
            free(new_value);
            goto finish;
        }
        free(new_value);
    }
finish:
    if (values != NULL)
        destroy_list(values);
    return status;
}

static int
op_combine(parse_tree *tree, json_object *obj, string_list *result)
{
    parse_tree *node = NULL;
    int status = U1DB_OK;

    node = tree->first_child;
    for (node = tree->first_child; node != NULL; node = node->next_sibling) {
        status = get_values(node, obj, result);
        if (status != U1DB_OK)
            return status;
    }
    return status;
}

static int
op_split_words(parse_tree *tree, json_object *obj, string_list *result)
{
    string_list_item *item = NULL;
    string_list *values = NULL;
    char *intermediate, *intermediate_ptr = NULL;
    char *space_chr = NULL;
    int status = U1DB_OK;

    status = init_list(&values);
    if (status != U1DB_OK)
        return status;
    status = get_values(tree->first_child, obj, values);
    if (status != U1DB_OK)
        goto finish;
    for (item = values->head; item != NULL; item = item->next)
    {
        intermediate = strdup(item->data);
        if (intermediate == NULL)
            return U1DB_NOMEM;
        intermediate_ptr = intermediate;
        while (intermediate_ptr != NULL) {
            space_chr = strchr(intermediate_ptr, ' ');
            if (space_chr != NULL) {
                *space_chr = '\0';
                space_chr++;
            }
            if (list_index(result, intermediate_ptr) == -1)
            {
                if ((status = append(result, intermediate_ptr)) != U1DB_OK)
                {
                    return status;
                }
            }
            intermediate_ptr = space_chr;
        }
        free(intermediate);
    }
finish:
    if (values != NULL)
        destroy_list(values);
    return status;
}

static int
op_bool(parse_tree *tree, json_object *obj, string_list *result)
{
    string_list_item *item = NULL;
    string_list *values = NULL;
    int status = U1DB_OK;

    status = init_list(&values);
    if (status != U1DB_OK)
        return status;
    status = get_values(tree->first_child, obj, values);
    if (status != U1DB_OK)
        goto finish;
    //just return all the strings which have been filtered and converted from
    //booleans by extract_field_values.

    status = extract_field_values(
        obj, tree->first_child->field_path, json_type_boolean, values);
    if (status != U1DB_OK)
        goto finish;
    for (item = values->head; item != NULL; item = item->next)
    {
        if ((status = append(result, item->data)) != U1DB_OK)
        {
            return status;
        }
    }
finish:
    if (values != NULL)
        destroy_list(values);
    return status;
}


static int
lookup_index_fields(u1database *db, u1query *query)
{
    int status, offset;
    char *field = NULL;
    sqlite3_stmt *statement = NULL;

    status = sqlite3_prepare_v2(db->sql_handle,
        "SELECT offset, field FROM index_definitions"
        " WHERE name = ?"
        " ORDER BY offset DESC",
        -1, &statement, NULL);
    if (status != SQLITE_OK) { goto finish; }
    status = sqlite3_bind_text(statement, 1, query->index_name, -1,
                               SQLITE_TRANSIENT);
    if (status != SQLITE_OK) { goto finish; }
    status = sqlite3_step(statement);
    if (status == SQLITE_DONE) {
        status = U1DB_INDEX_DOES_NOT_EXIST;
    }
    while (status == SQLITE_ROW) {
        offset = sqlite3_column_int(statement, 0);
        field = (char*)sqlite3_column_text(statement, 1);
        if (query->fields == NULL) {
            query->num_fields = offset + 1;
            query->fields = (char**)calloc(query->num_fields, sizeof(char*));
            if (query->fields == NULL) {
                status = U1DB_NOMEM;
                goto finish;
            }
        }
        if (offset >= query->num_fields) {
            status = U1DB_INVALID_PARAMETER; // TODO: better error code
            goto finish;
        }
        query->fields[offset] = strdup(field);
        if (query->fields[offset] == NULL) {
            status = U1DB_NOMEM;
            goto finish;
        }
        status = sqlite3_step(statement);
    }
    if (status == SQLITE_DONE) {
        status = U1DB_OK;
    }
finish:
    sqlite3_finalize(statement);
    return status;
}


int
u1db_query_init(u1database *db, const char *index_name, u1query **query)
{
    int status;
    if (db == NULL || index_name == NULL || query == NULL) {
        return U1DB_INVALID_PARAMETER;
    }
    *query = (u1query*)calloc(1, sizeof(u1query));
    if (*query == NULL) {
        return U1DB_NOMEM;
    }
    // Should we be copying this instead?
    (*query)->index_name = index_name;
    status = lookup_index_fields(db, *query);
    if (status != U1DB_OK) {
        u1db_free_query(query);
    }
    return status;
}


void
u1db_free_query(u1query **query)
{
    int i;
    u1query *q = NULL;
    if (query == NULL || *query == NULL) {
        return;
    }
    q = *query;
    if (q->fields != NULL) {
        for (i = 0; i < q->num_fields; ++i) {
            if (q->fields[i] != NULL) {
                free(q->fields[i]);
                q->fields[i] = NULL;
            }
        }
        free(q->fields);
        q->fields = NULL;
    }
    free(*query);
    *query = NULL;
}


int
u1db_simple_lookup1(u1database *db, const char *index_name,
                    const char *val0, void *context, u1db_doc_callback cb)
{
    int status = U1DB_OK;
    u1query *query = NULL;

    if (db == NULL || index_name == NULL || val0 == NULL || cb == NULL) {
        return U1DB_INVALID_PARAMETER;
    }
    status = u1db_query_init(db, index_name, &query);
    if (status != U1DB_OK) { goto finish; }
    status = u1db_get_from_index(db, query, context, cb, 1, val0);
finish:
    u1db_free_query(&query);
    return status;
}

int
u1db_get_from_index_list(u1database *db, u1query *query, void *context,
                         u1db_doc_callback cb, int n_values,
                         const char **values)
{
    int status = U1DB_OK;
    sqlite3_stmt *statement = NULL;
    char *doc_id = NULL;
    char *query_str = NULL;
    int i, bind_arg;
    int wildcard[20] = {0};

    if (db == NULL || query == NULL || cb == NULL || n_values < 0)
    {
        return U1DB_INVALID_PARAMETER;
    }
    if (query->num_fields != n_values) {
        return U1DB_INVALID_VALUE_FOR_INDEX;
    }
    if (n_values > 20) {
        return U1DB_NOT_IMPLEMENTED;
    }
    status = u1db__format_query(
        query->num_fields, values, &query_str, wildcard);
    if (status != U1DB_OK) { goto finish; }
    status = sqlite3_prepare_v2(db->sql_handle, query_str, -1,
                                &statement, NULL);
    if (status != SQLITE_OK) { goto finish; }
    // Bind all of the 'field_name' parameters. sqlite_bind starts at 1
    bind_arg = 1;
    for (i = 0; i < query->num_fields; ++i) {
        status = sqlite3_bind_text(statement, bind_arg, query->fields[i], -1,
                                   SQLITE_TRANSIENT);
        bind_arg++;
        if (status != SQLITE_OK) { goto finish; }
        if (wildcard[i] == NO_GLOB) {
            // Not a wildcard, so add the argument
            status = sqlite3_bind_text(statement, bind_arg, values[i], -1,
                                       SQLITE_TRANSIENT);
            bind_arg++;
        } else if (wildcard[i] == ENDS_IN_GLOB) {
            status = sqlite3_bind_text(statement, bind_arg, values[i], -1,
                                       SQLITE_TRANSIENT);
            bind_arg++;
        }
        if (status != SQLITE_OK) { goto finish; }
    }
    status = sqlite3_step(statement);
    while (status == SQLITE_ROW) {
        doc_id = (char*)sqlite3_column_text(statement, 0);
        // We use u1db_get_docs so we can pass check_for_conflicts=0, which is
        // currently expected by the test suite.
        status = u1db_get_docs(
            db, 1, (const char**)&doc_id, 0, 0, context, cb);
        if (status != U1DB_OK) { goto finish; }
        status = sqlite3_step(statement);
    }
    if (status == SQLITE_DONE) {
        status = U1DB_OK;
    }
finish:
    sqlite3_finalize(statement);
    if (query_str != NULL) {
        free(query_str);
    }
    return status;
}

int
u1db_get_range_from_index(u1database *db, u1query *query,
                          void *context, u1db_doc_callback cb,
                          int n_values, const char **start_values,
                          const char **end_values)
{
    int i, bind_arg, status = U1DB_OK;
    char *query_str = NULL;
    sqlite3_stmt *statement = NULL;
    char *doc_id = NULL;
    char *stripped = NULL;
    int start_wildcard[20] = {0};
    int end_wildcard[20] = {0};

    if (db == NULL || query == NULL || cb == NULL || n_values < 0) {
        return U1DB_INVALID_PARAMETER;
    }
    if (n_values != query->num_fields) {
        return U1DB_INVALID_VALUE_FOR_INDEX;
    }
    status = u1db__format_range_query(
        query->num_fields, start_values, end_values, &query_str,
        start_wildcard, end_wildcard);
    if (status != U1DB_OK) { goto finish; }
    status = sqlite3_prepare_v2(db->sql_handle, query_str, -1,
                                &statement, NULL);
    if (status != SQLITE_OK) { goto finish; }
    // Bind all of the 'field_name' parameters. sqlite_bind starts at 1
    bind_arg = 1;
    for (i = 0; i < query->num_fields; ++i) {
        status = sqlite3_bind_text(
            statement, bind_arg, query->fields[i], -1, SQLITE_TRANSIENT);
        if (status != SQLITE_OK) { goto finish; }
        bind_arg++;
        if (start_values != NULL) {
            if (start_wildcard[i] == NO_GLOB) {
                status = sqlite3_bind_text(
                    statement, bind_arg, start_values[i], -1,
                    SQLITE_TRANSIENT);
                bind_arg++;
            } else if (start_wildcard[i] == ENDS_IN_GLOB) {
                if (stripped != NULL)
                    free(stripped);
                stripped = strdup(start_values[i]);
                if (stripped == NULL) {
                    status = U1DB_NOMEM;
                    goto finish;
                }
                stripped[strlen(stripped) - 1] = '\0';
                status = sqlite3_bind_text(
                    statement, bind_arg, stripped, -1, SQLITE_TRANSIENT);
                bind_arg++;
            }
           if (status != SQLITE_OK) { goto finish; }
        }
        if (end_values != NULL) {
            if (end_wildcard[i] == NO_GLOB) {
                status = sqlite3_bind_text(
                    statement, bind_arg, end_values[i], -1,
                    SQLITE_TRANSIENT);
                bind_arg++;
            } else if (end_wildcard[i] == ENDS_IN_GLOB) {
                if (stripped != NULL)
                    free(stripped);
                stripped = strdup(end_values[i]);
                if (stripped == NULL) {
                    status = U1DB_NOMEM;
                    goto finish;
                }
                stripped[strlen(stripped) - 1] = '\0';
                status = sqlite3_bind_text(
                    statement, bind_arg, stripped, -1, SQLITE_TRANSIENT);
                bind_arg++;
                status = sqlite3_bind_text(
                    statement, bind_arg, end_values[i], -1, SQLITE_TRANSIENT);
                bind_arg++;
            }
            if (status != SQLITE_OK) { goto finish; }
        }
    }
    status = sqlite3_step(statement);
    while (status == SQLITE_ROW) {
        doc_id = (char*)sqlite3_column_text(statement, 0);
        // We use u1db_get_docs so we can pass check_for_conflicts=0, which is
        // currently expected by the test suite.
        status = u1db_get_docs(
            db, 1, (const char**)&doc_id, 0, 0, context, cb);
        if (status != U1DB_OK) { goto finish; }
        status = sqlite3_step(statement);
    }
    if (status == SQLITE_DONE) {
        status = U1DB_OK;
    }
finish:
    sqlite3_finalize(statement);
    if (query_str != NULL) {
        free(query_str);
    }
    if (stripped != NULL)
        free(stripped);
    return status;
}


int
u1db_get_from_index(u1database *db, u1query *query, void *context,
                    u1db_doc_callback cb, int n_values, ...)
{
    int i, status = U1DB_OK;
    va_list argp;
    const char **values = NULL;

    values = (const char **)calloc(n_values, sizeof(char*));
    if (values == NULL) {
        status = U1DB_NOMEM;
        goto finish;
    }
    va_start(argp, n_values);
    for (i = 0; i < n_values; ++i) {
        values[i] = va_arg(argp, char *);
    }
    status = u1db_get_from_index_list(
        db, query, context, cb, n_values, values);
finish:
    if (values != NULL)
        free(values);
    va_end(argp);
    return status;
}


int
u1db_get_index_keys(u1database *db, char *index_name,
                    void *context, u1db_key_callback cb)
{
    int status = U1DB_OK;
    int num_fields = 0;
    int bind_arg, i;
    const char **key = NULL;
    string_list *field_names = NULL;
    string_list_item *field_name = NULL;
    char *query_str = NULL;
    sqlite3_stmt *statement;

    status = init_list(&field_names);
    if (status != U1DB_OK)
        goto finish;
    status = sqlite3_prepare_v2(
        db->sql_handle,
        "SELECT field FROM index_definitions WHERE name = ? ORDER BY "
        "offset;",
        -1, &statement, NULL);
    if (status != SQLITE_OK) {
        goto finish;
    }
    status = sqlite3_bind_text(
        statement, 1, index_name, -1, SQLITE_TRANSIENT);
    if (status != SQLITE_OK) {
        goto finish;
    }
    status = sqlite3_step(statement);
    if (status == SQLITE_DONE) {
        status = U1DB_INDEX_DOES_NOT_EXIST;
        goto finish;
    }
    while (status == SQLITE_ROW) {
        num_fields++;
        status = append(field_names, (char*)sqlite3_column_text(statement, 0));
        if (status != U1DB_OK)
            goto finish;
        status = sqlite3_step(statement);
    }
    if (status != SQLITE_DONE) {
        goto finish;
    }
    sqlite3_finalize(statement);
    status = u1db__format_index_keys_query(num_fields, &query_str);

    if (status != U1DB_OK) {
        goto finish;
    }
    status = sqlite3_prepare_v2(
        db->sql_handle, query_str, -1, &statement, NULL);
    if (status != SQLITE_OK) {
        goto finish;
    }
    bind_arg = 1;
    for (field_name = field_names->head; field_name != NULL; field_name =
             field_name->next) {
        status = sqlite3_bind_text(
            statement, bind_arg++, field_name->data, -1, SQLITE_TRANSIENT);
        if (status != SQLITE_OK)
            goto finish;
    }
    status = sqlite3_step(statement);
    key = (const char**)calloc(num_fields, sizeof(char*));
    if (key == NULL) {
        status = U1DB_NOMEM;
        goto finish;
    }
    while (status == SQLITE_ROW) {
        for (i = 0; i < num_fields; ++i) {
            key[i]  = (const char*)sqlite3_column_text(statement, i);
        }
        if ((status = cb(context, num_fields, key)) != U1DB_OK) {
            goto finish;
        }
        status = sqlite3_step(statement);
    }
    if (status == SQLITE_DONE) {
        status = U1DB_OK;
    }
finish:
    if (key != NULL) {
        free(key);
    }
    if (query_str != NULL) {
        free(query_str);
    }
    destroy_list(field_names);
    sqlite3_finalize(statement);
    return status;
}

static void
add_to_buf(char **buf, int *buf_size, const char *fmt, ...)
{
    int count;
    va_list argp;
    va_start(argp, fmt);
    count = vsnprintf(*buf, *buf_size, fmt, argp);
    va_end(argp);
    *buf += count;
    *buf_size -= count;
}


int
u1db__format_query(int n_fields, const char **values, char **buf,
                   int *wildcard)
{
    int status = U1DB_OK;
    int buf_size, i;
    char *cur = NULL;
    const char *val = NULL;
    int have_wildcard = 0;

    if (n_fields < 1) {
        return U1DB_INVALID_PARAMETER;
    }
    // 81 for 1 doc, 166 for 2, 251 for 3
    buf_size = (1 + n_fields) * 100;
    // The first field is treated specially
    cur = (char*)calloc(buf_size, 1);
    if (cur == NULL) {
        return U1DB_NOMEM;
    }
    *buf = cur;
    add_to_buf(&cur, &buf_size, "SELECT d0.doc_id FROM document_fields d0");
    for (i = 1; i < n_fields; ++i) {
        add_to_buf(&cur, &buf_size, ", document_fields d%d", i);
    }
    add_to_buf(&cur, &buf_size, " WHERE d0.field_name = ?");
    for (i = 0; i < n_fields; ++i) {
        if (i != 0) {
            add_to_buf(&cur, &buf_size,
                " AND d0.doc_id = d%d.doc_id"
                " AND d%d.field_name = ?",
                i, i);
        }
        val = values[i];
        if (val == NULL) {
            status = U1DB_INVALID_VALUE_FOR_INDEX;
            goto finish;
        }
        if (val[0] == '*') {
            wildcard[i] = IS_GLOB;
            have_wildcard = 1;
            add_to_buf(&cur, &buf_size, " AND d%d.value NOT NULL", i);
        } else if (val[0] != '\0' && val[strlen(val)-1] == '*') {
            // glob
            wildcard[i] = ENDS_IN_GLOB;
            if (have_wildcard) {
                //globs not allowed after another wildcard
                status = U1DB_INVALID_GLOBBING;
                goto finish;
            }
            have_wildcard = 1;
            add_to_buf(&cur, &buf_size, " AND d%d.value GLOB ?", i);
        } else {
            wildcard[i] = NO_GLOB;
            if (have_wildcard) {
                // Can't have a non-wildcard after a wildcard
                status = U1DB_INVALID_GLOBBING;
                goto finish;
            }
            add_to_buf(&cur, &buf_size, " AND d%d.value = ?", i);
        }
    }
    add_to_buf(&cur, &buf_size, " ORDER BY ");
    for (i = 0; i < n_fields; ++i) {
        if (i != 0) {
            add_to_buf(&cur, &buf_size, ", ");
        }
        add_to_buf(&cur, &buf_size, "d%d.value", i);
    }
finish:
    if (status != U1DB_OK && *buf != NULL) {
        free(*buf);
        *buf = NULL;
    }
    return status;
}

int
u1db__format_range_query(int n_fields, const char **start_values,
                         const char **end_values, char **buf,
                         int *start_wildcard, int *end_wildcard)
{
    int status = U1DB_OK;
    int buf_size, i;
    char *cur = NULL;
    const char *val = NULL;
    int have_start_wildcard = 0;
    int have_end_wildcard = 0;

    if (n_fields < 1) {
        return U1DB_INVALID_PARAMETER;
    }
    // 81 for 1 doc, 166 for 2, 251 for 3
    buf_size = (1 + n_fields) * 100;
    // The first field is treated specially
    cur = (char*)calloc(buf_size, 1);
    if (cur == NULL) {
        return U1DB_NOMEM;
    }
    *buf = cur;
    add_to_buf(&cur, &buf_size, "SELECT d0.doc_id FROM document_fields d0");
    for (i = 1; i < n_fields; ++i) {
        add_to_buf(&cur, &buf_size, ", document_fields d%d", i);
    }
    add_to_buf(&cur, &buf_size, " WHERE d0.field_name = ?");
    for (i = 0; i < n_fields; ++i) {
        if (i != 0) {
            add_to_buf(&cur, &buf_size,
                " AND d0.doc_id = d%d.doc_id"
                " AND d%d.field_name = ?",
                i, i);
        }
        if (start_values != NULL) {
            val = start_values[i];
            if (val == NULL) {
                status = U1DB_INVALID_VALUE_FOR_INDEX;
                goto finish;
            }
            if (val[0] == '*') {
                start_wildcard[i] = IS_GLOB;
                have_start_wildcard= 1;
                add_to_buf(&cur, &buf_size, " and d%d.value not null", i);
            } else if (val[0] != '\0' && val[strlen(val)-1] == '*') {
                // glob
                start_wildcard[i] = ENDS_IN_GLOB;
                if (have_start_wildcard) {
                    //globs not allowed after another wildcard
                    status = U1DB_INVALID_GLOBBING;
                    goto finish;
                }
                have_start_wildcard = 1;
                add_to_buf(&cur, &buf_size, " and d%d.value >= ?", i);
            } else {
                start_wildcard[i] = NO_GLOB;
                if (have_start_wildcard) {
                    // can't have a non-wildcard after a wildcard
                    status = U1DB_INVALID_GLOBBING;
                    goto finish;
                }
                add_to_buf(&cur, &buf_size, " and d%d.value >= ?", i);
            }
        }
        if (end_values != NULL) {
            val = end_values[i];
            if (val == NULL) {
                status = U1DB_INVALID_VALUE_FOR_INDEX;
                goto finish;
            }
            if (val[0] == '*') {
                end_wildcard[i] = IS_GLOB;
                have_end_wildcard = 1;
                add_to_buf(&cur, &buf_size, " AND d%d.value NOT NULL", i);
            } else if (val[0] != '\0' && val[strlen(val)-1] == '*') {
                // glob
                end_wildcard[i] = ENDS_IN_GLOB;
                if (have_end_wildcard) {
                    //globs not allowed after another wildcard
                    status = U1DB_INVALID_GLOBBING;
                    goto finish;
                }
                have_end_wildcard = 1;
                add_to_buf(
                    &cur, &buf_size,
                    " AND (d%d.value < ? OR d%d.value GLOB ?)", i, i);
            } else {
                end_wildcard[i] = NO_GLOB;
                if (have_end_wildcard) {
                    // Can't have a non-wildcard after a wildcard
                    status = U1DB_INVALID_GLOBBING;
                    goto finish;
                }
                add_to_buf(&cur, &buf_size, " AND d%d.value <= ?", i);
            }
        }

    }
    add_to_buf(&cur, &buf_size, " ORDER BY ");
    for (i = 0; i < n_fields; ++i) {
        if (i != 0) {
            add_to_buf(&cur, &buf_size, ", ");
        }
        add_to_buf(&cur, &buf_size, "d%d.value", i);
    }
finish:
    if (status != U1DB_OK && *buf != NULL) {
        free(*buf);
        *buf = NULL;
    }
    return status;
}

int
u1db__format_index_keys_query(int n_fields, char **buf)
{
    int status = U1DB_OK;
    int buf_size, i;
    char *cur = NULL;

    if (n_fields < 1) {
        return U1DB_INVALID_PARAMETER;
    }
    // 81 for 1 doc, 166 for 2, 251 for 3
    buf_size = (1 + n_fields) * 100;
    // The first field is treated specially
    cur = (char*)calloc(buf_size, 1);
    if (cur == NULL) {
        return U1DB_NOMEM;
    }
    *buf = cur;
    add_to_buf(&cur, &buf_size, "SELECT ");
    for (i = 0; i < n_fields; ++i) {
        if (i != 0) {
            add_to_buf(&cur, &buf_size, ", ");
        }
        add_to_buf(&cur, &buf_size, " d%d.value", i);
    }
    add_to_buf(&cur, &buf_size, " FROM ");
    for (i = 0; i < n_fields; ++i) {
        if (i != 0) {
            add_to_buf(&cur, &buf_size, ", ");
        }
        add_to_buf(&cur, &buf_size, "document_fields d%d", i);
    }
    add_to_buf(&cur, &buf_size, " WHERE d0.field_name = ?");
    for (i = 0; i < n_fields; ++i) {
        if (i != 0) {
            add_to_buf(&cur, &buf_size,
                " AND d0.doc_id = d%d.doc_id"
                " AND d%d.field_name = ?",
                i, i);
        }
        add_to_buf(&cur, &buf_size, " AND d%d.value NOT NULL", i);
    }
    add_to_buf(&cur, &buf_size, " GROUP BY ");
    for (i = 0; i < n_fields; ++i) {
        if (i != 0) {
            add_to_buf(&cur, &buf_size, ", ");
        }
        add_to_buf(&cur, &buf_size, "d%d.value", i);
    }
    if (status != U1DB_OK && *buf != NULL) {
        free(*buf);
        *buf = NULL;
    }
    return status;
}

struct sqlcb_to_field_cb {
    void *user_context;
    int (*user_cb)(void *, const char*, parse_tree *tree);
};

static int
check_fieldname(const char *fieldname)
{
    if (fieldname[strlen(fieldname) - 1] == '.')
        return U1DB_INVALID_FIELD_SPECIFIER;
    return U1DB_OK;
}

static int
make_op(const char *expression, int *start, int *open_parens,
        parse_tree *result)
{
    int status = U1DB_OK;
    int i;
    parse_tree *subtree = NULL;
    parse_tree *node = NULL;

    subtree = result->last_child;
    for (i = 0; i < OPS; i++) {
        if (strcmp(OPERATIONS[i].name, subtree->data) == 0)
        {
            if (status != U1DB_OK) {
                goto finish;
            }
            subtree->op = OPERATIONS[i].function;
            subtree->arity = OPERATIONS[i].arity;
            subtree->value_types = OPERATIONS[i].value_types;
            break;
        }
    }
    if (subtree->op == NULL) {
        status = U1DB_UNKNOWN_OPERATION;
        goto finish;
    }
    status = make_tree(expression, start, open_parens, subtree);
    if (status != U1DB_OK)
        goto finish;
    if (subtree->arity >= 0 &&
            subtree->arity != subtree->number_of_children) {
        status = U1DB_INVALID_TRANSFORMATION_FUNCTION;
        goto finish;
    }
    i = 0;
    for (node = subtree->first_child; node != NULL;
            node = node->next_sibling) {
        node->arg_type = subtree->value_types[
            i % subtree->number_of_children];
        if (node->arg_type == EXPRESSION) {
            if (node->op == NULL) {
                status = check_fieldname(node->data);
                if (status != U1DB_OK)
                    goto finish;
                status = split(node->field_path, node->data, '.');
                if (status != U1DB_OK)
                    goto finish;
            }
        }
        i++;
    }
finish:
    return status;
}

static int
extract_term(const char *expression, int *start, int *idx, parse_tree *result)
{
    int status = U1DB_OK;
    int size;
    parse_tree *subtree = NULL;
    const char *term = NULL;

    while (expression[*start] == ' ')
        (*start)++;
    size = *idx - *start;
    if (!size)
        return U1DB_OK;
    term = expression + *start;
    (*idx)++;
    while (expression[*idx] == ' ')
        (*idx)++;
    *start = *idx;
    if (size) {
        status = append_child(result);
        if (status != U1DB_OK) {
            return status;
        }
        subtree = result->last_child;
        subtree->data = strndup(term, size);
        if (subtree->data == NULL) {
            return U1DB_NOMEM;
        }
    }
    return U1DB_OK;
}

static int
make_tree(const char *expression, int *start, int *open_parens,
          parse_tree *result)
{
    int status = U1DB_OK;
    int size, i;
    int idx;
    char *term = NULL;
    const char *arg_type = NULL;
    char c;
    parse_tree *subtree = NULL;

    idx = *start;
    while (idx < strlen(expression))
    {
        c = expression[idx];
        if (c == '(') {
            (*open_parens)++;
            status = extract_term(expression, start, &idx, result);
            if (result->last_child->data != NULL) {
                status = make_op(expression, start, open_parens, result);
                if (status != U1DB_OK) {
                    goto finish;
                }
<<<<<<< HEAD
                strncpy(op_name, expression + *start, size);
                op_name[size] = '\0';
                status = append_child(result);
                if (status != U1DB_OK) {
                    free(op_name);
                    goto finish;
                }
                subtree = result->last_child;
                for (i = 0; i < OPS; i++) {
                    if (strcmp(OPERATIONS[i].name, op_name) == 0)
                    {
                        if (status != U1DB_OK) {
                            free(op_name);
                            goto finish;
                        }
                        subtree->op = OPERATIONS[i].function;
                        subtree->arity = OPERATIONS[i].arity;
                        subtree->value_types = OPERATIONS[i].value_types;
                        break;
                    }
                }
                free(op_name);
                if (subtree->op == NULL) {
                    status = U1DB_UNKNOWN_OPERATION;
                    goto finish;
                }
                (*idx)++;
                while (expression[*idx] == ' ')
                    (*idx)++;
                *start = *idx;
                status = make_tree(
                    expression, idx, start, open_parens, subtree);
                if (status != U1DB_OK)
                    goto finish;
                if (subtree->arity >= 0 &&
                        subtree->arity != subtree->number_of_children) {
                    status = U1DB_INVALID_TRANSFORMATION_FUNCTION;
                    goto finish;
                }
                i = 0;
                for (node = subtree->first_child; node != NULL;
                     node = node->next_sibling) {
                    node->arg_type = subtree->value_types[
                        i % subtree->number_of_children];
                    if (node->arg_type == EXPRESSION) {
                        if (node->op == NULL) {
                            status = check_fieldname(node->data);
                            if (status != U1DB_OK)
                                goto finish;
                            status = split(node->field_path, node->data, '.');
                            if (status != U1DB_OK)
                                goto finish;
                        }
                    }
                    i++;
                }
=======
                idx = *start;
>>>>>>> 101a48c1
            }
        } else if (c == ')') {
            (*open_parens)--;
            if (*open_parens < 0) {
                status = U1DB_INVALID_TRANSFORMATION_FUNCTION;
                goto finish;
            }
            status = extract_term(expression, start, &idx, result);
            return status;
        } else if (c == ',') {
            if (*open_parens < 1) {
                status = U1DB_INVALID_TRANSFORMATION_FUNCTION;
                goto finish;
            }
            status = extract_term(expression, start, &idx, result);
        } else {
            idx++;
        }
    }
    if (*start < strlen(expression)) {
        status = extract_term(expression, start, &idx, result);
        subtree = result->last_child;
        if (subtree->data) {
            status = check_fieldname(subtree->data);
            if (status != U1DB_OK)
                goto finish;
            status = split(subtree->field_path, subtree->data, '.');
            if (status != U1DB_OK)
                goto finish;
        }
    }
finish:
    return status;
}

static int
parse(const char *expression, parse_tree *result)
{
    int status = U1DB_OK;
    int start = 0;
    int open_parens = 0;

    status = make_tree(expression, &start, &open_parens, result);
    if (status != U1DB_OK)
        return status;
    if (open_parens != 0)
        return U1DB_INVALID_TRANSFORMATION_FUNCTION;
    return status;
}

// Thunk from the SQL interface, to a nicer single value interface
static int
sqlite_cb_to_field_cb(void *context, int n_cols, char **cols, char **rows)
{
    struct sqlcb_to_field_cb *ctx = NULL;
    parse_tree *tree = NULL;
    char *expression = NULL;
    int status = U1DB_OK;
    ctx = (struct sqlcb_to_field_cb*)context;
    if (n_cols != 1) {
        return 1; // Error
    }
    expression = cols[0];
    status = init_parse_tree(&tree);
    if (status != U1DB_OK)
        goto finish;
    status = parse(expression, tree);
    if (status != U1DB_OK)
        goto finish;
    status = ctx->user_cb(ctx->user_context, expression, tree);
finish:
    destroy_parse_tree(tree);
    return status;
}


// Iterate over the fields that are indexed, and invoke cb for each one
static int
iter_field_definitions(u1database *db, void *context,
                      int (*cb)(void *context, const char *expression,
                                parse_tree *tree))
{
    int status;
    struct sqlcb_to_field_cb ctx;

    ctx.user_context = context;
    ctx.user_cb = cb;
    status = sqlite3_exec(db->sql_handle,
        "SELECT field FROM index_definitions",
        sqlite_cb_to_field_cb, &ctx, NULL);
    return status;
}

struct evaluate_index_context {
    u1database *db;
    const char *doc_id;
    json_object *obj;
    const char *content;
};

static int
add_to_document_fields(u1database *db, const char *doc_id,
                       const char *expression, const char *val)
{
    int status;
    sqlite3_stmt *statement = NULL;

    status = sqlite3_prepare_v2(db->sql_handle,
        "INSERT INTO document_fields (doc_id, field_name, value)"
        " VALUES (?, ?, ?)", -1,
        &statement, NULL);
    if (status != SQLITE_OK) {
        return status;
    }
    status = sqlite3_bind_text(statement, 1, doc_id, -1, SQLITE_TRANSIENT);
    if (status != SQLITE_OK) { goto finish; }
    status = sqlite3_bind_text(statement, 2, expression, -1, SQLITE_TRANSIENT);
    if (status != SQLITE_OK) { goto finish; }
    status = sqlite3_bind_text(statement, 3, val, -1, SQLITE_TRANSIENT);
    if (status != SQLITE_OK) { goto finish; }
    status = sqlite3_step(statement);
    if (status == SQLITE_DONE) {
        status = SQLITE_OK;
    }
finish:
    sqlite3_finalize(statement);
    return status;
}

static int
evaluate_index_and_insert_into_db(void *context, const char *expression,
                                  parse_tree *tree)
{
    struct evaluate_index_context *ctx;
    string_list *values = NULL;
    string_list_item *item = NULL;
    int status = U1DB_OK;

    ctx = (struct evaluate_index_context *)context;
    if (ctx->obj == NULL || !json_object_is_type(ctx->obj, json_type_object)) {
        return U1DB_INVALID_JSON;
    }
    if ((status = init_list(&values)) != U1DB_OK)
        goto finish;
    status = get_values(tree->first_child, ctx->obj, values);
    if (status != U1DB_OK)
        goto finish;
    for (item = values->head; item != NULL; item = item->next)
    {
        if ((status = add_to_document_fields(ctx->db, ctx->doc_id, expression,
                        item->data)) != U1DB_OK)
            goto finish;
    }
finish:
    if (values != NULL)
        destroy_list(values);
    return status;
}

// Is this expression field already in the indexed list?
// We make an assumption that the number of new expressions is always small
// relative to what is already indexed (which should be reasonably accurate).
static int
is_present(u1database *db, const char *expression, int *present)
{
    sqlite3_stmt *statement = NULL;
    int status;

    status = sqlite3_prepare_v2(db->sql_handle,
        "SELECT 1 FROM index_definitions WHERE field = ? LIMIT 1", -1,
        &statement, NULL);
    if (status != SQLITE_OK) {
        return status;
    }
    status = sqlite3_bind_text(statement, 1, expression, -1, SQLITE_TRANSIENT);
    if (status != SQLITE_OK) { goto finish; }
    status = sqlite3_step(statement);
    if (status == SQLITE_DONE) {
        status = SQLITE_OK;
        *present = 0;
    } else if (status == SQLITE_ROW) {
        status = SQLITE_OK;
        *present = 1;
    }
finish:
    sqlite3_finalize(statement);
    return status;
}


int
u1db__find_unique_expressions(u1database *db,
                              int n_expressions, const char **expressions,
                              int *n_unique, const char ***unique_expressions)
{
    int i, status, present = 0;
    const char **tmp = NULL;

    tmp = (const char **)calloc(n_expressions, sizeof(char*));
    if (tmp == NULL) {
        return U1DB_NOMEM;
    }
    status = U1DB_OK;
    *n_unique = 0;
    for (i = 0; i < n_expressions; ++i) {
        if (expressions[i] == NULL) {
            status = U1DB_INVALID_PARAMETER;
            goto finish;
        }
        status = is_present(db, expressions[i], &present);
        if (status != SQLITE_OK) { goto finish; }
        if (!present) {
            tmp[*n_unique] = expressions[i];
            (*n_unique)++;
        }
    }
finish:
    if (status == U1DB_OK) {
        *unique_expressions = tmp;
    } else {
        free((void*)tmp);
    }
    return status;
}


int
u1db__update_indexes(u1database *db, const char *doc_id, const char *content)
{
    struct evaluate_index_context context;
    int status;

    if (content == NULL) {
        // No new fields to add to the database.
        return U1DB_OK;
    }
    context.db = db;
    context.doc_id = doc_id;
    context.content = content;
    context.obj = json_tokener_parse(content);
    if (context.obj == NULL
            || !json_object_is_type(context.obj, json_type_object))
    {
        return U1DB_INVALID_JSON;
    }
    status = iter_field_definitions(db, &context,
            evaluate_index_and_insert_into_db);
    json_object_put(context.obj);
    return status;
}


int
u1db__index_all_docs(u1database *db, int n_expressions,
                     const char **expressions)
{
    int status, i;
    sqlite3_stmt *statement = NULL;
    struct evaluate_index_context context = {0};
    parse_tree **trees;

    trees = (parse_tree**)calloc(n_expressions, sizeof(parse_tree*));
    for (i = 0; i < n_expressions; ++i) {
        init_parse_tree(&trees[i]);
        status = parse(expressions[i], trees[i]);
        if (status != U1DB_OK)
            goto finish;
    }
    status = sqlite3_prepare_v2(db->sql_handle,
        "SELECT doc_id, content FROM document", -1,
        &statement, NULL);
    if (status != SQLITE_OK) {
        return status;
    }
    context.db = db;
    status = sqlite3_step(statement);
    while (status == SQLITE_ROW) {
        if (context.obj != NULL) {
            json_object_put(context.obj);
            context.obj = NULL;
        }
        context.doc_id = (const char*)sqlite3_column_text(statement, 0);
        context.content = (const char*)sqlite3_column_text(statement, 1);
        if (context.content == NULL)
        {
            // This document is deleted so does not need to be indexed.
            status = sqlite3_step(statement);
            continue;
        }
        context.obj = json_tokener_parse(context.content);
        if (context.obj == NULL
                || !json_object_is_type(context.obj, json_type_object))
        {
            // Invalid JSON in the database, for now we just continue?
            // TODO: Raise an error here.
            status = sqlite3_step(statement);
            continue;
        }
        for (i = 0; i < n_expressions; ++i) {
            status = evaluate_index_and_insert_into_db(
                &context, expressions[i], trees[i]);
            if (status != U1DB_OK)
                goto finish;
        }
        status = sqlite3_step(statement);
    }
    if (status == SQLITE_DONE) {
        status = U1DB_OK;
    }
finish:
    for (i = 0; i < n_expressions; ++i)
        destroy_parse_tree(trees[i]);
    free(trees);
    if (context.obj != NULL) {
        json_object_put(context.obj);
        context.obj = NULL;
    }
    sqlite3_finalize(statement);
    return status;
}<|MERGE_RESOLUTION|>--- conflicted
+++ resolved
@@ -49,7 +49,6 @@
     string_list_item *tail;
 } string_list;
 
-/*
 static void
 print_list(string_list *list)
 {
@@ -59,7 +58,6 @@
         printf("%s,", item->data);
     printf("]\n");
 }
-*/
 
 static int
 init_list(string_list **list)
@@ -128,7 +126,6 @@
     const int *value_types;
 } parse_tree;
 
-/*
 static void
 print_tree(parse_tree *tree)
 {
@@ -150,7 +147,6 @@
         print_tree(sub);
     printf(")\n");
 }
-*/
 
 static int
 init_parse_tree(parse_tree **result)
@@ -1282,13 +1278,13 @@
     while (expression[*start] == ' ')
         (*start)++;
     size = *idx - *start;
-    if (!size)
-        return U1DB_OK;
     term = expression + *start;
     (*idx)++;
     while (expression[*idx] == ' ')
         (*idx)++;
     *start = *idx;
+    if (!size)
+        return U1DB_OK;
     if (size) {
         status = append_child(result);
         if (status != U1DB_OK) {
@@ -1327,66 +1323,7 @@
                 if (status != U1DB_OK) {
                     goto finish;
                 }
-<<<<<<< HEAD
-                strncpy(op_name, expression + *start, size);
-                op_name[size] = '\0';
-                status = append_child(result);
-                if (status != U1DB_OK) {
-                    free(op_name);
-                    goto finish;
-                }
-                subtree = result->last_child;
-                for (i = 0; i < OPS; i++) {
-                    if (strcmp(OPERATIONS[i].name, op_name) == 0)
-                    {
-                        if (status != U1DB_OK) {
-                            free(op_name);
-                            goto finish;
-                        }
-                        subtree->op = OPERATIONS[i].function;
-                        subtree->arity = OPERATIONS[i].arity;
-                        subtree->value_types = OPERATIONS[i].value_types;
-                        break;
-                    }
-                }
-                free(op_name);
-                if (subtree->op == NULL) {
-                    status = U1DB_UNKNOWN_OPERATION;
-                    goto finish;
-                }
-                (*idx)++;
-                while (expression[*idx] == ' ')
-                    (*idx)++;
-                *start = *idx;
-                status = make_tree(
-                    expression, idx, start, open_parens, subtree);
-                if (status != U1DB_OK)
-                    goto finish;
-                if (subtree->arity >= 0 &&
-                        subtree->arity != subtree->number_of_children) {
-                    status = U1DB_INVALID_TRANSFORMATION_FUNCTION;
-                    goto finish;
-                }
-                i = 0;
-                for (node = subtree->first_child; node != NULL;
-                     node = node->next_sibling) {
-                    node->arg_type = subtree->value_types[
-                        i % subtree->number_of_children];
-                    if (node->arg_type == EXPRESSION) {
-                        if (node->op == NULL) {
-                            status = check_fieldname(node->data);
-                            if (status != U1DB_OK)
-                                goto finish;
-                            status = split(node->field_path, node->data, '.');
-                            if (status != U1DB_OK)
-                                goto finish;
-                        }
-                    }
-                    i++;
-                }
-=======
                 idx = *start;
->>>>>>> 101a48c1
             }
         } else if (c == ')') {
             (*open_parens)--;
@@ -1404,6 +1341,9 @@
             status = extract_term(expression, start, &idx, result);
         } else {
             idx++;
+        }
+        if (idx == 0) {
+            exit(1);
         }
     }
     if (*start < strlen(expression)) {
@@ -1430,6 +1370,7 @@
     int open_parens = 0;
 
     status = make_tree(expression, &start, &open_parens, result);
+    print_tree(result);
     if (status != U1DB_OK)
         return status;
     if (open_parens != 0)
