--- conflicted
+++ resolved
@@ -927,23 +927,16 @@
 }
 
 int
-<<<<<<< HEAD
-u1db__format_index_keys_query(int n_fields, char **buf)
-=======
 u1db__format_range_query(int n_fields, const char **start_values,
                          const char **end_values, char **buf,
                          int *start_wildcard, int *end_wildcard)
->>>>>>> 2ba9d443
 {
     int status = U1DB_OK;
     int buf_size, i;
     char *cur = NULL;
-<<<<<<< HEAD
-=======
     const char *val = NULL;
     int have_start_wildcard = 0;
     int have_end_wildcard = 0;
->>>>>>> 2ba9d443
 
     if (n_fields < 1) {
         return U1DB_INVALID_PARAMETER;
@@ -956,25 +949,9 @@
         return U1DB_NOMEM;
     }
     *buf = cur;
-<<<<<<< HEAD
-    add_to_buf(&cur, &buf_size, "SELECT ");
-    for (i = 0; i < n_fields; ++i) {
-        if (i != 0) {
-            add_to_buf(&cur, &buf_size, ", ");
-        }
-        add_to_buf(&cur, &buf_size, " d%d.value", i);
-    }
-    add_to_buf(&cur, &buf_size, " FROM ");
-    for (i = 0; i < n_fields; ++i) {
-        if (i != 0) {
-            add_to_buf(&cur, &buf_size, ", ");
-        }
-        add_to_buf(&cur, &buf_size, "document_fields d%d", i);
-=======
     add_to_buf(&cur, &buf_size, "SELECT d0.doc_id FROM document_fields d0");
     for (i = 1; i < n_fields; ++i) {
         add_to_buf(&cur, &buf_size, ", document_fields d%d", i);
->>>>>>> 2ba9d443
     }
     add_to_buf(&cur, &buf_size, " WHERE d0.field_name = ?");
     for (i = 0; i < n_fields; ++i) {
@@ -984,11 +961,6 @@
                 " AND d%d.field_name = ?",
                 i, i);
         }
-<<<<<<< HEAD
-        add_to_buf(&cur, &buf_size, " AND d%d.value NOT NULL", i);
-    }
-    add_to_buf(&cur, &buf_size, " GROUP BY ");
-=======
         if (start_values != NULL) {
             val = start_values[i];
             if (val == NULL) {
@@ -1054,17 +1026,69 @@
 
     }
     add_to_buf(&cur, &buf_size, " ORDER BY ");
->>>>>>> 2ba9d443
     for (i = 0; i < n_fields; ++i) {
         if (i != 0) {
             add_to_buf(&cur, &buf_size, ", ");
         }
         add_to_buf(&cur, &buf_size, "d%d.value", i);
     }
-<<<<<<< HEAD
-=======
-finish:
->>>>>>> 2ba9d443
+finish:
+    if (status != U1DB_OK && *buf != NULL) {
+        free(*buf);
+        *buf = NULL;
+    }
+    return status;
+}
+
+int
+u1db__format_index_keys_query(int n_fields, char **buf)
+{
+    int status = U1DB_OK;
+    int buf_size, i;
+    char *cur = NULL;
+
+    if (n_fields < 1) {
+        return U1DB_INVALID_PARAMETER;
+    }
+    // 81 for 1 doc, 166 for 2, 251 for 3
+    buf_size = (1 + n_fields) * 100;
+    // The first field is treated specially
+    cur = (char*)calloc(buf_size, 1);
+    if (cur == NULL) {
+        return U1DB_NOMEM;
+    }
+    *buf = cur;
+    add_to_buf(&cur, &buf_size, "SELECT ");
+    for (i = 0; i < n_fields; ++i) {
+        if (i != 0) {
+            add_to_buf(&cur, &buf_size, ", ");
+        }
+        add_to_buf(&cur, &buf_size, " d%d.value", i);
+    }
+    add_to_buf(&cur, &buf_size, " FROM ");
+    for (i = 0; i < n_fields; ++i) {
+        if (i != 0) {
+            add_to_buf(&cur, &buf_size, ", ");
+        }
+        add_to_buf(&cur, &buf_size, "document_fields d%d", i);
+    }
+    add_to_buf(&cur, &buf_size, " WHERE d0.field_name = ?");
+    for (i = 0; i < n_fields; ++i) {
+        if (i != 0) {
+            add_to_buf(&cur, &buf_size,
+                " AND d0.doc_id = d%d.doc_id"
+                " AND d%d.field_name = ?",
+                i, i);
+        }
+        add_to_buf(&cur, &buf_size, " AND d%d.value NOT NULL", i);
+    }
+    add_to_buf(&cur, &buf_size, " GROUP BY ");
+    for (i = 0; i < n_fields; ++i) {
+        if (i != 0) {
+            add_to_buf(&cur, &buf_size, ", ");
+        }
+        add_to_buf(&cur, &buf_size, "d%d.value", i);
+    }
     if (status != U1DB_OK && *buf != NULL) {
         free(*buf);
         *buf = NULL;
