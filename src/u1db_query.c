/*
 * Copyright 2012 Canonical Ltd.
 *
 * This file is part of u1db.
 *
 * u1db is free software: you can redistribute it and/or modify
 * it under the terms of the GNU Lesser General Public License version 3
 * as published by the Free Software Foundation.
 *
 * u1db is distributed in the hope that it will be useful,
 * but WITHOUT ANY WARRANTY; without even the implied warranty of
 * MERCHANTABILITY or FITNESS FOR A PARTICULAR PURPOSE.  See the
 * GNU Lesser General Public License for more details.
 *
 * You should have received a copy of the GNU Lesser General Public License
 * along with u1db.  If not, see <http://www.gnu.org/licenses/>.
 */

#include "u1db/u1db_internal.h"
#include <sqlite3.h>
#include <stdarg.h>
#include <string.h>
#include <ctype.h>
#include <json/json.h>

#define OPERATIONS 3
#ifndef max
    #define max(a, b) (((a) > (b)) ? (a) : (b))
#endif
static const char *OPERATORS[OPERATIONS] = {"lower", "number", "split_words"};

typedef struct string_list_item_
{
    char *data;
    struct string_list_item_ *next;
} string_list_item;

typedef struct string_list_
{
    string_list_item *head;
    string_list_item *tail;
} string_list;

typedef struct transformation_
{
    void *op;
    struct transformation_ *next;
    string_list *args;
} transformation;

typedef int(*operation)(string_list *, const string_list *,
                        const string_list *);
static int op_lower(string_list *result, const string_list *value,
                    const string_list *args);
static int op_number(string_list *result, const string_list *value,
                     const string_list *args);
static int op_split_words(string_list *result, const string_list *value,
                          const string_list *args);

static operation operations[OPERATIONS] = {
    op_lower, op_number, op_split_words};


static int
init_list(string_list **list)
{
    if ((*list = (string_list *)malloc(sizeof(string_list))) == NULL)
        return U1DB_NOMEM;
    (*list)->head = NULL;
    (*list)->tail = NULL;
    return U1DB_OK;
}

static int
append(string_list *list, const char *data)
{
    string_list_item *new_item = NULL;
    if ((new_item = (string_list_item *)malloc(sizeof(string_list_item)))
            == NULL)
        return U1DB_NOMEM;
    new_item->data = strdup(data);
    new_item->next = NULL;
    if (list->head == NULL)
    {
        list->head = new_item;
    }
    if (list->tail != NULL)
    {
        list->tail->next = new_item;
    }
    list->tail = new_item;
    return U1DB_OK;
}

static void
destroy_list(string_list *list)
{
    string_list_item *item, *previous = NULL;
    if (list == NULL)
        return;
    item = list->head;
    while (item != NULL)
    {
        previous = item;
        item = item->next;
        free(previous->data);
        free(previous);
    }
    list->head = NULL;
    list->tail = NULL;
    free(list);
    list = NULL;
}

/*
static void
print_list(string_list *list)
{
    string_list_item *item = NULL;
    printf("[");
    for (item = list->head; item != NULL; item = item->next)
        printf("%s,", item->data);
    printf("]\n");
}
*/

static int
init_transformation(transformation **tr)
{
    int status = U1DB_OK;
    if ((*tr = (transformation *)malloc(sizeof(transformation))) == NULL)
        return U1DB_NOMEM;
    (*tr)->op = NULL;
    (*tr)->next = NULL;
    status = init_list(&((*tr)->args));
    if (status != U1DB_OK)
        return status;
    return status;
}

static void
destroy_transformation(transformation *tr)
{
    if (tr == NULL)
        return;
    if (tr->next != NULL)
        destroy_transformation(tr->next);
    destroy_list(tr->args);
    free(tr);
}

static int
extract_field_values(string_list *values, json_object *obj,
                     const string_list *field_path)
{
    string_list_item *item = NULL;
    char string_value[21];
    struct array_list *list_val = NULL;
    json_object *val = NULL;
    int i, integer_value;
    int status = U1DB_OK;
    val = obj;
    if (val == NULL)
        goto finish;
    for (item = field_path->head; item != NULL; item = item->next)
    {
        val = json_object_object_get(val, item->data);
        if (val == NULL)
            goto finish;
    }
    if (json_object_is_type(val, json_type_string)) {
        if ((status = append(values, json_object_get_string(val))) != U1DB_OK)
            goto finish;
    } else if (json_object_is_type(val, json_type_int)) {
        integer_value = json_object_get_int(val);
        snprintf(string_value, 21, "%d", integer_value);
        if (status != U1DB_OK)
            goto finish;
        if ((status = append(values, string_value)) != U1DB_OK)
            goto finish;
    } else if (json_object_is_type(val, json_type_array)) {
        list_val = json_object_get_array(val);
        for (i = 0; i < list_val->length; i++)
        {
            if ((status = append(values, json_object_get_string(
                                array_list_get_idx(
                                    list_val, i)))) != U1DB_OK)
                goto finish;
        }
    }
finish:
    return status;
}


static int
apply_transformation(transformation *tr, json_object *obj, string_list *result)
{
    int status = U1DB_OK;
    string_list *tmp_values = NULL;
    if (tr->next != NULL)
    {
        init_list(&tmp_values);
        status = apply_transformation(tr->next, obj, tmp_values);
        if (status != U1DB_OK)
            goto finish;
        if (tr->args->head != NULL)
        {
            status = ((operation)tr->op)(result, tmp_values, tr->args);
        } else {
            status = ((operation)tr->op)(result, tmp_values, NULL);
        }
    } else {
<<<<<<< HEAD
        status = ((extract_operation)tr->op)(result, obj, tr->args);
=======
        status = extract_field_values(result, obj, tr->args);
        goto finish;
>>>>>>> 85a2ec78
    }
finish:
    destroy_list(tmp_values);
    return status;
}

static int
split(string_list *result, char *string, char splitter)
{
    int status = U1DB_OK;
    char *result_ptr, *split_point;
    result_ptr = string;
    while (result_ptr != NULL) {
        split_point = strchr(result_ptr, splitter);
        if (split_point != NULL) {
            *split_point = '\0';
            split_point++;
        }
        status = append(result, result_ptr);
        if (status != U1DB_OK)
            return status;
        result_ptr = split_point;
    }
    return status;
}

static int
list_index(string_list *list, char *data)
{
    int i = 0;
    string_list_item *item = NULL;
    for (item = list->head; item != NULL; item = item->next)
    {
        if (strcmp(item->data, data) == 0)
        {
            return i;
        }
        i++;
    }
    return -1;
}

static int
is_word_char(char c)
{
    if (isalnum(c))
    {
        return 0;
    }
    if (c == '.')
        return 0;
    if (c == '_')
        return 0;
    return -1;
}

static int
op_lower(string_list *result, const string_list *values,
         const string_list *args)
{
    string_list_item *item = NULL;
    char *new_value, *value = NULL;
    int i;
    int status = U1DB_OK;

    for (item = values->head; item != NULL; item = item->next)
    {
        value = item->data;
        i = 0;
        new_value = (char *)calloc(strlen(value) + 1, 1);
        if (new_value != NULL)
        {
            while (value[i] != '\0')
            {
                // TODO: unicode hahaha
                new_value[i] = tolower(value[i]);
                i++;
            }
            new_value[i] = '\0';
        }
        if ((status = append(result, new_value)) != U1DB_OK)
        {
            free(new_value);
            return status;
        }
        free(new_value);
    }
    return status;
}

static int
op_number(string_list *result, const string_list *values,
          const string_list *args)
{
    string_list_item *item = NULL;
    char *p, *new_value, *value, *number = NULL;
    int count, zeroes, value_size, isnumber;
    int status = U1DB_OK;

    number = args->head->data;
    for (p = number; *p; p++) {
        if (isdigit(*p) == 0) {
            status = U1DB_INVALID_VALUE_FOR_INDEX;
            goto finish;
        }
    }
    zeroes = atoi(number);

    for (item = values->head; item != NULL; item = item->next)
    {
        value = item->data;
        isnumber = 1;
        for (p = value; *p; p++) {
            if (isdigit(*p) == 0) {
                isnumber = 0;
                break;
            }
        }
        if (isnumber == 0) {
            continue;
        }
        value_size = max(strlen(value), zeroes) + 1;
        new_value = (char *)calloc(value_size, 1);
        if (new_value == NULL)
        {
            status = U1DB_NOMEM;
            goto finish;
        }
        count = snprintf(new_value, value_size, "%0*d", zeroes, atoi(value));
        if (count != (value_size - 1)) {
            // Most likely encoding issues.
            status = U1DB_INVALID_PARAMETER;
            goto finish;
        }
        if ((status = append(result, new_value)) != U1DB_OK)
        {
            free(new_value);
            goto finish;
        }
        free(new_value);
    }
finish:
    return status;
}

static int
op_split_words(string_list *result, const string_list *values,
               const string_list *args)
{
    string_list_item *item = NULL;
    char *intermediate, *intermediate_ptr = NULL;
    char *space_chr = NULL;
    int status = U1DB_OK;
    for (item = values->head; item != NULL; item = item->next)
    {
        intermediate = strdup(item->data);
        intermediate_ptr = intermediate;
        while (intermediate_ptr != NULL) {
            space_chr = strchr(intermediate_ptr, ' ');
            if (space_chr != NULL) {
                *space_chr = '\0';
                space_chr++;
            }
            if (list_index(result, intermediate_ptr) == -1)
            {
                if ((status = append(result, intermediate_ptr)) != U1DB_OK)
                {
                    return status;
                }
            }
            intermediate_ptr = space_chr;
        }
        free(intermediate);
    }
    return status;
}

static int
lookup_index_fields(u1database *db, u1query *query)
{
    int status, offset;
    char *field = NULL;
    sqlite3_stmt *statement = NULL;

    status = sqlite3_prepare_v2(db->sql_handle,
        "SELECT offset, field FROM index_definitions"
        " WHERE name = ?"
        " ORDER BY offset DESC",
        -1, &statement, NULL);
    if (status != SQLITE_OK) { goto finish; }
    status = sqlite3_bind_text(statement, 1, query->index_name, -1,
                               SQLITE_TRANSIENT);
    if (status != SQLITE_OK) { goto finish; }
    status = sqlite3_step(statement);
    while (status == SQLITE_ROW) {
        offset = sqlite3_column_int(statement, 0);
        field = (char*)sqlite3_column_text(statement, 1);
        if (query->fields == NULL) {
            query->num_fields = offset + 1;
            query->fields = (char**)calloc(query->num_fields, sizeof(char*));
            if (query->fields == NULL) {
                status = U1DB_NOMEM;
                goto finish;
            }
        }
        if (offset >= query->num_fields) {
            status = U1DB_INVALID_PARAMETER; // TODO: better error code
            goto finish;
        }
        query->fields[offset] = strdup(field);
        status = sqlite3_step(statement);
    }
    if (status == SQLITE_DONE) {
        status = U1DB_OK;
    }
finish:
    sqlite3_finalize(statement);
    return status;
}


int
u1db_query_init(u1database *db, const char *index_name, u1query **query)
{
    int status;
    if (db == NULL || index_name == NULL || query == NULL) {
        return U1DB_INVALID_PARAMETER;
    }
    *query = (u1query*)calloc(1, sizeof(u1query));
    if (*query == NULL) {
        return U1DB_NOMEM;
    }
    // Should we be copying this instead?
    (*query)->index_name = index_name;
    status = lookup_index_fields(db, *query);
    if (status != U1DB_OK) {
        u1db_free_query(query);
    }
    return status;
}


void
u1db_free_query(u1query **query)
{
    int i;
    u1query *q = NULL;
    if (query == NULL || *query == NULL) {
        return;
    }
    q = *query;
    if (q->fields != NULL) {
        for (i = 0; i < q->num_fields; ++i) {
            if (q->fields[i] != NULL) {
                free(q->fields[i]);
                q->fields[i] = NULL;
            }
        }
        free(q->fields);
        q->fields = NULL;
    }
    free(*query);
    *query = NULL;
}


int
u1db_simple_lookup1(u1database *db, const char *index_name,
                    const char *val0, void *context, u1db_doc_callback cb)
{
    int status = U1DB_OK;
    u1query *query = NULL;

    if (db == NULL || index_name == NULL || val0 == NULL || cb == NULL) {
        return U1DB_INVALID_PARAMETER;
    }
    status = u1db_query_init(db, index_name, &query);
    if (status != U1DB_OK) { goto finish; }
    status = u1db_get_from_index(db, query, context, cb, 1, val0);
finish:
    u1db_free_query(&query);
    return status;
}


int
u1db_get_from_index(u1database *db, u1query *query,
                    void *context, u1db_doc_callback cb,
                    int n_values, ...)
{
    int status = U1DB_OK;
    sqlite3_stmt *statement = NULL;
    char *doc_id = NULL;
    char *query_str = NULL;
    int i, bind_arg;
    va_list argp;
    const char *valN = NULL;
    int wildcard[20] = {0};

    if (db == NULL || query == NULL || cb == NULL || n_values < 0)
    {
        return U1DB_INVALID_PARAMETER;
    }
    if (query->num_fields != n_values) {
        return U1DB_INVALID_VALUE_FOR_INDEX;
    }
    if (n_values > 20) {
        return U1DB_NOT_IMPLEMENTED;
    }
    va_start(argp, n_values);
    status = u1db__format_query(query->num_fields, argp, &query_str, wildcard);
    va_end(argp);
    if (status != U1DB_OK) { goto finish; }
    status = sqlite3_prepare_v2(db->sql_handle, query_str, -1,
                                &statement, NULL);
    if (status != SQLITE_OK) { goto finish; }
    // Bind all of the 'field_name' parameters. sqlite_bind starts at 1
    bind_arg = 1;
    va_start(argp, n_values);
    for (i = 0; i < query->num_fields; ++i) {
        status = sqlite3_bind_text(statement, bind_arg, query->fields[i], -1,
                                   SQLITE_TRANSIENT);
        bind_arg++;
        if (status != SQLITE_OK) { goto finish; }
        valN = va_arg(argp, char *);
        if (wildcard[i] == 0) {
            // Not a wildcard, so add the argument
            status = sqlite3_bind_text(statement, bind_arg, valN, -1,
                                       SQLITE_TRANSIENT);
            bind_arg++;
        } else if (wildcard[i] == 2) {
            status = sqlite3_bind_text(statement, bind_arg, valN, -1,
                                       SQLITE_TRANSIENT);
            bind_arg++;
        }
        if (status != SQLITE_OK) { goto finish; }
    }
    status = sqlite3_step(statement);
    while (status == SQLITE_ROW) {
        doc_id = (char*)sqlite3_column_text(statement, 0);
        // We use u1db_get_docs so we can pass check_for_conflicts=0, which is
        // currently expected by the test suite.
        status = u1db_get_docs(db, 1, (const char**)&doc_id, 0, context, cb);
        if (status != U1DB_OK) { goto finish; }
        status = sqlite3_step(statement);
    }
    if (status == SQLITE_DONE) {
        status = U1DB_OK;
    }
finish:
    va_end(argp);
    sqlite3_finalize(statement);
    if (query_str != NULL) {
        free(query_str);
    }
    return status;
}

int
u1db_get_index_keys(u1database *db, char *index_name,
                    void *context, u1db_key_callback cb)
{
    int status = U1DB_OK;
    char *key = NULL;
    sqlite3_stmt *statement;
    status = sqlite3_prepare_v2(
        db->sql_handle,
        "SELECT document_fields.value FROM "
        "index_definitions INNER JOIN document_fields ON "
        "index_definitions.field = document_fields.field_name WHERE "
        "index_definitions.name = ? GROUP BY document_fields.value;",
        -1, &statement, NULL);
    if (status != SQLITE_OK) {
        goto finish;
    }
    status = sqlite3_bind_text(
        statement, 1, index_name, -1, SQLITE_TRANSIENT);
    if (status != SQLITE_OK) {
        goto finish;
    }
    status = sqlite3_step(statement);
    while (status == SQLITE_ROW) {
        key = (char*)sqlite3_column_text(statement, 0);
        if ((status = cb(context, key)) != U1DB_OK)
            goto finish;
        status = sqlite3_step(statement);
    }
    if (status == SQLITE_DONE) {
        status = U1DB_OK;
    }
finish:
    sqlite3_finalize(statement);
    return status;
}

static void
add_to_buf(char **buf, int *buf_size, const char *fmt, ...)
{
    int count;
    va_list argp;
    va_start(argp, fmt);
    count = vsnprintf(*buf, *buf_size, fmt, argp);
    va_end(argp);
    *buf += count;
    *buf_size -= count;
}


int
u1db__format_query(int n_fields, va_list argp, char **buf, int *wildcard)
{
    int status = U1DB_OK;
    int buf_size, i;
    char *cur = NULL;
    const char *val = NULL;
    int have_wildcard = 0;

    if (n_fields < 1) {
        return U1DB_INVALID_PARAMETER;
    }
    // 81 for 1 doc, 166 for 2, 251 for 3
    buf_size = (1 + n_fields) * 100;
    // The first field is treated specially
    cur = (char*)calloc(buf_size, 1);
    if (cur == NULL) {
        return U1DB_NOMEM;
    }
    *buf = cur;
    add_to_buf(&cur, &buf_size, "SELECT d0.doc_id FROM document_fields d0");
    for (i = 1; i < n_fields; ++i) {
        add_to_buf(&cur, &buf_size, ", document_fields d%d", i);
    }
    add_to_buf(&cur, &buf_size, " WHERE d0.field_name = ?");
    for (i = 0; i < n_fields; ++i) {
        if (i != 0) {
            add_to_buf(&cur, &buf_size,
                " AND d0.doc_id = d%d.doc_id"
                " AND d%d.field_name = ?",
                i, i);
        }
        val = va_arg(argp, char *);
        if (val == NULL) {
            status = U1DB_INVALID_VALUE_FOR_INDEX;
            goto finish;
        }
        if (val[0] == '*') {
            wildcard[i] = 1;
            have_wildcard = 1;
            add_to_buf(&cur, &buf_size, " AND d%d.value NOT NULL", i);
        } else if (val[0] != '\0' && val[strlen(val)-1] == '*') {
            // glob
            wildcard[i] = 2;
            if (have_wildcard) {
                //globs not allowed after another wildcard
                status = U1DB_INVALID_VALUE_FOR_INDEX;
                goto finish;
            }
            have_wildcard = 1;
            add_to_buf(&cur, &buf_size, " AND d%d.value GLOB ?", i);
        } else {
            wildcard[i] = 0;
            if (have_wildcard) {
                // Can't have a non-wildcard after a wildcard
                status = U1DB_INVALID_VALUE_FOR_INDEX;
                goto finish;
            }
            add_to_buf(&cur, &buf_size, " AND d%d.value = ?", i);
        }
    }
finish:
    if (status != U1DB_OK && *buf != NULL) {
        free(*buf);
        *buf = NULL;
    }
    return status;
}

struct sqlcb_to_field_cb {
    void *user_context;
    int (*user_cb)(void *, const char*, transformation *tr);
};

static int
parse(const char *field, transformation *result)
{
    transformation *inner = NULL;
    char *new_field, *new_ptr, *argptr, *argend, *word, *first_comma = NULL;
    int status = U1DB_OK;
    int i, size;
    char *field_copy, *end = NULL;
    field_copy = strdup(field);
    end = field_copy;
    while (is_word_char(*end) == 0)
    {
        end++;
    }
    if (*end == '\0')
    {
        word = strdup(field_copy);
        if (word == NULL)
        {
            status = U1DB_NOMEM;
            goto finish;
        }
    }
    else {
        // TODO: unicode fieldnames ?
        size = (end - field_copy);
        word = (char *)calloc(size + 1, 1);
        strncpy(word, field_copy, size);
    }
    new_field = strdup(end);
    new_ptr = new_field;
    if (status != U1DB_OK)
        goto finish;
    if (*new_ptr == '(')
    {
        if (new_field[strlen(new_field) - 1] != ')')
        {
            status = U1DB_INVALID_TRANSFORMATION_FUNCTION;
            goto finish;
        }
        // step into parens
        new_ptr++;
        new_field[strlen(new_field) - 1] = '\0';
        for (i = 0; i < OPERATIONS; i++)
        {
            if (strcmp(OPERATORS[i], word) == 0)
            {
                result->op = operations[i];
                break;
            }
        }
        if (result == NULL)
        {
            status = U1DB_UNKNOWN_OPERATION;
            goto finish;
        }
        first_comma = strchr(new_field, ',');
        if (first_comma != NULL)
        {
            argptr = first_comma + 1;
            argend = argptr;
            *first_comma = '\0';
            while (*argend != '\0')
            {
                if (*argend == ',')
                {
                    *argend = '\0';
                    while (*argptr == ' ')
                        argptr++;
                    status = append(result->args, argptr);
                    if (status != U1DB_OK)
                        goto finish;
                    argptr = argend + 1;
                }
                argend++;
            }
            if ((argend - argptr) > 0)
            {
                while (*argptr == ' ')
                    argptr++;
                status = append(result->args, argptr);
                if (status != U1DB_OK)
                    goto finish;
            }
        }
        status = init_transformation(&inner);
        if (status != U1DB_OK)
            goto finish;
        status = parse(new_ptr, inner);
        if (status != U1DB_OK)
        {
            // free the memory if the parsing fails. Otherwise, inner will be
            // cleaned up when the outer transformation (result) is destroyed.
            destroy_transformation(inner);
            goto finish;
        }
        result->next = inner;
    } else {
        if (*new_ptr != '\0')
        {
            status = U1DB_UNHANDLED_CHARACTERS;
            goto finish;
        }
        if (strlen(word) == 0)
        {
            status = U1DB_MISSING_FIELD_SPECIFIER;
            goto finish;
        }
        if (word[strlen(word) - 1] == '.')
        {
            status = U1DB_INVALID_FIELD_SPECIFIER;
            goto finish;
        }
<<<<<<< HEAD
        result->op = extract_field_values;
=======
>>>>>>> 85a2ec78
        status = split(result->args, word, '.');
    }
finish:
    free(word);
    free(field_copy);
    free(new_field);
    return status;
}

// Thunk from the SQL interface, to a nicer single value interface
static int
sqlite_cb_to_field_cb(void *context, int n_cols, char **cols, char **rows)
{
    struct sqlcb_to_field_cb *ctx = NULL;
    transformation *tr = NULL;
    char *expression = NULL;
    int status = U1DB_OK;
    ctx = (struct sqlcb_to_field_cb*)context;
    if (n_cols != 1) {
        return 1; // Error
    }
    expression = cols[0];
    status = init_transformation(&tr);
    if (status != U1DB_OK)
        goto finish;
    status = parse(expression, tr);
    if (status != U1DB_OK)
        goto finish;
    status = ctx->user_cb(ctx->user_context, expression, tr);
finish:
    destroy_transformation(tr);
    return status;
}


// Iterate over the fields that are indexed, and invoke cb for each one
static int
iter_field_definitions(u1database *db, void *context,
                      int (*cb)(void *context, const char *expression,
                                transformation *tr))
{
    int status;
    struct sqlcb_to_field_cb ctx;

    ctx.user_context = context;
    ctx.user_cb = cb;
    status = sqlite3_exec(db->sql_handle,
        "SELECT field FROM index_definitions",
        sqlite_cb_to_field_cb, &ctx, NULL);
    return status;
}

struct evaluate_index_context {
    u1database *db;
    const char *doc_id;
    json_object *obj;
    const char *content;
};

static int
add_to_document_fields(u1database *db, const char *doc_id,
                       const char *expression, const char *val)
{
    int status;
    sqlite3_stmt *statement = NULL;

    status = sqlite3_prepare_v2(db->sql_handle,
        "INSERT INTO document_fields (doc_id, field_name, value)"
        " VALUES (?, ?, ?)", -1,
        &statement, NULL);
    if (status != SQLITE_OK) {
        return status;
    }
    status = sqlite3_bind_text(statement, 1, doc_id, -1, SQLITE_TRANSIENT);
    if (status != SQLITE_OK) { goto finish; }
    status = sqlite3_bind_text(statement, 2, expression, -1, SQLITE_TRANSIENT);
    if (status != SQLITE_OK) { goto finish; }
    status = sqlite3_bind_text(statement, 3, val, -1, SQLITE_TRANSIENT);
    if (status != SQLITE_OK) { goto finish; }
    status = sqlite3_step(statement);
    if (status == SQLITE_DONE) {
        status = SQLITE_OK;
    }
finish:
    sqlite3_finalize(statement);
    return status;
}

static int
evaluate_index_and_insert_into_db(void *context, const char *expression, 
                                  transformation *tr)
{
    struct evaluate_index_context *ctx;
    string_list *values = NULL;
    string_list_item *item = NULL;
    int status = U1DB_OK;

    ctx = (struct evaluate_index_context *)context;
    if (ctx->obj == NULL || !json_object_is_type(ctx->obj, json_type_object)) {
        return U1DB_INVALID_JSON;
    }
    if (status != U1DB_OK)
        goto finish;
    if (status != U1DB_OK)
        goto finish;
    if ((status = init_list(&values)) != U1DB_OK)
        goto finish;
    status = apply_transformation(tr, ctx->obj, values);
    for (item = values->head; item != NULL; item = item->next)
    {
        if ((status = add_to_document_fields(ctx->db, ctx->doc_id, expression,
                        item->data)) != U1DB_OK)
            goto finish;
    }
finish:
    destroy_list(values);
    return status;
}

// Is this expression field already in the indexed list?
// We make an assumption that the number of new expressions is always small
// relative to what is already indexed (which should be reasonably accurate).
static int
is_present(u1database *db, const char *expression, int *present)
{
    sqlite3_stmt *statement = NULL;
    int status;

    status = sqlite3_prepare_v2(db->sql_handle,
        "SELECT 1 FROM index_definitions WHERE field = ? LIMIT 1", -1,
        &statement, NULL);
    if (status != SQLITE_OK) {
        return status;
    }
    status = sqlite3_bind_text(statement, 1, expression, -1, SQLITE_TRANSIENT);
    if (status != SQLITE_OK) { goto finish; }
    status = sqlite3_step(statement);
    if (status == SQLITE_DONE) {
        status = SQLITE_OK;
        *present = 0;
    } else if (status == SQLITE_ROW) {
        status = SQLITE_OK;
        *present = 1;
    }
finish:
    sqlite3_finalize(statement);
    return status;
}


int
u1db__find_unique_expressions(u1database *db,
                              int n_expressions, const char **expressions,
                              int *n_unique, const char ***unique_expressions)
{
    int i, status, present = 0;
    const char **tmp = NULL;

    tmp = (const char **)calloc(n_expressions, sizeof(char*));
    if (tmp == NULL) {
        return U1DB_NOMEM;
    }
    status = U1DB_OK;
    *n_unique = 0;
    for (i = 0; i < n_expressions; ++i) {
        if (expressions[i] == NULL) {
            status = U1DB_INVALID_PARAMETER;
            goto finish;
        }
        status = is_present(db, expressions[i], &present);
        if (status != SQLITE_OK) { goto finish; }
        if (!present) {
            tmp[*n_unique] = expressions[i];
            (*n_unique)++;
        }
    }
finish:
    if (status == U1DB_OK) {
        *unique_expressions = tmp;
    } else {
        free((void*)tmp);
    }
    return status;
}


int
u1db__update_indexes(u1database *db, const char *doc_id, const char *content)
{
    struct evaluate_index_context context;
    int status;

    if (content == NULL) {
        // No new fields to add to the database.
        return U1DB_OK;
    }
    context.db = db;
    context.doc_id = doc_id;
    context.content = content;
    context.obj = json_tokener_parse(content);
    if (context.obj == NULL
            || !json_object_is_type(context.obj, json_type_object))
    {
        return U1DB_INVALID_JSON;
    }
    status = iter_field_definitions(db, &context,
            evaluate_index_and_insert_into_db);
    json_object_put(context.obj);
    return status;
}


int
u1db__index_all_docs(u1database *db, int n_expressions,
                     const char **expressions)
{
    int status, i;
    sqlite3_stmt *statement = NULL;
    struct evaluate_index_context context = {0};
    transformation *transformations[n_expressions];
    for (i = 0; i < n_expressions; ++i) {
        init_transformation(&transformations[i]);
        status = parse(expressions[i], transformations[i]);
        if (status != U1DB_OK)
            goto finish;
    }
    status = sqlite3_prepare_v2(db->sql_handle,
        "SELECT doc_id, content FROM document", -1,
        &statement, NULL);
    if (status != SQLITE_OK) {
        return status;
    }
    context.db = db;
    status = sqlite3_step(statement);
    while (status == SQLITE_ROW) {
        if (context.obj != NULL) {
            json_object_put(context.obj);
            context.obj = NULL;
        }
        context.doc_id = (const char*)sqlite3_column_text(statement, 0);
        context.content = (const char*)sqlite3_column_text(statement, 1);
        if (context.content == NULL)
        {
            // This document is deleted so does not need to be indexed.
            status = sqlite3_step(statement);
            continue;
        }
        context.obj = json_tokener_parse(context.content);
        if (context.obj == NULL
                || !json_object_is_type(context.obj, json_type_object))
        {
            // Invalid JSON in the database, for now we just continue?
            // TODO: Raise an error here.
            status = sqlite3_step(statement);
            continue;
        }
        for (i = 0; i < n_expressions; ++i) {
            status = evaluate_index_and_insert_into_db(&context,
                    expressions[i], transformations[i]);
            if (status != U1DB_OK)
                goto finish;
        }
        status = sqlite3_step(statement);
    }
    if (status == SQLITE_DONE) {
        status = U1DB_OK;
    }
finish:
    for (i = 0; i < n_expressions; ++i)
        destroy_transformation(transformations[i]);
    if (context.obj != NULL) {
        json_object_put(context.obj);
        context.obj = NULL;
    }
    sqlite3_finalize(statement);
    return status;
}<|MERGE_RESOLUTION|>--- conflicted
+++ resolved
@@ -24,6 +24,7 @@
 #include <json/json.h>
 
 #define OPERATIONS 3
+#define MAX_INT_STR_LEN 21
 #ifndef max
     #define max(a, b) (((a) > (b)) ? (a) : (b))
 #endif
@@ -64,10 +65,9 @@
 static int
 init_list(string_list **list)
 {
-    if ((*list = (string_list *)malloc(sizeof(string_list))) == NULL)
+    *list = (string_list *)calloc(1, sizeof(string_list));
+    if (*list == NULL)
         return U1DB_NOMEM;
-    (*list)->head = NULL;
-    (*list)->tail = NULL;
     return U1DB_OK;
 }
 
@@ -75,11 +75,10 @@
 append(string_list *list, const char *data)
 {
     string_list_item *new_item = NULL;
-    if ((new_item = (string_list_item *)malloc(sizeof(string_list_item)))
-            == NULL)
+    new_item = (string_list_item *)calloc(1, sizeof(string_list_item));
+    if (new_item == NULL)
         return U1DB_NOMEM;
     new_item->data = strdup(data);
-    new_item->next = NULL;
     if (list->head == NULL)
     {
         list->head = new_item;
@@ -128,10 +127,9 @@
 init_transformation(transformation **tr)
 {
     int status = U1DB_OK;
-    if ((*tr = (transformation *)malloc(sizeof(transformation))) == NULL)
+    *tr = (transformation *)calloc(1, sizeof(transformation));
+    if (*tr == NULL)
         return U1DB_NOMEM;
-    (*tr)->op = NULL;
-    (*tr)->next = NULL;
     status = init_list(&((*tr)->args));
     if (status != U1DB_OK)
         return status;
@@ -154,7 +152,7 @@
                      const string_list *field_path)
 {
     string_list_item *item = NULL;
-    char string_value[21];
+    char string_value[MAX_INT_STR_LEN];
     struct array_list *list_val = NULL;
     json_object *val = NULL;
     int i, integer_value;
@@ -173,7 +171,7 @@
             goto finish;
     } else if (json_object_is_type(val, json_type_int)) {
         integer_value = json_object_get_int(val);
-        snprintf(string_value, 21, "%d", integer_value);
+        snprintf(string_value, MAX_INT_STR_LEN, "%d", integer_value);
         if (status != U1DB_OK)
             goto finish;
         if ((status = append(values, string_value)) != U1DB_OK)
@@ -211,12 +209,7 @@
             status = ((operation)tr->op)(result, tmp_values, NULL);
         }
     } else {
-<<<<<<< HEAD
-        status = ((extract_operation)tr->op)(result, obj, tr->args);
-=======
         status = extract_field_values(result, obj, tr->args);
-        goto finish;
->>>>>>> 85a2ec78
     }
 finish:
     destroy_list(tmp_values);
@@ -812,10 +805,6 @@
             status = U1DB_INVALID_FIELD_SPECIFIER;
             goto finish;
         }
-<<<<<<< HEAD
-        result->op = extract_field_values;
-=======
->>>>>>> 85a2ec78
         status = split(result->args, word, '.');
     }
 finish:
@@ -1035,7 +1024,8 @@
     int status, i;
     sqlite3_stmt *statement = NULL;
     struct evaluate_index_context context = {0};
-    transformation *transformations[n_expressions];
+    transformation **transformations;
+    transformations = (transformation**)calloc(n_expressions, sizeof(transformation*));
     for (i = 0; i < n_expressions; ++i) {
         init_transformation(&transformations[i]);
         status = parse(expressions[i], transformations[i]);
