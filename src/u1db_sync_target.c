/*
 * Copyright 2012 Canonical Ltd.
 *
 * This file is part of u1db.
 *
 * u1db is free software: you can redistribute it and/or modify
 * it under the terms of the GNU Lesser General Public License version 3
 * as published by the Free Software Foundation.
 *
 * u1db is distributed in the hope that it will be useful,
 * but WITHOUT ANY WARRANTY; without even the implied warranty of
 * MERCHANTABILITY or FITNESS FOR A PARTICULAR PURPOSE.  See the
 * GNU Lesser General Public License for more details.
 *
 * You should have received a copy of the GNU Lesser General Public License
 * along with u1db.  If not, see <http://www.gnu.org/licenses/>.
 */

#include "u1db/u1db_internal.h"
#include <string.h>
#include <json/linkhash.h>


static int st_get_sync_info(u1db_sync_target *st,
        const char *source_replica_uid,
        const char **st_replica_uid, int *st_gen, int *source_gen,
        char **source_trans_id);

static int st_record_sync_info(u1db_sync_target *st,
        const char *source_replica_uid, int source_gen, const char *trans_id);

static int st_sync_exchange(u1db_sync_target *st,
                          const char *source_replica_uid, int n_docs,
                          u1db_document **docs, int *generations,
                          const char **trans_ids, int *target_gen,
                          char **target_trans_id, void *context,
                          u1db_doc_gen_callback cb);
static int st_sync_exchange_doc_ids(u1db_sync_target *st,
                                    u1database *source_db, int n_doc_ids,
                                    const char **doc_ids, int *generations,
                                    const char **trans_ids, int *target_gen,
                                    char **target_trans_id, void *context,
                                    u1db_doc_gen_callback cb);
static int st_get_sync_exchange(u1db_sync_target *st,
                         const char *source_replica_uid,
                         int source_gen,
                         u1db_sync_exchange **exchange);

static void st_finalize_sync_exchange(u1db_sync_target *st,
                               u1db_sync_exchange **exchange);
static int st_set_trace_hook(u1db_sync_target *st,
                             void *context, u1db__trace_callback cb);
static void st_finalize(u1db_sync_target *st);
static void se_free_seen_id(struct lh_entry *e);


struct _get_docs_to_doc_gen_context {
    int doc_offset;
    void *user_context;
    u1db_doc_gen_callback user_cb;
    int *gen_for_doc_ids;
    const char **trans_ids_for_doc_ids;
    int free_when_done;
};

// A wrapper to change a 'u1db_doc_callback' into a 'u1db_doc_gen_callback'.
static int get_docs_to_gen_docs(void *context, u1db_document *doc);

int
u1db__get_sync_target(u1database *db, u1db_sync_target **sync_target)
{
    int status = U1DB_OK;

    if (db == NULL || sync_target == NULL) {
        return U1DB_INVALID_PARAMETER;
    }
    *sync_target = (u1db_sync_target *)calloc(1, sizeof(u1db_sync_target));
    if (*sync_target == NULL) {
        return U1DB_NOMEM;
    }
    (*sync_target)->implementation = db;
    (*sync_target)->get_sync_info = st_get_sync_info;
    (*sync_target)->record_sync_info = st_record_sync_info;
    (*sync_target)->sync_exchange = st_sync_exchange;
    (*sync_target)->sync_exchange_doc_ids = st_sync_exchange_doc_ids;
    (*sync_target)->get_sync_exchange = st_get_sync_exchange;
    (*sync_target)->finalize_sync_exchange = st_finalize_sync_exchange;
    (*sync_target)->_set_trace_hook = st_set_trace_hook;
    (*sync_target)->finalize = st_finalize;
    return status;
}


void
u1db__free_sync_target(u1db_sync_target **sync_target)
{
    if (sync_target == NULL || *sync_target == NULL) {
        return;
    }
    (*sync_target)->finalize(*sync_target);
    free(*sync_target);
    *sync_target = NULL;
}


static int
st_get_sync_info(u1db_sync_target *st, const char *source_replica_uid,
        const char **st_replica_uid, int *st_gen, int *source_gen,
        char **source_trans_id)
{
    int status = U1DB_OK;
    u1database *db;
    if (st == NULL || source_replica_uid == NULL || st_replica_uid == NULL
            || st_gen == NULL || source_gen == NULL)
    {
        return U1DB_INVALID_PARAMETER;
    }
    // TODO: This really feels like it should be done inside some sort of
    //       transaction, so that the sync information is consistent with the
    //       current db generation. (at local generation X we are synchronized
    //       with remote generation Y.)
    //       At the very least, though, we check the sync generation *first*,
    //       so that we should only be getting the same data again, if for some
    //       reason we are currently synchronizing with the remote object.
    db = (u1database *)st->implementation;
    status = u1db_get_replica_uid(db, st_replica_uid);
    if (status != U1DB_OK) { goto finish; }
    status = u1db__get_sync_gen_info(
        db, source_replica_uid, source_gen, source_trans_id);
    if (status != U1DB_OK) { goto finish; }
    status = u1db__get_generation(db, st_gen);
finish:
    return status;
}


static int
st_record_sync_info(u1db_sync_target *st, const char *source_replica_uid,
                    int source_gen, const char *trans_id)
{
    int status;
    u1database *db;
    if (st == NULL || source_replica_uid == NULL) {
        return U1DB_INVALID_PARAMETER;
    }
    if (st->trace_cb) {
        status = st->trace_cb(st->trace_context, "record_sync_info");
        if (status != U1DB_OK) { goto finish; }
    }
    db = (u1database *)st->implementation;
    status = u1db__set_sync_info(db, source_replica_uid, source_gen, trans_id);
finish:
    return status;
}


static int
st_get_sync_exchange(u1db_sync_target *st, const char *source_replica_uid,
                     int target_gen_known_by_source,
                     u1db_sync_exchange **exchange)
{
    u1db_sync_exchange *tmp;
    if (st == NULL || source_replica_uid == NULL || exchange == NULL) {
        return U1DB_INVALID_PARAMETER;
    }
    tmp = (u1db_sync_exchange *)calloc(1, sizeof(u1db_sync_exchange));
    if (tmp == NULL) {
        return U1DB_NOMEM;
    }
    tmp->db = (u1database *)st->implementation;
    tmp->source_replica_uid = source_replica_uid;
    tmp->target_gen = target_gen_known_by_source;
    // Note: lh_table is overkill for what we need. We only need a set, not a
    //       mapping, and we don't need the prev/next pointers. But it is
    //       already available, and doesn't require us to implement and debug
    //       another set() implementation.
    tmp->seen_ids = lh_kchar_table_new(100, "seen_ids",
            se_free_seen_id);
    tmp->trace_context = st->trace_context;
    tmp->trace_cb = st->trace_cb;
    *exchange = tmp;
    return U1DB_OK;
}


static void
st_finalize_sync_exchange(u1db_sync_target *st, u1db_sync_exchange **exchange)
{
    int i;
    if (exchange == NULL || *exchange == NULL) {
        return;
    }
    if ((*exchange)->seen_ids != NULL) {
        lh_table_free((*exchange)->seen_ids);
        (*exchange)->seen_ids = NULL;
    }
    if ((*exchange)->doc_ids_to_return != NULL) {
        for (i = 0; i < (*exchange)->num_doc_ids; ++i) {
            free((*exchange)->doc_ids_to_return[i]);
        }
        free((*exchange)->doc_ids_to_return);
        (*exchange)->doc_ids_to_return = NULL;
        (*exchange)->num_doc_ids = 0;
    }
    if ((*exchange)->gen_for_doc_ids != NULL) {
        free((*exchange)->gen_for_doc_ids);
        (*exchange)->gen_for_doc_ids = NULL;
    }
    if ((*exchange)->trans_ids_for_doc_ids != NULL) {
        free((*exchange)->trans_ids_for_doc_ids);
        (*exchange)->trans_ids_for_doc_ids = NULL;
    }
    if ((*exchange)->target_trans_id != NULL) {
        free((*exchange)->target_trans_id);
        (*exchange)->target_trans_id = NULL;
    }
    free(*exchange);
    *exchange = NULL;
}


static int
st_set_trace_hook(u1db_sync_target *st, void *context, u1db__trace_callback cb)
{
    st->trace_context = context;
    st->trace_cb = cb;
    return U1DB_OK;
}


static void
st_finalize(u1db_sync_target *st)
{
    return;
}


static void
se_free_seen_id(struct lh_entry *e)
{
    if (e == NULL) {
        return;
    }
    if (e->k != NULL) {
        free((void *)e->k);
        e->k = NULL;
    }
    /* v is a (void*)int */
}


int
u1db__sync_exchange_seen_ids(u1db_sync_exchange *se, int *n_ids,
                             const char ***doc_ids)
{
    int i;
    struct lh_entry *entry;
    if (se == NULL || n_ids == NULL || doc_ids == NULL) {
        return U1DB_INVALID_PARAMETER;
    }
    if (se->seen_ids == NULL || se->seen_ids->count == 0) {
        *n_ids = 0;
        *doc_ids = NULL;
        return U1DB_OK;
    }
    *n_ids = se->seen_ids->count;
    (*doc_ids) = (const char **)calloc(*n_ids, sizeof(char *));
    i = 0;
    lh_foreach(se->seen_ids, entry) {
        if (entry->k != NULL) {
            if (i >= (*n_ids)) {
                // TODO: Better error? For some reason we found more than
                //       'count' valid entries
                return U1DB_INVALID_PARAMETER;
            }
            (*doc_ids)[i] = entry->k;
            i++;
        }
    }
    return U1DB_OK;
}

int
u1db__sync_exchange_insert_doc_from_source(u1db_sync_exchange *se,
        u1db_document *doc, int source_gen, const char *trans_id)
{
    int status = U1DB_OK;
    int insert_state;
    int at_gen;
    if (se == NULL || se->db == NULL || doc == NULL) {
        return U1DB_INVALID_PARAMETER;
    }
    // fprintf(stderr, "Inserting %s from source\n", doc->doc_id);
    status = u1db__put_doc_if_newer(se->db, doc, 0, se->source_replica_uid,
                                    source_gen, trans_id, &insert_state,
                                    &at_gen);
    if (insert_state == U1DB_INSERTED || insert_state == U1DB_CONVERGED) {
        lh_table_insert(se->seen_ids, strdup(doc->doc_id),
        (void *)(intptr_t)at_gen);
    } else {
        // state should be either U1DB_SUPERSEDED or U1DB_CONFLICTED, in either
        // case, we don't count this as a 'seen_id' because we will want to be
        // returning a document with this identifier back to the user.
        // fprintf(stderr, "Not inserting %s, %d\n", doc->doc_id, insert_state);
    }
    return status;
}


struct _whats_changed_doc_ids_state {
    int num_doc_ids;
    int max_doc_ids;
    struct lh_table *exclude_ids;
    char **doc_ids_to_return;
    int *gen_for_doc_ids;
    const char **trans_ids_for_doc_ids;
};

// Callback for whats_changed to map the callback into the sync_exchange
// doc_ids_to_return array.
static int
whats_changed_to_doc_ids(void *context, const char *doc_id, int gen,
                         const char *trans_id)
{
    struct lh_entry *e;
    struct _whats_changed_doc_ids_state *state;
    state = (struct _whats_changed_doc_ids_state *)context;
    if (state->exclude_ids != NULL
        && (e = lh_table_lookup_entry(state->exclude_ids, doc_id)) != NULL
        && (intptr_t)e->v >= gen)
    {
        // This document was already seen at this gen,
        // so we don't need to return it
        return 0;
    }
    if (state->num_doc_ids >= state->max_doc_ids) {
        state->max_doc_ids = (state->max_doc_ids * 2) + 10;
        if (state->doc_ids_to_return == NULL) {
            state->doc_ids_to_return = (char **)calloc(
                state->max_doc_ids, sizeof(char*));
            state->gen_for_doc_ids = (int *)calloc(
                state->max_doc_ids, sizeof(int));
            state->trans_ids_for_doc_ids = (const char **)calloc(
                state->max_doc_ids, sizeof(char*));
        } else {
            state->doc_ids_to_return = (char **)realloc(
                state->doc_ids_to_return, state->max_doc_ids * sizeof(char*));
            state->gen_for_doc_ids = (int *)realloc(
                state->gen_for_doc_ids, state->max_doc_ids * sizeof(int));
            state->trans_ids_for_doc_ids = (const char **)realloc(
                state->gen_for_doc_ids, state->max_doc_ids * sizeof(char*));
        }
        if (state->doc_ids_to_return == NULL || state->gen_for_doc_ids == NULL
                || state->trans_ids_for_doc_ids == NULL)
        {
            return U1DB_NOMEM;
        }
    }
    state->doc_ids_to_return[state->num_doc_ids] = strdup(doc_id);
    state->gen_for_doc_ids[state->num_doc_ids] = gen;
    state->trans_ids_for_doc_ids[state->num_doc_ids] = trans_id;
    state->num_doc_ids++;
    return 0;
}


int
u1db__sync_exchange_find_doc_ids_to_return(u1db_sync_exchange *se)
{
    int status;
    struct _whats_changed_doc_ids_state state = {0};
    char *target_trans_id = NULL;
    if (se == NULL) {
        return U1DB_INVALID_PARAMETER;
    }
    if (se->trace_cb) {
        status = se->trace_cb(se->trace_context, "before whats_changed");
        if (status != U1DB_OK) { goto finish; }
    }
    state.exclude_ids = se->seen_ids;
    status = u1db_whats_changed(se->db, &se->target_gen, &se->target_trans_id,
            (void*)&state, whats_changed_to_doc_ids);
    if (status != U1DB_OK) {
        free(state.doc_ids_to_return);
        free(state.gen_for_doc_ids);
        free(state.trans_ids_for_doc_ids);
        goto finish;
    }
    if (se->trace_cb) {
        status = se->trace_cb(se->trace_context, "after whats_changed");
        if (status != U1DB_OK) { goto finish; }
    }
    se->num_doc_ids = state.num_doc_ids;
    se->doc_ids_to_return = state.doc_ids_to_return;
    se->gen_for_doc_ids = state.gen_for_doc_ids;
    se->trans_ids_for_doc_ids = state.trans_ids_for_doc_ids;
finish:
    if (target_trans_id != NULL) {
        free(target_trans_id);
    }
    return status;
}


// A wrapper to change a 'u1db_doc_callback' into a 'u1db_doc_gen_callback'.
static int
get_docs_to_gen_docs(void *context, u1db_document *doc)
{
    struct _get_docs_to_doc_gen_context *ctx;
    int status;
    ctx = (struct _get_docs_to_doc_gen_context *)context;
    // Note: using doc_offset in this way assumes that u1db_get_docs will
    //       always return them in exactly the order we requested. This is
    //       probably true, though.
    status = ctx->user_cb(
        ctx->user_context, doc, ctx->gen_for_doc_ids[ctx->doc_offset],
        ctx->trans_ids_for_doc_ids[ctx->doc_offset]);
    ctx->doc_offset++;
    if (ctx->free_when_done) {
        u1db_free_doc(&doc);
    }
    return status;
}


int
u1db__sync_exchange_return_docs(u1db_sync_exchange *se, void *context,
                                int (*cb)(void *context, u1db_document *doc,
                                          int gen, const char *trans_id))
{
    int status = U1DB_OK;
    struct _get_docs_to_doc_gen_context state = {0};
    if (se == NULL || cb == NULL) {
        return U1DB_INVALID_PARAMETER;
    }
    state.user_context = context;
    state.user_cb = cb;
    state.doc_offset = 0;
    state.gen_for_doc_ids = se->gen_for_doc_ids;
    state.trans_ids_for_doc_ids = se->trans_ids_for_doc_ids;
    if (se->trace_cb) {
        status = se->trace_cb(se->trace_context, "before get_docs");
        if (status != U1DB_OK) { goto finish; }
    }
    if (se->num_doc_ids > 0) {
        status = u1db_get_docs(se->db, se->num_doc_ids,
                (const char **)se->doc_ids_to_return,
                0, 1, &state, get_docs_to_gen_docs);
    }
finish:
    return status;
}

struct _return_doc_state {
    u1database *db;
    const char *target_uid;
    int num_inserted;
};

static int
return_doc_to_insert_from_target(void *context, u1db_document *doc, int gen,
                                 const char *trans_id)
{
    int status, insert_state;
    struct _return_doc_state *state;
    state = (struct _return_doc_state *)context;

    status = u1db__put_doc_if_newer(
        state->db, doc, 1, state->target_uid, gen, trans_id, &insert_state,
        NULL);
    u1db_free_doc(&doc);
    if (status == U1DB_OK) {
        if (insert_state == U1DB_INSERTED || insert_state == U1DB_CONFLICTED) {
            // Either it was directly inserted, or it was saved as a conflict
            state->num_inserted++;
        }
    } else {
    }
    return status;
}


static int
get_and_insert_docs(u1database *source_db, u1db_sync_exchange *se,
                    int n_doc_ids, const char **doc_ids, int *generations,
                    const char **trans_ids)
{
    struct _get_docs_to_doc_gen_context get_doc_state = {0};

    get_doc_state.free_when_done = 1;
    get_doc_state.user_context = se;
    // Note: user_cb takes a 'void *' as the first parameter, so we cast the
    //       u1db__sync_exchange_insert_doc_from_source to avoid the warning
    get_doc_state.user_cb =
        (u1db_doc_gen_callback)u1db__sync_exchange_insert_doc_from_source;
    get_doc_state.gen_for_doc_ids = generations;
    get_doc_state.trans_ids_for_doc_ids = trans_ids;
    return u1db_get_docs(source_db, n_doc_ids, doc_ids,
            0, 1, &get_doc_state, get_docs_to_gen_docs);
}


static int
st_sync_exchange(u1db_sync_target *st, const char *source_replica_uid,
                 int n_docs, u1db_document **docs, int *generations,
                 const char **trans_ids, int *target_gen,
                 char **target_trans_id, void *context,
                 u1db_doc_gen_callback cb)
{
    int status, i;

    u1db_sync_exchange *exchange = NULL;
    if (st == NULL || generations == NULL || target_gen == NULL
            || target_trans_id == NULL || cb == NULL)
    {
        return U1DB_INVALID_PARAMETER;
    }
    if (n_docs > 0 && (docs == NULL || generations == NULL)) {
        return U1DB_INVALID_PARAMETER;
    }
    status = st->get_sync_exchange(st, source_replica_uid,
                                   *target_gen, &exchange);
    if (status != U1DB_OK) { goto finish; }
    for (i = 0; i < n_docs; ++i) {
        status = u1db__sync_exchange_insert_doc_from_source(
            exchange, docs[i], generations[i], trans_ids[i]);
        if (status != U1DB_OK) { goto finish; }
    }
    status = u1db__sync_exchange_find_doc_ids_to_return(exchange);
    if (status != U1DB_OK) { goto finish; }
    status = u1db__sync_exchange_return_docs(exchange, context, cb);
    if (status != U1DB_OK) { goto finish; }
    if (status == U1DB_OK) {
        *target_gen = exchange->target_gen;
        *target_trans_id = exchange->target_trans_id;
        // We set this to NULL, because the caller is now responsible for it
        exchange->target_trans_id = NULL;
    }
finish:
    st->finalize_sync_exchange(st, &exchange);
    return status;
}


static int
st_sync_exchange_doc_ids(u1db_sync_target *st, u1database *source_db,
        int n_doc_ids, const char **doc_ids, int *generations,
        const char **trans_ids, int *target_gen, char **target_trans_id,
        void *context, u1db_doc_gen_callback cb)
{
    int status;
    const char *source_replica_uid = NULL;
    u1db_sync_exchange *exchange = NULL;
    if (st == NULL || source_db == NULL || target_gen == NULL
        || target_trans_id == NULL || cb == NULL)
    {
        return U1DB_INVALID_PARAMETER;
    }
    if (n_doc_ids > 0 && (doc_ids == NULL || generations == NULL)) {
        return U1DB_INVALID_PARAMETER;
    }
    status = u1db_get_replica_uid(source_db, &source_replica_uid);
    if (status != U1DB_OK) { goto finish; }
    status = st->get_sync_exchange(st, source_replica_uid,
                                   *target_gen, &exchange);
    if (status != U1DB_OK) { goto finish; }
    if (n_doc_ids > 0) {
        status = get_and_insert_docs(source_db, exchange,
            n_doc_ids, doc_ids, generations, trans_ids);
        if (status != U1DB_OK) { goto finish; }
    }
    status = u1db__sync_exchange_find_doc_ids_to_return(exchange);
    if (status != U1DB_OK) { goto finish; }
    status = u1db__sync_exchange_return_docs(exchange, context, cb);
    if (status != U1DB_OK) { goto finish; }
    *target_gen = exchange->target_gen;
    if (status == U1DB_OK) {
        *target_gen = exchange->target_gen;
        *target_trans_id = exchange->target_trans_id;
        // We set this to NULL, because the caller is now responsible for it
        exchange->target_trans_id = NULL;
    }
finish:
    st->finalize_sync_exchange(st, &exchange);
    return status;
}


int
u1db__sync_db_to_target(u1database *db, u1db_sync_target *target,
                        int *local_gen_before_sync)
{
    int status;
    struct _whats_changed_doc_ids_state to_send_state = {0};
    struct _return_doc_state return_doc_state = {0};
    const char *target_uid, *local_uid;
    char *local_trans_id = NULL;
    char *local_target_trans_id = NULL;
    char *target_trans_id_known_by_local = NULL;
    char *local_trans_id_known_by_target = NULL;
    int target_gen, local_gen;
    int local_gen_known_by_target, target_gen_known_by_local;

    // fprintf(stderr, "Starting\n");
    if (db == NULL || target == NULL || local_gen_before_sync == NULL) {
        // fprintf(stderr, "DB, target, or local are NULL\n");
        status = U1DB_INVALID_PARAMETER;
        goto finish;
    }

    status = u1db_get_replica_uid(db, &local_uid);
    if (status != U1DB_OK) { goto finish; }
    // fprintf(stderr, "Local uid: %s\n", local_uid);
    status = target->get_sync_info(target, local_uid, &target_uid, &target_gen,
                   &local_gen_known_by_target, &local_trans_id_known_by_target);
    if (status != U1DB_OK) { goto finish; }
<<<<<<< HEAD
    status = u1db__validate_source(
=======
    status = u1db_validate_gen_and_trans_id(
            db, local_gen_known_by_target, local_trans_id_known_by_target);
    if (status != U1DB_OK) { goto finish; }
>>>>>>> 23afe699
    status = u1db__get_sync_gen_info(db, target_uid,
        &target_gen_known_by_local, &target_trans_id_known_by_local);
    if (status != U1DB_OK) { goto finish; }
    local_target_trans_id = target_trans_id_known_by_local;
    local_gen = local_gen_known_by_target;

    // Before we start the sync exchange, get the list of doc_ids that we want
    // to send. We have to do this first, so that local_gen_before_sync will
    // match exactly the list of doc_ids we send
    status = u1db_whats_changed(
        db, &local_gen, &local_trans_id, (void*)&to_send_state,
        whats_changed_to_doc_ids);
    if (status != U1DB_OK) { goto finish; }
    if (local_gen == local_gen_known_by_target
        && target_gen == target_gen_known_by_local)
    {
        // We know status == U1DB_OK, and we can shortcut the rest of the
        // logic, no need to look for more information.
        goto finish;
    }
    *local_gen_before_sync = local_gen;
    return_doc_state.db = db;
    return_doc_state.target_uid = target_uid;
    return_doc_state.num_inserted = 0;
    status = target->sync_exchange_doc_ids(target, db,
        to_send_state.num_doc_ids,
        (const char**)to_send_state.doc_ids_to_return,
        to_send_state.gen_for_doc_ids, to_send_state.trans_ids_for_doc_ids,
        &target_gen_known_by_local, &target_trans_id_known_by_local,
        &return_doc_state, return_doc_to_insert_from_target);
    if (status != U1DB_OK) { goto finish; }
    if (local_trans_id != NULL) {
        free(local_trans_id);
    }
    status = u1db__get_generation_info(db, &local_gen, &local_trans_id);
    if (status != U1DB_OK) { goto finish; }
    // Now we successfully sent and received docs, make sure we record the
    // current remote generation
    status = u1db__set_sync_info(
        db, target_uid, target_gen_known_by_local,
        target_trans_id_known_by_local);
    if (status != U1DB_OK) { goto finish; }
    if (return_doc_state.num_inserted > 0 &&
        ((*local_gen_before_sync + return_doc_state.num_inserted)
         == local_gen))
    {
        status = target->record_sync_info(
            target, local_uid, local_gen, local_trans_id);
        if (status != U1DB_OK) { goto finish; }
    }
finish:
    if (local_trans_id != NULL) {
        free(local_trans_id);
    }
    if (local_trans_id_known_by_target != NULL) {
        free(local_trans_id_known_by_target);
    }
    if (local_target_trans_id != NULL) {
        if (target_trans_id_known_by_local == local_target_trans_id) {
            // Don't double free
            target_trans_id_known_by_local = NULL;
        }
        free(local_target_trans_id);
        local_target_trans_id = NULL;
    }
    if (target_trans_id_known_by_local != NULL) {
        free(target_trans_id_known_by_local);
        target_trans_id_known_by_local = NULL;
    }
    if (to_send_state.doc_ids_to_return != NULL) {
        int i;

        for (i = 0; i < to_send_state.num_doc_ids; ++i) {
            free(to_send_state.doc_ids_to_return[i]);
        }
        free(to_send_state.doc_ids_to_return);
    }
    if (to_send_state.gen_for_doc_ids != NULL) {
        free(to_send_state.gen_for_doc_ids);
    }
    if (to_send_state.trans_ids_for_doc_ids != NULL) {
        free(to_send_state.trans_ids_for_doc_ids);
    }
    return status;
}<|MERGE_RESOLUTION|>--- conflicted
+++ resolved
@@ -614,13 +614,9 @@
     status = target->get_sync_info(target, local_uid, &target_uid, &target_gen,
                    &local_gen_known_by_target, &local_trans_id_known_by_target);
     if (status != U1DB_OK) { goto finish; }
-<<<<<<< HEAD
-    status = u1db__validate_source(
-=======
     status = u1db_validate_gen_and_trans_id(
             db, local_gen_known_by_target, local_trans_id_known_by_target);
     if (status != U1DB_OK) { goto finish; }
->>>>>>> 23afe699
     status = u1db__get_sync_gen_info(db, target_uid,
         &target_gen_known_by_local, &target_trans_id_known_by_local);
     if (status != U1DB_OK) { goto finish; }
