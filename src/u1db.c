/*
 * Copyright 2011-2012 Canonical Ltd.
 *
 * This file is part of u1db.
 *
 * u1db is free software: you can redistribute it and/or modify
 * it under the terms of the GNU Lesser General Public License version 3
 * as published by the Free Software Foundation.
 *
 * u1db is distributed in the hope that it will be useful,
 * but WITHOUT ANY WARRANTY; without even the implied warranty of
 * MERCHANTABILITY or FITNESS FOR A PARTICULAR PURPOSE.  See the
 * GNU Lesser General Public License for more details.
 *
 * You should have received a copy of the GNU Lesser General Public License
 * along with u1db.  If not, see <http://www.gnu.org/licenses/>.
 */

#include "u1db/compat.h"

#include <string.h>
#include <stdio.h>
#include <stdlib.h>
#include <sqlite3.h>
#include "u1db/u1db_internal.h"
#include "u1db/u1db_vectorclock.h"

struct _u1database
{
    sqlite3 *sql_handle;
    char *replica_uid;
};

// "u1do"
#define U1DB_DOCUMENT_MAGIC 0x7531646f
typedef struct _u1db_document_internal
{
    u1db_document doc;
    int magic; // Used to ensure people are passing a real internal document
    struct _u1db_document_internal *next; // Used when we need a linked list
    int generation; // Part of the sync api
} u1db_document_internal;


static int
initialize(u1database *db)
{
    sqlite3_stmt *statement;
    int i, status, final_status;
    char default_replica_uid[33] = {'\0'};

    for(i = 0; i < u1db__schema_len; i++) {
        status = sqlite3_prepare_v2(db->sql_handle,
            u1db__schema[i], -1, &statement, NULL);
        if(status != SQLITE_OK) {
            // fprintf(stderr, "Could not compile the %d statement:\n%s\n",
            //         i, u1db__schema[i]);
            return status;
        }
        status = sqlite3_step(statement);
        final_status = sqlite3_finalize(statement);
        if(status != SQLITE_DONE) {
            // fprintf(stderr, "Failed to step %d:\n%s\n",
            //         i, u1db__schema[i]);
            return status;
        }
        if(final_status != SQLITE_OK) {
            return final_status;
        }
    }
    u1db__generate_hex_uuid(default_replica_uid);
    u1db_set_replica_uid(db, default_replica_uid);
    return SQLITE_OK;
}

u1database *
u1db_open(const char *fname)
{
    u1database *db = (u1database *)(calloc(1, sizeof(u1database)));
    int status;
    status = sqlite3_open(fname, &db->sql_handle);
    if(status != SQLITE_OK) {
        // What do we do here?
        free(db);
        return NULL;
    }
    initialize(db);
    return db;
}

int
u1db__sql_close(u1database *db)
{
    if (db->sql_handle != NULL) {
        // sqlite says closing a NULL handle is ok, but we don't want to trust that
        int status;
        status = sqlite3_close(db->sql_handle);
        db->sql_handle = NULL;
        return status;
    }
    return SQLITE_OK;
}

int
u1db__sql_is_open(u1database *db)
{
    if (db != NULL && db->sql_handle != NULL) {
        // The handle is still open
        return 1;
    }
    return 0;
}

void
u1db_free(u1database **db)
{
    if (db == NULL || *db == NULL) {
        return;
    }
    free((*db)->replica_uid);
    u1db__sql_close(*db);
    free(*db);
    *db = NULL;
}

int
u1db_set_replica_uid(u1database *db, const char *replica_uid)
{
    sqlite3_stmt *statement;
    int status, final_status, num_bytes;
    status = sqlite3_prepare_v2(db->sql_handle,
        "INSERT OR REPLACE INTO u1db_config VALUES ('replica_uid', ?)", -1,
        &statement, NULL);
    if (status != SQLITE_OK) {
        return status;
    }
    status = sqlite3_bind_text(statement, 1, replica_uid, -1, SQLITE_TRANSIENT);
    if (status != SQLITE_OK) {
        sqlite3_finalize(statement);
        return status;
    }
    status = sqlite3_step(statement);
    final_status = sqlite3_finalize(statement);
    if (status != SQLITE_DONE) {
        return status;
    }
    if (final_status != SQLITE_OK) {
        return final_status;
    }
    // If we got this far, then replica_uid has been properly set. Copy it
    if (db->replica_uid != NULL) {
        free(db->replica_uid);
    }
    num_bytes = strlen(replica_uid);
    db->replica_uid = (char *)calloc(1, num_bytes + 1);
    memcpy(db->replica_uid, replica_uid, num_bytes + 1);
    return 0;
}

int
u1db_get_replica_uid(u1database *db, char **replica_uid)
{
    sqlite3_stmt *statement;
    int status, num_bytes;
    const unsigned char *text;
    if (db->replica_uid != NULL) {
        *replica_uid = db->replica_uid;
        return SQLITE_OK;
    }
    status = sqlite3_prepare_v2(db->sql_handle,
        "SELECT value FROM u1db_config WHERE name = 'replica_uid'", -1,
        &statement, NULL);
    if(status != SQLITE_OK) {
        *replica_uid = "Failed to prepare statement";
        return status;
    }
    status = sqlite3_step(statement);
    if(status != SQLITE_ROW) {
        // TODO: Check return for failures
        sqlite3_finalize(statement);
        if (status == SQLITE_DONE) {
            // No replica_uid set yet
            *replica_uid = NULL;
            return SQLITE_OK;
        }
        *replica_uid = "Failed to step prepared statement";
        return status;
    }
    if(sqlite3_column_count(statement) != 1) {
        sqlite3_finalize(statement);
        *replica_uid = "incorrect column count";
        return status;
    }
    text = sqlite3_column_text(statement, 0);
    num_bytes = sqlite3_column_bytes(statement, 0);
    db->replica_uid = (char *)calloc(1, num_bytes + 1);
    memcpy(db->replica_uid, text, num_bytes+1);
    *replica_uid = db->replica_uid;
    return SQLITE_OK;
}

static int
handle_row(sqlite3_stmt *statement, u1db_row **row)
{
    // Note: If this was a performance critical function, we could do a
    // first-pass over the data and determine total size, and fit all that into
    // a single calloc call.
    u1db_row *new_row;
    const unsigned char *text;
    int num_bytes, i;

    new_row = (u1db_row *)calloc(1, sizeof(u1db_row));
    if (new_row == NULL) {
        return U1DB_NOMEM;
    }
    if (*row != NULL) {
        (*row)->next = new_row;
    }
    (*row) = new_row;
    new_row->next = NULL;
    new_row->num_columns = sqlite3_column_count(statement);

    new_row->column_sizes = (int*)calloc(new_row->num_columns, sizeof(int));
    if (new_row->column_sizes == NULL) {
        return U1DB_NOMEM;
    }
    new_row->columns = (unsigned char**)calloc(new_row->num_columns, sizeof(char *));
    if (new_row->columns == NULL) {
        return U1DB_NOMEM;
    }
    for (i = 0; i < new_row->num_columns; i++) {
        text = sqlite3_column_text(statement, i);
        // This size does not include the NULL terminator.
        num_bytes = sqlite3_column_bytes(statement, i);
        new_row->column_sizes[i] = num_bytes;
        new_row->columns[i] = (unsigned char*)calloc(num_bytes+1, 1);
        if (new_row->columns[i] == NULL) {
            return U1DB_NOMEM;
        }
        memcpy(new_row->columns[i], text, num_bytes+1);
    }
    return SQLITE_OK;
}

int
u1db_create_doc(u1database *db, const char *content, const char *doc_id,
                u1db_document **doc)
{
    char *local_doc_id = NULL;
    int status;

    if (db == NULL || content == NULL || doc == NULL || *doc != NULL) {
        // Bad parameter
        return U1DB_INVALID_PARAMETER;
    }
    if (doc_id == NULL) {
        local_doc_id = u1db__allocate_doc_id(db);
        if (local_doc_id == NULL) {
            status = U1DB_INVALID_DOC_ID;
            goto finish;
        }
        doc_id = local_doc_id;
    }
    *doc = u1db__allocate_document(doc_id, NULL, content, 0);
    if (*doc == NULL) {
        status = U1DB_NOMEM;
        goto finish;
    }
    status = u1db_put_doc(db, *doc);
finish:
    if (local_doc_id != NULL) {
        // u1db__allocate_document will copy the doc_id string, so we still
        // have to free our local content.
        free(local_doc_id);
    }
    return status;
}


/**
 * Lookup the contents for doc_id.
 *
 * The returned strings (doc_rev and content) have their memory managed by the
 * statement object. So only finalize the statement after you have finished
 * accessing them.
 */
static int
lookup_doc(u1database *db, const char *doc_id, const char **doc_rev,
           const char **content, int *content_len,
           sqlite3_stmt **statement)
{
    int status;

    status = sqlite3_prepare_v2(db->sql_handle,
        "SELECT doc_rev, content FROM document WHERE doc_id = ?", -1,
        statement, NULL);
    if (status != SQLITE_OK) {
        return status;
    }
    status = sqlite3_bind_text(*statement, 1, doc_id, -1, SQLITE_TRANSIENT);
    if (status != SQLITE_OK) {
        return status;
    }
    status = sqlite3_step(*statement);
    if (status == SQLITE_DONE) {
        *doc_rev = NULL;
        *content = NULL;
        *content_len = 0;
        status = SQLITE_OK;
    } else if (status == SQLITE_ROW) {
        *doc_rev = (const char *)sqlite3_column_text(*statement, 0);
        // fprintf(stderr, "column_type: %d\n", sqlite3_column_type(*statement, 1));
        if (sqlite3_column_type(*statement, 1) == SQLITE_NULL) {
            // fprintf(stderr, "column_type: NULL\n");
            *content = NULL;
            *content_len = 0;
        } else {
            *content = (const char *)sqlite3_column_text(*statement, 1);
            *content_len = sqlite3_column_bytes(*statement, 1);
        }
        status = SQLITE_OK;
    } else { // Error
    }
    return status;
}

// Insert the document into the table, we've already done the safety checks
static int
write_doc(u1database *db, const char *doc_id, const char *doc_rev,
          const char *content, int content_len, int is_update)
{
    sqlite3_stmt *statement;
    int status;

    if (is_update) {
        status = sqlite3_prepare_v2(db->sql_handle, 
            "UPDATE document SET doc_rev = ?, content = ? WHERE doc_id = ?", -1,
            &statement, NULL); 
    } else {
        status = sqlite3_prepare_v2(db->sql_handle, 
            "INSERT INTO document (doc_rev, content, doc_id) VALUES (?, ?, ?)", -1,
            &statement, NULL); 
    }
    if (status != SQLITE_OK) {
        return status;
    }
    status = sqlite3_bind_text(statement, 1, doc_rev, -1, SQLITE_TRANSIENT);
    if (status != SQLITE_OK) {
        sqlite3_finalize(statement);
        return status;
    }
    if (content == NULL) {
        status = sqlite3_bind_null(statement, 2);
    } else {
        status = sqlite3_bind_text(statement, 2, content, content_len,
                                   SQLITE_TRANSIENT);
    }
    if (status != SQLITE_OK) {
        sqlite3_finalize(statement);
        return status;
    }
    status = sqlite3_bind_text(statement, 3, doc_id, -1, SQLITE_TRANSIENT);
    if (status != SQLITE_OK) {
        sqlite3_finalize(statement);
        return status;
    }
    status = sqlite3_step(statement);
    if (status == SQLITE_DONE) {
        status = SQLITE_OK;
    }
    sqlite3_finalize(statement);
    if (status != SQLITE_OK) {
        return status;
    }
    status = sqlite3_prepare_v2(db->sql_handle, 
        "INSERT INTO transaction_log(doc_id) VALUES (?)", -1,
        &statement, NULL);
    if (status != SQLITE_OK) {
        return status;
    }
    status = sqlite3_bind_text(statement, 1, doc_id, -1, SQLITE_TRANSIENT);
    if (status != SQLITE_OK) {
        sqlite3_finalize(statement);
        return status;
    }
    status = sqlite3_step(statement);
    if (status == SQLITE_DONE) {
        status = SQLITE_OK;
    }
    sqlite3_finalize(statement);
    return status;
}


// Are there any conflicts for this doc?
static int
lookup_conflict(u1database *db, const char *doc_id, int *has_conflict)
{
    sqlite3_stmt *statement;
    int status;

    status = sqlite3_prepare_v2(db->sql_handle, 
        "SELECT 1 FROM conflicts WHERE doc_id = ? LIMIT 1", -1,
        &statement, NULL); 
    if (status != SQLITE_OK) {
        return status;
    }
    status = sqlite3_bind_text(statement, 1, doc_id, -1, SQLITE_TRANSIENT);
    if (status != SQLITE_OK) { goto finish; }
    status = sqlite3_step(statement);
    if (status == SQLITE_ROW) {
        // fprintf(stderr, "\nFound conflict for %s\n", doc_id);
        *has_conflict = 1;
        status = SQLITE_OK;
    } else if (status == SQLITE_DONE) {
        // fprintf(stderr, "\nNo conflict for %s\n", doc_id);
        status = SQLITE_OK;
        *has_conflict = 0;
    }
finish:
    sqlite3_finalize(statement);
    return status;
}


// Add a conflict for this doc
static int
write_conflict(u1database *db, const char *doc_id, const char *doc_rev,
               const char *content, int content_len)
{
    sqlite3_stmt *statement;
    int status;

    status = sqlite3_prepare_v2(db->sql_handle, 
        "INSERT INTO conflicts VALUES (?, ?, ?)", -1,
        &statement, NULL); 
    if (status != SQLITE_OK) {
        return status;
    }
    status = sqlite3_bind_text(statement, 1, doc_id, -1, SQLITE_TRANSIENT);
    if (status != SQLITE_OK) { goto finish; }
    status = sqlite3_bind_text(statement, 2, doc_rev, -1, SQLITE_TRANSIENT);
    if (status != SQLITE_OK) { goto finish; }
    if (content == NULL) {
        status = sqlite3_bind_null(statement, 3);
    } else {
        status = sqlite3_bind_text(statement, 3, content, content_len,
                                   SQLITE_TRANSIENT);
    }
    if (status != SQLITE_OK) { goto finish; }
    status = sqlite3_step(statement);
    if (status == SQLITE_DONE) {
        status = SQLITE_OK;
    }
finish:
    sqlite3_finalize(statement);
    return status;
}


int
u1db_put_doc(u1database *db, u1db_document *doc)
{
    const char *old_content = NULL, *old_doc_rev = NULL;
    int status;
    int old_content_len;
    sqlite3_stmt *statement;

    if (db == NULL || doc == NULL) {
        // Bad parameter
        return -1;
    }
    status = u1db__is_doc_id_valid(doc->doc_id);
    if (status != U1DB_OK) {
        return status;
    }
    status = sqlite3_exec(db->sql_handle, "BEGIN", NULL, NULL, NULL);
    if (status != SQLITE_OK) {
        return status;
    }
    old_content = NULL;
    status = lookup_doc(db, doc->doc_id, &old_doc_rev, &old_content,
                        &old_content_len, &statement);
    if (status != SQLITE_OK) {
        sqlite3_exec(db->sql_handle, "ROLLBACK", NULL, NULL, NULL);
        sqlite3_finalize(statement);
        return status;
    }
    if (doc->doc_rev == NULL) {
        if (old_doc_rev == NULL) {
            // We are creating a new document from scratch. No problem.
            status = 0;
        } else {
            // We were supplied a NULL doc rev, but the doc already exists
            status = U1DB_REVISION_CONFLICT;
        }
    } else {
        if (old_doc_rev == NULL) {
            // TODO: Handle this case, it is probably just
            //       U1DB_REVISION_CONFLICT, but we want a test case first.
            // User supplied an old_doc_rev, but there is no entry in the db.
            status = U1DB_REVISION_CONFLICT;
        } else {
            if (strcmp(doc->doc_rev, (const char *)old_doc_rev) == 0) {
                // The supplied doc_rev exactly matches old_doc_rev, good
                // enough
                status = U1DB_OK;
            } else {
                // Invalid old rev, mark it as such
                status = U1DB_REVISION_CONFLICT;
            }
        }
    }
    if (status == U1DB_OK) {
        // We are ok to proceed, allocating a new document revision, and
        // storing the document
        u1db_vectorclock *vc;
        char *replica_uid, *new_rev;

        vc = u1db__vectorclock_from_str((char*)old_doc_rev);
        if (vc == NULL) { goto finish; }
        status = u1db_get_replica_uid(db, &replica_uid);
        if (status != U1DB_OK) { goto finish; }
        status = u1db__vectorclock_increment(vc, replica_uid);
        if (status != U1DB_OK) { goto finish; }
        status = u1db__vectorclock_as_str(vc, &new_rev);
        if (status != U1DB_OK) { goto finish; }
        free(doc->doc_rev);
        doc->doc_rev = new_rev;
        doc->doc_rev_len = strlen(new_rev);
        status = write_doc(db, doc->doc_id, new_rev,
                           doc->content, doc->content_len,
                           (old_content != NULL));
        if (status == SQLITE_OK) {
            status = sqlite3_exec(db->sql_handle, "COMMIT", NULL, NULL, NULL);
        }
    }
finish:
    sqlite3_finalize(statement);
    if (status != SQLITE_OK) {
        sqlite3_exec(db->sql_handle, "ROLLBACK", NULL, NULL, NULL);
    }
    return status;
}


static int
find_current_doc_for_conflict(u1database *db, const char *doc_id,
        void *context, int (*cb)(void *context, u1db_document *doc))
{
    // There is a row to handle, so we first must return the original doc.
    int status;
    sqlite3_stmt *statement;
    const char *doc_rev, *content;
    int content_len;
    u1db_document *cur_doc;
    // fprintf(stderr, "\nFound a row in conflicts for %s\n", doc_id);
    status = lookup_doc(db, doc_id, &doc_rev, &content, &content_len,
                              &statement);
    if (status == SQLITE_OK) {
        if (doc_rev == NULL) {
            // There is an entry in conflicts, but no entry in documents,
            // something is broken here, this is the closest error we have
            status = U1DB_DOCUMENT_DOES_NOT_EXIST;
            goto finish;
        }
        cur_doc = u1db__allocate_document(doc_id, doc_rev, content, 1);
        if (cur_doc == NULL) {
            status = U1DB_NOMEM;
        } else {
            cb(context, cur_doc);
        }
    }
finish:
    sqlite3_finalize(statement);
    return status;
}


int
u1db_get_doc_conflicts(u1database *db, const char *doc_id, void *context,
                       int (*cb)(void *context, u1db_document *doc))
{
    int status = U1DB_OK;
    sqlite3_stmt *statement;
    u1db_document *cur_doc;
    const char *doc_rev, *content;

    if (db == NULL || doc_id == NULL || cb == NULL) {
        return U1DB_INVALID_PARAMETER;
    }
    status = sqlite3_prepare_v2(db->sql_handle, 
        "SELECT doc_rev, content FROM conflicts WHERE doc_id = ?", -1,
        &statement, NULL);
    if (status != SQLITE_OK) { goto finish; }
    status = sqlite3_bind_text(statement, 1, doc_id, -1, SQLITE_TRANSIENT);
    if (status != SQLITE_OK) { goto finish; }
    status = sqlite3_step(statement);
    if (status == SQLITE_ROW) {
        int local_status;
        local_status = find_current_doc_for_conflict(db, doc_id, context, cb);
        if (local_status != U1DB_OK) {
            status = local_status;
            goto finish;
        }
    }
    while (status == SQLITE_ROW) {
        doc_rev = (const char*)sqlite3_column_text(statement, 0);
        if (sqlite3_column_type(statement, 1) == SQLITE_NULL) {
            content = NULL;
        } else {
            content = (const char*)sqlite3_column_text(statement, 1);
        }
        cur_doc = u1db__allocate_document(doc_id, doc_rev, content, 0);
        if (cur_doc == NULL) {
            // fprintf(stderr, "Failed to allocate_document\n");
            status = U1DB_NOMEM;
        } else {
            // fprintf(stderr, "Invoking cb for %s, %s\n", doc_id, doc_rev);
            cb(context, cur_doc);
            status = sqlite3_step(statement);
        }
    }
    if (status == SQLITE_DONE) {
        status = SQLITE_OK;
    }
finish:
    sqlite3_finalize(statement);
    return status;
}

static int
delete_conflict(u1database *db, const char *doc_id, const char *doc_rev)
{
    int status = U1DB_OK;
    sqlite3_stmt *statement;
    status = sqlite3_prepare_v2(db->sql_handle,
        "DELETE FROM conflicts WHERE doc_id = ? AND doc_rev = ?", -1,
        &statement, NULL);
    if (status != SQLITE_OK) { goto finish; }
    status = sqlite3_bind_text(statement, 1, doc_id, -1, SQLITE_TRANSIENT);
    if (status != SQLITE_OK) { goto finish; }
    status = sqlite3_bind_text(statement, 2, doc_rev, -1, SQLITE_TRANSIENT);
    if (status != SQLITE_OK) { goto finish; }
    status = sqlite3_step(statement);
    if (status == SQLITE_DONE) {
        status = U1DB_OK;
    }
finish:
    sqlite3_finalize(statement);
    return status;
}

// Iterate through the stored conflicts, and remove ones which the new revision
// supersedes. By induction, the stored_rev should not supersede the saved
// conflicts, and we wouldn't be here if the new rev superseded the existing
// rev.
static int
prune_conflicts(u1database *db, u1db_document *doc,
                u1db_vectorclock *new_vc)
{
    int status = U1DB_OK;
    sqlite3_stmt *statement;
    status = sqlite3_prepare_v2(db->sql_handle,
        "SELECT doc_rev FROM conflicts WHERE doc_id = ?", -1,
        &statement, NULL);
    if (status != SQLITE_OK) { goto finish; }
    status = sqlite3_bind_text(statement, 1, doc->doc_id, -1, SQLITE_TRANSIENT);
    if (status != SQLITE_OK) { goto finish; }
    status = sqlite3_step(statement);
    while (status == SQLITE_ROW) {
        const char *conflict_rev;
        u1db_vectorclock *conflict_vc;

        conflict_rev = (const char*)sqlite3_column_text(statement, 0);
        conflict_vc = u1db__vectorclock_from_str(conflict_rev);
        if (conflict_vc == NULL) {
            status = U1DB_NOMEM;
        } else {
            if (u1db__vectorclock_is_newer(new_vc, conflict_vc)) {
                // Note: Testing so far shows that it is ok to delete a record
                //        from a table that we are currently selecting. If we
                //        find out differently, update this to create a list of
                //        things to delete, then iterate over deleting them.
                status = delete_conflict(db, doc->doc_id, conflict_rev);
            } else {
                // There is an existing conflict that we do *not* supersede,
                // make sure the document is marked conflicted
                doc->has_conflicts = 1;
            }
            u1db__free_vectorclock(&conflict_vc);
        }
        if (status != SQLITE_ROW) {
            break;
        }
        status = sqlite3_step(statement);
    }
    if (status == SQLITE_DONE) {
        status = U1DB_OK;
    }
finish:
    sqlite3_finalize(statement);
    return status;
}


int
u1db_put_doc_if_newer(u1database *db, u1db_document *doc, int save_conflict,
                      char *replica_uid, int replica_gen, int *state)
{
<<<<<<< HEAD
    const unsigned char *stored_content = NULL, *stored_doc_rev = NULL;
=======
    const char *old_content = NULL, *old_doc_rev = NULL;
>>>>>>> fe22885d
    int status = U1DB_INVALID_PARAMETER, store = 0;
    int stored_content_len;
    sqlite3_stmt *statement;

    if (db == NULL || doc == NULL || state == NULL || doc->doc_rev == NULL) {
        return U1DB_INVALID_PARAMETER;
    }

    status = u1db__is_doc_id_valid(doc->doc_id);
    if (status != U1DB_OK) {
        return status;
    }
    status = sqlite3_exec(db->sql_handle, "BEGIN", NULL, NULL, NULL);
    if (status != SQLITE_OK) {
        return status;
    }
    stored_content = NULL;
    status = lookup_doc(db, doc->doc_id, &stored_doc_rev, &stored_content,
                        &stored_content_len, &statement);
    if (status != SQLITE_OK) {
        sqlite3_exec(db->sql_handle, "ROLLBACK", NULL, NULL, NULL);
        sqlite3_finalize(statement);
        return status;
    }
    if (stored_doc_rev == NULL) {
        status = U1DB_OK;
        *state = U1DB_INSERTED;
        store = 1;
    } else if (strcmp(doc->doc_rev, (const char *)stored_doc_rev) == 0) {
        status = U1DB_OK;
        *state = U1DB_CONVERGED;
        store = 0;
    } else {
        u1db_vectorclock *stored_vc = NULL, *new_vc = NULL;
        // TODO: u1db__vectorclock_from_str returns NULL if there is an error
        //       in the vector clock, or if we run out of memory... Probably
        //       shouldn't be U1DB_NOMEM
        stored_vc = u1db__vectorclock_from_str(stored_doc_rev);
        if (stored_vc == NULL) {
            status = U1DB_NOMEM;
            goto finish;
        }
        new_vc = u1db__vectorclock_from_str(doc->doc_rev);
        if (new_vc == NULL) {
            status = U1DB_NOMEM;
            u1db__free_vectorclock(&stored_vc);
            goto finish;
        }
        if (u1db__vectorclock_is_newer(new_vc, stored_vc)) {
            // Just take the newer version
            store = 1;
            *state = U1DB_INSERTED;
            status = prune_conflicts(db, doc, new_vc);
        } else if (u1db__vectorclock_is_newer(stored_vc, new_vc)) {
            // The existing version is newer than the one supplied
            store = 0;
            status = U1DB_OK;
            *state = U1DB_SUPERSEDED;
        } else {
            // TODO: Handle the case where the vc strings are not identical,
            //       but they are functionally equivalent.
            // Neither is strictly newer than the other, so we treat this as a
            // conflict
            status = prune_conflicts(db, doc, new_vc);
            if (status == U1DB_OK) {
                *state = U1DB_CONFLICTED;
                store = save_conflict;
                if (save_conflict) {
                    status = write_conflict(db, doc->doc_id, stored_doc_rev,
                                            stored_content, stored_content_len);
                    doc->has_conflicts = 1;
                }
            }
        }
        u1db__free_vectorclock(&stored_vc);
        u1db__free_vectorclock(&new_vc);
    }
    if (status == U1DB_OK && store) {
        status = write_doc(db, doc->doc_id, doc->doc_rev,
                           doc->content, doc->content_len,
                           (stored_doc_rev != NULL));
        if (status == SQLITE_OK) {
            status = sqlite3_exec(db->sql_handle, "COMMIT", NULL, NULL, NULL);
        }
    }
finish:
    sqlite3_finalize(statement);
    if (status != SQLITE_OK) {
        sqlite3_exec(db->sql_handle, "ROLLBACK", NULL, NULL, NULL);
    }
    return status;
}


// Go through all of the revs, and make sure new_vc supersedes all of them
static int
ensure_maximal_rev(u1database *db, int n_revs, const char **revs,
                   u1db_vectorclock *new_vc)
{
    int i;
    int status = U1DB_OK;
    u1db_vectorclock *superseded_vc;
    char *replica_uid;

    for (i = 0; i < n_revs; ++i) {
        superseded_vc = u1db__vectorclock_from_str(revs[i]);
        if (superseded_vc == NULL) {
            status = U1DB_NOMEM;
            goto finish;
        }
        u1db__vectorclock_maximize(new_vc, superseded_vc);
        u1db__free_vectorclock(&superseded_vc);
    }
    status = u1db_get_replica_uid(db, &replica_uid);
    if (status != U1DB_OK) { goto finish; }
    status = u1db__vectorclock_increment(new_vc, replica_uid);
    free(replica_uid);
finish:
    return status;
}
                   

int
u1db_resolve_doc(u1database *db, u1db_document *doc,
                 int n_revs, const char **revs)
{
    int i = 0;
    int status = U1DB_OK;
    const char *stored_content, *stored_doc_rev;
    char *new_doc_rev;
    int stored_content_len;
    u1db_vectorclock *new_vc = NULL;
    sqlite3_stmt *statement;
    int cur_in_superseded = 0;

    if (db == NULL || doc == NULL || revs == NULL) {
        return U1DB_INVALID_PARAMETER;
    }
    if (n_revs == 0) {
        // Is it invalid to call resolve with no revs to resolve?
        return U1DB_OK;
    }
    for (i = 0; i < n_revs; ++i) {
        if (revs[i] == NULL) {
            return U1DB_INVALID_PARAMETER;
        }
    }
    status = lookup_doc(db, doc->doc_id, &stored_doc_rev, &stored_content,
                        &stored_content_len, &statement);
    if (status != SQLITE_OK) { goto finish; }
    // Check to see if one of the resolved revs is the current one
    cur_in_superseded = 0;
    if (stored_doc_rev == NULL) {
        // This seems an odd state, but we'll deal for now, everything
        // supersedes NULL
        cur_in_superseded = 1;
    } else {
        for (i = 0; i < n_revs; ++i) {
            if (strcmp(stored_doc_rev, revs[i]) == 0) {
                cur_in_superseded = 1;
            }
        }
    }
    new_vc = u1db__vectorclock_from_str(stored_doc_rev);
    if (new_vc == NULL) {
        status = U1DB_NOMEM;
        goto finish;
    }
    status = ensure_maximal_rev(db, n_revs, revs, new_vc);
    if (status != U1DB_OK) { goto finish; }
    status = u1db__vectorclock_as_str(new_vc, &new_doc_rev);
    if (status != U1DB_OK) { goto finish; }
    free(doc->doc_rev);
    doc->doc_rev = new_doc_rev;
    doc->doc_rev_len = strlen(new_doc_rev);
    if (cur_in_superseded) {
        status = write_doc(db, doc->doc_id, new_doc_rev, doc->content,
                doc->content_len, (stored_doc_rev != NULL));
    } else {
        // The current value is not listed as being superseded, so we just put
        // this rev as a conflict
        status = write_conflict(db, doc->doc_id, new_doc_rev, doc->content,
                                doc->content_len);
    }
    if (status != U1DB_OK) {
        goto finish;
    }
    for (i = 0; i < n_revs; ++i) {
        status = delete_conflict(db, doc->doc_id, revs[i]);
        if (status != SQLITE_OK) { goto finish; }
    }
    // After deleting the conflicts, see if any remain
    status = lookup_conflict(db, doc->doc_id, &(doc->has_conflicts));
finish:
    u1db__free_vectorclock(&new_vc);
    sqlite3_finalize(statement);
    return status;
}


int
u1db_get_doc(u1database *db, const char *doc_id, u1db_document **doc)
{
    int status = 0, content_len = 0;
    sqlite3_stmt *statement;
    const char *doc_rev, *content;
    if (db == NULL || doc_id == NULL || doc == NULL) {
        // Bad Parameters
        return U1DB_INVALID_PARAMETER;
    }

    status = lookup_doc(db, doc_id, &doc_rev, &content, &content_len,
                        &statement);
    if (status == SQLITE_OK) {
        if (doc_rev == NULL) {
            // No such document exists
            *doc = NULL;
            goto finish;
        }
        *doc = u1db__allocate_document(doc_id, (const char*)doc_rev,
                                       (const char*)content, 0);

        if (*doc != NULL) {
            status = lookup_conflict(db, (*doc)->doc_id,
                                     &((*doc)->has_conflicts));
        }
    } else {
        *doc = NULL;
    }
finish:
    sqlite3_finalize(statement);
    return status;
}

// Take cur_rev, and update it to have a version incremented based on the
// database replica uid
static int
increment_doc_rev(u1database *db, const char *cur_rev, char **doc_rev)
{
    u1db_vectorclock *vc = NULL;
    char *replica_uid;
    int status = U1DB_OK;

    vc = u1db__vectorclock_from_str(cur_rev);
    if (vc == NULL) {
        status = U1DB_NOMEM;
        goto finish;
    } 
    status = u1db_get_replica_uid(db, &replica_uid);
    if (status != U1DB_OK) { goto finish; }
    status = u1db__vectorclock_increment(vc, replica_uid);
    if (status != U1DB_OK) { goto finish; }
    status = u1db__vectorclock_as_str(vc, doc_rev);
    if (status != U1DB_OK) { goto finish; }
finish:
    u1db__free_vectorclock(&vc);
    return status;
}

int
u1db_delete_doc(u1database *db, u1db_document *doc)
{
    int status, content_len;
    sqlite3_stmt *statement;
    const char *cur_doc_rev, *content;
    u1db_vectorclock *vc;
    char *doc_rev = NULL;
    char *replica_uid;

    if (db == NULL || doc == NULL) {
        return U1DB_INVALID_PARAMETER;
    }
    status = sqlite3_exec(db->sql_handle, "BEGIN", NULL, NULL, NULL);
    if (status != SQLITE_OK) {
        return status;
    }
    status = lookup_doc(db, doc->doc_id, &cur_doc_rev, &content, &content_len,
                        &statement);
    if (status != SQLITE_OK) { goto finish; }
    if (cur_doc_rev == NULL) {
        // Can't delete a doc that never existed
        status = U1DB_DOCUMENT_DOES_NOT_EXIST;
        goto finish;
    }
    if (content == NULL) {
        // Can't delete a doc is already deleted
        status = U1DB_DOCUMENT_ALREADY_DELETED;
        goto finish;
    }
    if (strcmp((const char *)cur_doc_rev, doc->doc_rev) != 0) {
        // The saved document revision doesn't match
        status = U1DB_REVISION_CONFLICT;
        goto finish;
    }
    // TODO: Handle deleting a document with conflicts
    status = increment_doc_rev(db, cur_doc_rev, &doc_rev);
    if (status != U1DB_OK) { goto finish; }
    status = write_doc(db, doc->doc_id, doc_rev, NULL, 0, 1);

finish:
    sqlite3_finalize(statement);
    if (status != SQLITE_OK) {
        sqlite3_exec(db->sql_handle, "ROLLBACK", NULL, NULL, NULL);
    } else {
        status = sqlite3_exec(db->sql_handle, "COMMIT", NULL, NULL, NULL);
        free(doc->doc_rev);
        doc->doc_rev = doc_rev;
        doc->doc_rev_len = strlen(doc_rev);
        free(doc->content);
        doc->content = NULL;
        doc->content_len = 0;
    }
    return status;
}

int
u1db_whats_changed(u1database *db, int *gen, void *context,
                   int (*cb)(void *, char *doc_id, int gen))
{
    int status;
    sqlite3_stmt *statement;
    if (db == NULL || gen == NULL || cb == NULL) {
        return -1; // Bad parameters
    }
    status = sqlite3_prepare_v2(db->sql_handle,
        "SELECT max(generation) as g, doc_id FROM transaction_log"
        " WHERE generation > ?"
        " GROUP BY doc_id ORDER BY g",
        -1, &statement, NULL);
    if (status != SQLITE_OK) {
        return status;
    }
    status = sqlite3_bind_int(statement, 1, *gen);
    if (status != SQLITE_OK) {
        sqlite3_finalize(statement);
        return status;
    }
    status = sqlite3_step(statement);
    while (status == SQLITE_ROW) {
        int local_gen;
        char *doc_id;
        local_gen = sqlite3_column_int(statement, 0);
        if (local_gen > *gen) {
            *gen = local_gen;
        }
        doc_id = (char *)sqlite3_column_text(statement, 1);
        cb(context, doc_id, local_gen);
        status = sqlite3_step(statement);
    }
    if (status == SQLITE_DONE) {
        status = SQLITE_OK;
    }
    sqlite3_finalize(statement);
    return status;
}


int
u1db__get_transaction_log(u1database *db, void *context,
                          int (*cb)(void *, char *doc_id, int gen))
{
    int status;
    sqlite3_stmt *statement;
    if (db == NULL || cb == NULL) {
        return -1; // Bad parameters
    }
    status = sqlite3_prepare_v2(db->sql_handle,
        "SELECT generation, doc_id FROM transaction_log"
        " ORDER BY generation",
        -1, &statement, NULL);
    if (status != SQLITE_OK) {
        return status;
    }
    status = sqlite3_step(statement);
    while (status == SQLITE_ROW) {
        int local_gen;
        char *doc_id;
        local_gen = sqlite3_column_int(statement, 0);
        doc_id = (char *)sqlite3_column_text(statement, 1);
        cb(context, doc_id, local_gen);
        status = sqlite3_step(statement);
    }
    if (status == SQLITE_DONE) {
        status = SQLITE_OK;
    }
    sqlite3_finalize(statement);
    return status;
}


int
u1db__get_db_rev(u1database *db, int *db_rev)
{
    int status;
    sqlite3_stmt *statement;
    if (db == NULL || db_rev == NULL) {
        return U1DB_INVALID_PARAMETER;
    }
    status = sqlite3_prepare_v2(db->sql_handle,
        "SELECT max(generation) FROM transaction_log", -1,
        &statement, NULL);
    if (status != SQLITE_OK) {
        return status;
    }
    status = sqlite3_step(statement);
    if (status == SQLITE_DONE) {
        // No records, we are at rev 0
        status = SQLITE_OK;
        *db_rev = 0;
    } else if (status == SQLITE_ROW) {
        status = SQLITE_OK;
        *db_rev = sqlite3_column_int(statement, 0);
    }
    sqlite3_finalize(statement);
    return status;
}

char *
u1db__allocate_doc_id(u1database *db)
{
    int db_rev, status;
    char *buf;
    status = u1db__get_db_rev(db, &db_rev);
    if(status != U1DB_OK) {
        // There was an error.
        return NULL;
    }
    buf = (char *)calloc(1, 128);
    snprintf(buf, 128, "doc-%d", db_rev);
    return buf;
}

u1db_table *
u1db__sql_run(u1database *db, const char *sql, size_t n)
{
    // TODO: This could be simplified *a lot* by using sqlite3_exec
    int status, do_continue;
    u1db_table *result = NULL;
    u1db_row *cur_row = NULL;
    sqlite3_stmt *statement;
    result = (u1db_table *)calloc(1, sizeof(u1db_table));
    if (result == NULL) {
        return NULL;
    }
    status = sqlite3_prepare_v2(db->sql_handle, sql, n, &statement, NULL); 
    if (status != SQLITE_OK) {
        result->status = status;
        return result;
    }
    do_continue = 1;
    while(do_continue) {
        do_continue = 0;
        status = sqlite3_step(statement);
        switch(status) {
            case SQLITE_DONE:
                result->status = SQLITE_OK;
                break;
            case SQLITE_ROW:
                {
                    status = handle_row(statement, &cur_row);
                    if (result->first_row == NULL) {
                        result->first_row = cur_row;
                    }
                    if (status == SQLITE_OK) {
                        do_continue = 1;
                    }
                }
                break;
            default: // Assume it is an error
                result->status = status;
                break;
        }
    }
    sqlite3_finalize(statement);
    return result;
}

void
u1db__free_table(u1db_table **table)
{
    u1db_row *cur_row, *old_row;
    int i;
    if (table == NULL || (*table) == NULL) {
        return;
    }
    cur_row = (*table)->first_row;
    while (cur_row != NULL) {
        old_row = cur_row;
        cur_row = cur_row->next;
        free(old_row->column_sizes);
        old_row->column_sizes = NULL;
        for (i = 0; i < old_row->num_columns; i++) {
            free(old_row->columns[i]);
            old_row->columns[i] = NULL;
        }
        free(old_row->columns);
        old_row->columns = NULL;
        free(old_row);
    }
    (*table)->first_row = NULL;
    free(*table);
    *table = NULL;
}

int
u1db__sync_get_machine_info(u1database *db, const char *other_replica_uid,
                            int *other_db_rev, char **my_replica_uid,
                            int *my_db_rev)
{
    int status;
    sqlite3_stmt *statement;

    if (db == NULL || other_replica_uid == NULL || other_db_rev == NULL) {
        return U1DB_INVALID_PARAMETER;
    }
    status = u1db_get_replica_uid(db, my_replica_uid);
    if (status != U1DB_OK) {
        return status;
    }
    status = u1db__get_db_rev(db, my_db_rev);
    if (status != U1DB_OK) {
        return status;
    }
    status = sqlite3_prepare_v2(db->sql_handle,
        "SELECT known_generation FROM sync_log WHERE replica_uid = ?", -1,
        &statement, NULL);
    if (status != SQLITE_OK) {
        return status;
    }
    status = sqlite3_bind_text(statement, 1, other_replica_uid, -1,
                               SQLITE_TRANSIENT);
    if (status != SQLITE_OK) {
        sqlite3_finalize(statement);
        return status;
    }
    status = sqlite3_step(statement);
    if (status == SQLITE_DONE) {
        status = SQLITE_OK;
        *other_db_rev = 0;
    } else if (status == SQLITE_ROW) {
        *other_db_rev = sqlite3_column_int(statement, 0);
        status = SQLITE_OK;
    }
    sqlite3_finalize(statement);
    return status;
}

int
u1db__sync_record_machine_info(u1database *db, const char *replica_uid,
                               int db_rev)
{
    int status;
    sqlite3_stmt *statement;
    if (db == NULL || replica_uid == NULL) {
        return U1DB_INVALID_PARAMETER;
    }
    status = sqlite3_exec(db->sql_handle, "BEGIN", NULL, NULL, NULL);
    if (status != SQLITE_OK) {
        return status;
    }
    status = sqlite3_prepare_v2(db->sql_handle,
        "INSERT OR REPLACE INTO sync_log VALUES (?, ?)", -1,
        &statement, NULL);
    if (status != SQLITE_OK) {
        return status;
    }
    status = sqlite3_bind_text(statement, 1, replica_uid, -1, SQLITE_TRANSIENT);
    if (status != SQLITE_OK) {
        sqlite3_finalize(statement);
        sqlite3_exec(db->sql_handle, "ROLLBACK", NULL, NULL, NULL);
        return status;
    }
    status = sqlite3_bind_int(statement, 2, db_rev);
    if (status != SQLITE_OK) {
        sqlite3_finalize(statement);
        sqlite3_exec(db->sql_handle, "ROLLBACK", NULL, NULL, NULL);
        return status;
    }
    status = sqlite3_step(statement);
    if (status == SQLITE_DONE) {
        status = SQLITE_OK;
    }
    sqlite3_finalize(statement);
    return status;
}


int
u1db__sync_exchange(u1database *db, const char *from_replica_uid,
                    int from_db_rev, int last_known_rev,
                    u1db_record *from_records, u1db_record **new_records,
                    u1db_record **conflict_records)
{
    if (db == NULL || from_replica_uid == NULL || new_records == NULL
        || conflict_records == NULL) {
        return U1DB_INVALID_PARAMETER;
    }
    return U1DB_INVALID_PARAMETER;
}

u1db_record *
u1db__create_record(const char *doc_id, const char *doc_rev, const char *doc)
{
    // TODO: If we wanted, we could allocate one large block, and then point
    //       the arrays to the right locations therein.
    u1db_record *record;
    record = (u1db_record *)calloc(1, sizeof(u1db_record));
    if (record == NULL) {
        return NULL;
    }
    record->doc_id = strdup(doc_id);
    record->doc_rev = strdup(doc_rev);
    if (doc == NULL) {
        record->doc = NULL;
    } else {
        record->doc = strdup(doc);
    }
    return record;
}

u1db_record *
u1db__copy_record(u1db_record *src)
{
    if (src == NULL) {
        return NULL;
    }
    return u1db__create_record(src->doc_id, src->doc_rev, src->doc);
}

void u1db__free_records(u1db_record **record)
{
    u1db_record *cur, *last;
    if (record == NULL || *record == NULL) {
        return;
    }
    cur = *record;
    while (cur != NULL) {
        last = cur;
        cur = cur->next;
        free(last->doc_id);
        free(last->doc_rev);
        if (last->doc != NULL) {
            free(last->doc);
        }
        free(last);
    }
    *record = NULL;
}

static int
copy_str_and_len(char **dest, size_t *dest_len, const char *source)
{
    int source_len;
    if (dest == NULL || dest_len == NULL) {
        // Bad parameters
        return 0;
    }
    if (source == NULL) {
        *dest = NULL;
        *dest_len = 0;
        return 1;
    } else {
        source_len = strlen(source);
    }
    *dest = (char *) calloc(1, source_len + 1);
    if (*dest == NULL) {
        return 0;
    }
    memcpy(*dest, source, source_len);
    *dest_len = source_len;
    return 1;
}

u1db_document *
u1db__allocate_document(const char *doc_id, const char *revision,
                        const char *content, int has_conflicts)
{
    u1db_document *doc = (u1db_document *)(calloc(1, sizeof(u1db_document)));
    if (doc == NULL) { goto cleanup; }
    if (!copy_str_and_len(&doc->doc_id, &doc->doc_id_len, doc_id))
        goto cleanup;
    if (!copy_str_and_len(&doc->doc_rev, &doc->doc_rev_len, revision))
        goto cleanup;
    if (!copy_str_and_len(&doc->content, &doc->content_len, content))
        goto cleanup;
    doc->has_conflicts = has_conflicts;
    return doc;
cleanup:
    if (doc == NULL) {
        return NULL;
    }
    if (doc->doc_id != NULL) {
        free(doc->doc_id);
    }
    if (doc->doc_rev != NULL) {
        free(doc->doc_id);
    }
    if (doc->content != NULL) {
        free(doc->content);
    }
    free(doc);
    return NULL;
}

void
u1db_free_doc(u1db_document **doc)
{
    if (doc == NULL || *doc == NULL) {
        return;
    }
    if ((*doc)->doc_id != NULL) {
        free((*doc)->doc_id);
    }
    if ((*doc)->doc_rev != NULL) {
        free((*doc)->doc_rev);
    }
    if ((*doc)->content != NULL) {
        free((*doc)->content);
    }
    free(*doc);
    *doc = NULL;
}


int
u1db_doc_set_content(u1db_document *doc, const char *content)
{
    char *tmp;
    int content_len;
    if (doc == NULL || content == NULL) {
        // TODO: return an error code
        return 0;
    }
    // What to do about 0 length content? Is it even valid? Not all platforms
    // support malloc(0)
    content_len = strlen(content);
    tmp = (char*)calloc(1, content_len + 1);
    if (tmp == NULL) {
        // TODO: return ENOMEM
        return 0;
    }
    memcpy(tmp, content, content_len);
    free(doc->content);
    doc->content = tmp;
    doc->content_len = content_len;
    // TODO: Return success
    return 1;
}

int
u1db__is_doc_id_valid(const char *doc_id)
{
    int len, i;
    if (doc_id == NULL) {
        return U1DB_INVALID_DOC_ID;
    }
    len = strlen(doc_id);
    if (len == 0) {
        return U1DB_INVALID_DOC_ID;
    }
    for (i = 0; i < len; ++i) {
        if (doc_id[i] == '\\' || doc_id[i] == '/') {
            return U1DB_INVALID_DOC_ID;
        }
    }
    return U1DB_OK;
}<|MERGE_RESOLUTION|>--- conflicted
+++ resolved
@@ -708,11 +708,7 @@
 u1db_put_doc_if_newer(u1database *db, u1db_document *doc, int save_conflict,
                       char *replica_uid, int replica_gen, int *state)
 {
-<<<<<<< HEAD
-    const unsigned char *stored_content = NULL, *stored_doc_rev = NULL;
-=======
-    const char *old_content = NULL, *old_doc_rev = NULL;
->>>>>>> fe22885d
+    const char *stored_content = NULL, *stored_doc_rev = NULL;
     int status = U1DB_INVALID_PARAMETER, store = 0;
     int stored_content_len;
     sqlite3_stmt *statement;
