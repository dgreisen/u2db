--- conflicted
+++ resolved
@@ -29,7 +29,6 @@
     )
 
 
-<<<<<<< HEAD
 client_commands = command.CommandGroup()
 
 
@@ -117,115 +116,23 @@
         parser.add_argument('source', help='database to sync from')
         parser.add_argument('target', help='database to sync to')
 
+    def _open_target(self, target):
+        if target.startswith('u1db://'):
+            st = sync_target.RemoteSyncTarget.connect(target)
+        else:
+            db = sqlite_backend.SQLiteDatabase.open_database(target)
+            st = db.get_sync_target()
+        return st
+
     def run(self, source, target):
         """Start a Sync request."""
         source_db = sqlite_backend.SQLiteDatabase.open_database(source)
-        target_db = sqlite_backend.SQLiteDatabase.open_database(target)
-        st = target_db.get_sync_target()
+        st = self._open_target(target)
         syncer = sync.Synchronizer(source_db, st)
         syncer.sync()
 
 client_commands.register(CmdSync)
 
-=======
-def cmd_create(database, doc_id, in_file, out_file):
-    """Run 'create_doc'."""
-    db = sqlite_backend.SQLiteDatabase.open_database(database)
-    doc_id, doc_rev = db.create_doc(in_file.read(), doc_id=doc_id)
-    out_file.write('doc_id: %s\ndoc_rev: %s\n' % (doc_id, doc_rev))
-
-
-def client_create(args):
-    return cmd_create(args.database, args.doc_id, args.infile, sys.stdout)
-
-
-def cmd_get(database, doc_id, out_file, err_file):
-    """actually run 'get_doc' on the given parameters"""
-    db = sqlite_backend.SQLiteDatabase.open_database(database)
-    doc_rev, doc, has_conflicts = db.get_doc(doc_id)
-    out_file.write(doc)
-    err_file.write('doc_rev: %s\n' % (doc_rev,))
-    if has_conflicts:
-        pass
-
-
-def client_get(args):
-    """Run 'get_doc' for this client"""
-    return cmd_get(args.database, args.doc_id, args.outfile, sys.stderr)
-
-
-def cmd_put(database, doc_id, old_doc_rev, in_file, out_file):
-    """run 'put_doc' and update the data."""
-    db = sqlite_backend.SQLiteDatabase.open_database(database)
-    doc_rev = db.put_doc(doc_id, old_doc_rev, in_file.read())
-    out_file.write('doc_rev: %s\n' % (doc_rev,))
-
-
-def client_put(args):
-    """Run 'put_doc'"""
-    return cmd_put(args.database, args.doc_id, args.doc_rev, args.infile,
-                   sys.stdout)
-
-
-def _open_target(target_db):
-    if target_db.startswith('u1db://'):
-        target = sync_target.RemoteSyncTarget.connect(target_db)
-    else:
-        db = sqlite_backend.SQLiteDatabase.open_database(target_db)
-        target = db.get_sync_target()
-    return target
-
-
-def cmd_sync(source_db, target_db):
-    """Start a Sync request."""
-    source = sqlite_backend.SQLiteDatabase.open_database(source_db)
-    target = _open_target(target_db)
-    syncer = sync.Synchronizer(source, target)
-    syncer.sync()
-
-
-def client_sync(args):
-    """Run sync"""
-    return cmd_sync(args.source, args.target)
-
-
-def setup_arg_parser():
-    p = argparse.ArgumentParser(description='Run actions from the U1DB client')
-    p.add_argument('-V', '--version', action='version', version=_u1db_version)
-    p.add_argument('-v', '--verbose', action='store_true', help='be chatty')
-    subs = p.add_subparsers(title='commands')
-    parser_create = subs.add_parser('create',
-        help='Create a new document from scratch')
-    parser_create.add_argument('database', help='The database to update')
-    parser_create.add_argument('infile', nargs='?', default=sys.stdin,
-        help='The file to read content from.')
-    parser_create.add_argument('--doc-id', default=None,
-        help='Set the document identifier')
-    parser_create.set_defaults(func=client_create)
-    parser_get = subs.add_parser('get',
-        help='Extract a document from the database')
-    parser_get.add_argument('database', help='The database to query')
-    parser_get.add_argument('doc_id', help='The document id to retrieve.')
-    parser_get.add_argument('outfile', nargs='?', default=sys.stdout,
-        help='The file to write the document to',
-        type=argparse.FileType('wb'))
-    parser_get.set_defaults(func=client_get)
-    parser_put = subs.add_parser('put', help='Add a document to the database')
-    parser_put.add_argument('database', help='The database to update')
-    parser_put.add_argument('doc_id', help='The document id to retrieve')
-    parser_put.add_argument('doc_rev',
-        help='The revision of the document (which is being superseded.)')
-    parser_put.add_argument('infile', nargs='?', default=sys.stdin,
-        help='The filename of the document that will be used for content',
-        type=argparse.FileType('rb'))
-    parser_put.set_defaults(func=client_put)
-    parser_sync = subs.add_parser('sync', help='Synchronize two databases')
-    parser_sync.add_argument('source', help='database to sync from')
-    parser_sync.add_argument('target', help='database to sync to')
-    parser_sync.set_defaults(func=client_sync)
-    return p
->>>>>>> 4033da28
-
 
 def main(args):
     return client_commands.run_argv(args, sys.stdin, sys.stdout, sys.stderr)