# Copyright 2011 Canonical Ltd.
#
# This program is free software: you can redistribute it and/or modify it
# under the terms of the GNU General Public License version 3, as published
# by the Free Software Foundation.
#
# This program is distributed in the hope that it will be useful, but
# WITHOUT ANY WARRANTY; without even the implied warranties of
# MERCHANTABILITY, SATISFACTORY QUALITY, or FITNESS FOR A PARTICULAR
# PURPOSE.  See the GNU General Public License for more details.
#
# You should have received a copy of the GNU General Public License along
# with this program.  If not, see <http://www.gnu.org/licenses/>.

"""Commandline bindings for the u1db-client program."""

import argparse
import sys

from u1db import (
    __version__ as _u1db_version,
    Document,
    open as u1db_open,
    sync,
    )
from u1db.backends import sqlite_backend
from u1db.commandline import command
from u1db.remote import (
    http_target,
    )


client_commands = command.CommandGroup()


class CmdCreate(command.Command):
    """Create a new document from scratch"""

    name = 'create'

    @classmethod
    def _populate_subparser(cls, parser):
        parser.add_argument('database', help='The database to update')
        parser.add_argument('infile', nargs='?', default=None,
            help='The file to read content from.')
        parser.add_argument('--id', dest='doc_id', default=None,
            help='Set the document identifier')

    def run(self, database, infile, doc_id):
        if infile is None:
            infile = self.stdin
        db = u1db_open(database, create=False)
        doc = db.create_doc(infile.read(), doc_id=doc_id)
        self.stderr.write('id: %s\nrev: %s\n' % (doc.doc_id, doc.rev))

client_commands.register(CmdCreate)


class CmdDelete(command.Command):
    """Delete a document from the database"""

    name = 'delete'

    @classmethod
    def _populate_subparser(cls, parser):
        parser.add_argument('database', help='The database to update')
        parser.add_argument('doc_id', help='The document id to retrieve')
        parser.add_argument('doc_rev',
            help='The revision of the document (which is being superseded.)')

    def run(self, database, doc_id, doc_rev):
        db = u1db_open(database, create=False)
        doc = Document(doc_id, doc_rev, None)
        db.delete_doc(doc)
        self.stderr.write('rev: %s\n' % (doc.rev,))

client_commands.register(CmdDelete)


class CmdGet(command.Command):
    """Extract a document from the database"""

    name = 'get'

    @classmethod
    def _populate_subparser(cls, parser):
        parser.add_argument('database', help='The database to query')
        parser.add_argument('doc_id', help='The document id to retrieve.')
        parser.add_argument('outfile', nargs='?', default=None,
            help='The file to write the document to',
            type=argparse.FileType('wb'))

    def run(self, database, doc_id, outfile):
        if outfile is None:
            outfile = self.stdout
        db = u1db_open(database, create=False)
        doc = db.get_doc(doc_id)
        outfile.write(doc.content)
        self.stderr.write('rev: %s\n' % (doc.rev,))
        if doc.has_conflicts:
            # TODO: Probably want to write 'conflicts' or 'conflicted' to
            # stderr.
            pass

client_commands.register(CmdGet)


class CmdInitDB(command.Command):
    """Create a new database"""

    name = 'init-db'

    @classmethod
    def _populate_subparser(cls, parser):
        parser.add_argument('database', help='The database to create')
        parser.add_argument('--replica-uid', default=None,
            help='The unique identifier for this database')

    def run(self, database, replica_uid):
<<<<<<< HEAD
        db = u1db_open(database, create=True)
        db._set_replica_uid(replica_uid)
=======
        db = sqlite_backend.SQLiteDatabase.open_database(database)
        if replica_uid is not None:
            db._set_replica_uid(replica_uid)
>>>>>>> cea0e5db

client_commands.register(CmdInitDB)


class CmdPut(command.Command):
    """Add a document to the database"""

    name = 'put'

    @classmethod
    def _populate_subparser(cls, parser):
        parser.add_argument('database', help='The database to update')
        parser.add_argument('doc_id', help='The document id to retrieve')
        parser.add_argument('doc_rev',
            help='The revision of the document (which is being superseded.)')
        parser.add_argument('infile', nargs='?', default=None,
            help='The filename of the document that will be used for content',
            type=argparse.FileType('rb'))

    def run(self, database, doc_id, doc_rev, infile):
        if infile is None:
            infile = self.stdin
        db = u1db_open(database, create=False)
        doc = Document(doc_id, doc_rev, infile.read())
        doc_rev = db.put_doc(doc)
        self.stderr.write('rev: %s\n' % (doc_rev,))

client_commands.register(CmdPut)


class CmdSync(command.Command):
    """Synchronize two databases"""

    name = 'sync'

    @classmethod
    def _populate_subparser(cls, parser):
        parser.add_argument('source', help='database to sync from')
        parser.add_argument('target', help='database to sync to')

    def _open_target(self, target):
        if target.startswith('http://'):
            st = http_target.HTTPSyncTarget.connect(target)
        else:
            db = u1db_open(target, create=True)
            st = db.get_sync_target()
        return st

    def run(self, source, target):
        """Start a Sync request."""
        source_db = u1db_open(source, create=False)
        st = self._open_target(target)
        syncer = sync.Synchronizer(source_db, st)
        syncer.sync()
        source_db.close()

client_commands.register(CmdSync)


def main(args):
    return client_commands.run_argv(args, sys.stdin, sys.stdout, sys.stderr)<|MERGE_RESOLUTION|>--- conflicted
+++ resolved
@@ -117,14 +117,9 @@
             help='The unique identifier for this database')
 
     def run(self, database, replica_uid):
-<<<<<<< HEAD
         db = u1db_open(database, create=True)
-        db._set_replica_uid(replica_uid)
-=======
-        db = sqlite_backend.SQLiteDatabase.open_database(database)
         if replica_uid is not None:
             db._set_replica_uid(replica_uid)
->>>>>>> cea0e5db
 
 client_commands.register(CmdInitDB)
 
