--- conflicted
+++ resolved
@@ -277,13 +277,8 @@
         remote_target = self.getSyncTarget('test')
         other_changes = []
         def receive_doc(doc, gen):
-<<<<<<< HEAD
-            other_changes.append((doc.doc_id, doc.rev, doc.content, gen))
+            other_changes.append((doc.doc_id, doc.rev, doc.get_json(), gen))
         new_gen, trans_id = remote_target.sync_exchange(
-=======
-            other_changes.append((doc.doc_id, doc.rev, doc.get_json(), gen))
-        new_gen = remote_target.sync_exchange(
->>>>>>> 99dee5e1
                         [], 'replica', last_known_generation=0,
                         return_doc_cb=receive_doc)
         self.assertEqual(1, new_gen)
