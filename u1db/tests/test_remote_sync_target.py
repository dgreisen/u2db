--- conflicted
+++ resolved
@@ -143,11 +143,8 @@
                         'replica', from_replica_generation=10,
                         last_known_generation=0, return_doc_cb=receive_doc)
         self.assertEqual(1, new_gen)
-<<<<<<< HEAD
         self.assertEqual([(doc.doc_id, doc.rev, {'value': 'there'})],
                          other_docs)
-=======
-        self.assertEqual([(doc_id, doc_rev, {'value': 'there'})], other_docs)
 
-load_tests = tests.load_with_scenarios
->>>>>>> cf656f22
+
+load_tests = tests.load_with_scenarios