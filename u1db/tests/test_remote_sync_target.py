# Copyright 2011-2012 Canonical Ltd.
#
# This file is part of u1db.
#
# u1db is free software: you can redistribute it and/or modify
# it under the terms of the GNU Lesser General Public License version 3
# as published by the Free Software Foundation.
#
# u1db is distributed in the hope that it will be useful,
# but WITHOUT ANY WARRANTY; without even the implied warranty of
# MERCHANTABILITY or FITNESS FOR A PARTICULAR PURPOSE.  See the
# GNU Lesser General Public License for more details.
#
# You should have received a copy of the GNU Lesser General Public License
# along with u1db.  If not, see <http://www.gnu.org/licenses/>.

"""Tests for the remote sync targets"""

from wsgiref import simple_server
import cStringIO
#from paste import httpserver

from u1db import (
    errors,
    tests,
    )
from u1db.remote import (
    http_app,
    http_target,
    oauth_middleware,
    )


class TestHTTPSyncTargetBasics(tests.TestCase):

    def test_parse_url(self):
        remote_target = http_target.HTTPSyncTarget('http://127.0.0.1:12345/')
        self.assertEqual('http', remote_target._url.scheme)
        self.assertEqual('127.0.0.1', remote_target._url.hostname)
        self.assertEqual(12345, remote_target._url.port)
        self.assertEqual('/', remote_target._url.path)


class TestParsingSyncStream(tests.TestCase):

    def test_wrong_start(self):
        tgt = http_target.HTTPSyncTarget("http://foo/foo")

        self.assertRaises(errors.BrokenSyncStream,
                          tgt._parse_sync_stream, "{}\r\n]", None)

        self.assertRaises(errors.BrokenSyncStream,
                          tgt._parse_sync_stream, "\r\n{}\r\n]", None)

        self.assertRaises(errors.BrokenSyncStream,
                          tgt._parse_sync_stream, "", None)

    def test_wrong_end(self):
        tgt = http_target.HTTPSyncTarget("http://foo/foo")

        self.assertRaises(errors.BrokenSyncStream,
                          tgt._parse_sync_stream, "[\r\n{}", None)

        self.assertRaises(errors.BrokenSyncStream,
                          tgt._parse_sync_stream, "[\r\n", None)

    def test_missing_comma(self):
        tgt = http_target.HTTPSyncTarget("http://foo/foo")

        self.assertRaises(errors.BrokenSyncStream,
                          tgt._parse_sync_stream,
                          '[\r\n{}\r\n{"id": "i", "rev": "r", '
                          '"content": "c", "gen": 3}\r\n]', None)

    def test_extra_comma(self):
        tgt = http_target.HTTPSyncTarget("http://foo/foo")

        self.assertRaises(errors.BrokenSyncStream,
                          tgt._parse_sync_stream, "[\r\n{},\r\n]", None)

        self.assertRaises(errors.BrokenSyncStream,
                          tgt._parse_sync_stream,
                          '[\r\n{},\r\n{"id": "i", "rev": "r", '
                          '"content": "{}", "gen": 3, "trans_id": "T-sid"}'
                          ',\r\n]',
                          lambda doc, gen, trans_id: None)

    def test_error_in_stream(self):
        tgt = http_target.HTTPSyncTarget("http://foo/foo")

        self.assertRaises(errors.Unavailable,
                          tgt._parse_sync_stream,
                          '[\r\n{"new_generation": 0},'
                          '\r\n{"error": "unavailable"}\r\n', None)

        self.assertRaises(errors.Unavailable,
                          tgt._parse_sync_stream,
                          '[\r\n{"error": "unavailable"}\r\n', None)

        self.assertRaises(errors.BrokenSyncStream,
                          tgt._parse_sync_stream,
                          '[\r\n{"error": "?"}\r\n', None)


def http_server_def():

    def make_server(host_port, handler, state):
        application = http_app.HTTPApp(state)
        srv = simple_server.WSGIServer(host_port, handler)
        srv.set_app(application)
        #srv = httpserver.WSGIServerBase(application,
        #                                host_port,
        #                                handler
        #                                )
        return srv

    class req_handler(simple_server.WSGIRequestHandler):
        def log_request(*args):
            pass  # suppress

    #rh = httpserver.WSGIHandler
    return make_server, req_handler, "shutdown", "http"


def http_sync_target(test, path):
    return http_target.HTTPSyncTarget(test.getURL(path))


def oauth_http_server_def():

    def make_server(host_port, handler, state):
        app = http_app.HTTPApp(state)
        application = oauth_middleware.OAuthMiddleware(app, None)
        application.get_oauth_data_store = lambda: tests.testingOAuthStore
        srv = simple_server.WSGIServer(host_port, handler)
        # patch the value in
        application.base_url = "http://%s:%s" % srv.server_address
        srv.set_app(application)
        return srv

    class req_handler(simple_server.WSGIRequestHandler):
        def log_request(*args):
            pass  # suppress

    return make_server, req_handler, "shutdown", "http"


def oauth_http_sync_target(test, path):
    st = http_sync_target(test, '~/' + path)
    st.set_oauth_credentials(tests.consumer1.key, tests.consumer1.secret,
                             tests.token1.key, tests.token1.secret)
    return st


class TestRemoteSyncTargets(tests.TestCaseWithServer):

    scenarios = [
        ('http', {'server_def': http_server_def,
                  'make_document_for_test': tests.make_document_for_test,
                  'sync_target': http_sync_target}),
        ('oauth_http', {'server_def': oauth_http_server_def,
                        'make_document_for_test': tests.make_document_for_test,
                        'sync_target': oauth_http_sync_target}),
        ]

    def getSyncTarget(self, path=None):
        if self.server is None:
            self.startServer()
        return self.sync_target(self, path)

    def test_get_sync_info(self):
        self.startServer()
        db = self.request_state._create_database('test')
        db._set_replica_gen_and_trans_id('other-id', 1, 'T-transid')
        remote_target = self.getSyncTarget('test')
        self.assertEqual(('test', 0, 1, 'T-transid'),
                         remote_target.get_sync_info('other-id'))

    def test_record_sync_info(self):
        self.startServer()
        db = self.request_state._create_database('test')
        remote_target = self.getSyncTarget('test')
        remote_target.record_sync_info('other-id', 2, 'T-transid')
<<<<<<< HEAD
        self.assertEqual((2, 'T-transid'), db._get_sync_info('other-id'))
=======
        self.assertEqual(
            (2, 'T-transid'), db._get_replica_gen_and_trans_id('other-id'))
>>>>>>> edb22025

    def test_sync_exchange_send(self):
        self.startServer()
        db = self.request_state._create_database('test')
        remote_target = self.getSyncTarget('test')
        other_docs = []

        def receive_doc(doc):
            other_docs.append((doc.doc_id, doc.rev, doc.get_json()))

        doc = self.make_document('doc-here', 'replica:1', '{"value": "here"}')
        new_gen, trans_id = remote_target.sync_exchange(
            [(doc, 10, 'T-sid')], 'replica', last_known_generation=0,
            last_known_trans_id=None, return_doc_cb=receive_doc)
        self.assertEqual(1, new_gen)
        self.assertGetDoc(
            db, 'doc-here', 'replica:1', '{"value": "here"}', False)

    def test_sync_exchange_send_failure_and_retry_scenario(self):
        self.startServer()

        def blackhole_getstderr(inst):
            return cStringIO.StringIO()

        self.patch(self.server.RequestHandlerClass, 'get_stderr',
                   blackhole_getstderr)
        db = self.request_state._create_database('test')
        _put_doc_if_newer = db._put_doc_if_newer
        trigger_ids = ['doc-here2']

        def bomb_put_doc_if_newer(doc, save_conflict,
                                  replica_uid=None, replica_gen=None,
                                  replica_trans_id=None):
            if doc.doc_id in trigger_ids:
                raise Exception
            return _put_doc_if_newer(doc, save_conflict=save_conflict,
                replica_uid=replica_uid, replica_gen=replica_gen,
                replica_trans_id=replica_trans_id)
        self.patch(db, '_put_doc_if_newer', bomb_put_doc_if_newer)
        remote_target = self.getSyncTarget('test')
        other_changes = []

        def receive_doc(doc, gen, trans_id):
            other_changes.append(
                (doc.doc_id, doc.rev, doc.get_json(), gen, trans_id))

        doc1 = self.make_document('doc-here', 'replica:1', '{"value": "here"}')
        doc2 = self.make_document('doc-here2', 'replica:1',
                                  '{"value": "here2"}')
        self.assertRaises(
            errors.HTTPError,
            remote_target.sync_exchange,
            [(doc1, 10, 'T-sid'), (doc2, 11, 'T-sud')],
            'replica', last_known_generation=0, last_known_trans_id=None,
            return_doc_cb=receive_doc)
        self.assertGetDoc(db, 'doc-here', 'replica:1', '{"value": "here"}',
                          False)
<<<<<<< HEAD
        self.assertEqual((10, 'T-sid'), db._get_sync_info('replica'))
=======
        self.assertEqual(
            (10, 'T-sid'), db._get_replica_gen_and_trans_id('replica'))
>>>>>>> edb22025
        self.assertEqual([], other_changes)
        # retry
        trigger_ids = []
        new_gen, trans_id = remote_target.sync_exchange(
            [(doc2, 11, 'T-sud')], 'replica', last_known_generation=0,
            last_known_trans_id=None, return_doc_cb=receive_doc)
        self.assertGetDoc(db, 'doc-here2', 'replica:1', '{"value": "here2"}',
                          False)
<<<<<<< HEAD
        self.assertEqual((11, 'T-sud'), db._get_sync_info('replica'))
=======
        self.assertEqual(
            (11, 'T-sud'), db._get_replica_gen_and_trans_id('replica'))
>>>>>>> edb22025
        self.assertEqual(2, new_gen)
        # bounced back to us
        self.assertEqual(
            ('doc-here', 'replica:1', '{"value": "here"}', 1),
            other_changes[0][:-1])

    def test_sync_exchange_in_stream_error(self):
        self.startServer()

        def blackhole_getstderr(inst):
            return cStringIO.StringIO()

        self.patch(self.server.RequestHandlerClass, 'get_stderr',
                   blackhole_getstderr)
        db = self.request_state._create_database('test')
        doc = db.create_doc('{"value": "there"}')

        def bomb_get_docs(doc_ids, check_for_conflicts=None,
                          include_deleted=False):
            yield doc
            # delayed failure case
            raise errors.Unavailable

        self.patch(db, 'get_docs', bomb_get_docs)
        remote_target = self.getSyncTarget('test')
        other_changes = []

        def receive_doc(doc, gen, trans_id):
            other_changes.append(
                (doc.doc_id, doc.rev, doc.get_json(), gen, trans_id))

        self.assertRaises(
            errors.Unavailable, remote_target.sync_exchange, [], 'replica',
            last_known_generation=0, last_known_trans_id=None,
            return_doc_cb=receive_doc)
        self.assertEqual(
            (doc.doc_id, doc.rev, '{"value": "there"}', 1),
            other_changes[0][:-1])

    def test_sync_exchange_receive(self):
        self.startServer()
        db = self.request_state._create_database('test')
        doc = db.create_doc('{"value": "there"}')
        remote_target = self.getSyncTarget('test')
        other_changes = []

        def receive_doc(doc, gen, trans_id):
            other_changes.append(
                (doc.doc_id, doc.rev, doc.get_json(), gen, trans_id))

        new_gen, trans_id = remote_target.sync_exchange(
            [], 'replica', last_known_generation=0, last_known_trans_id=None,
            return_doc_cb=receive_doc)
        self.assertEqual(1, new_gen)
        self.assertEqual(
            (doc.doc_id, doc.rev, '{"value": "there"}', 1),
            other_changes[0][:-1])


load_tests = tests.load_with_scenarios<|MERGE_RESOLUTION|>--- conflicted
+++ resolved
@@ -181,12 +181,8 @@
         db = self.request_state._create_database('test')
         remote_target = self.getSyncTarget('test')
         remote_target.record_sync_info('other-id', 2, 'T-transid')
-<<<<<<< HEAD
-        self.assertEqual((2, 'T-transid'), db._get_sync_info('other-id'))
-=======
         self.assertEqual(
             (2, 'T-transid'), db._get_replica_gen_and_trans_id('other-id'))
->>>>>>> edb22025
 
     def test_sync_exchange_send(self):
         self.startServer()
@@ -244,12 +240,8 @@
             return_doc_cb=receive_doc)
         self.assertGetDoc(db, 'doc-here', 'replica:1', '{"value": "here"}',
                           False)
-<<<<<<< HEAD
-        self.assertEqual((10, 'T-sid'), db._get_sync_info('replica'))
-=======
         self.assertEqual(
             (10, 'T-sid'), db._get_replica_gen_and_trans_id('replica'))
->>>>>>> edb22025
         self.assertEqual([], other_changes)
         # retry
         trigger_ids = []
@@ -258,12 +250,8 @@
             last_known_trans_id=None, return_doc_cb=receive_doc)
         self.assertGetDoc(db, 'doc-here2', 'replica:1', '{"value": "here2"}',
                           False)
-<<<<<<< HEAD
-        self.assertEqual((11, 'T-sud'), db._get_sync_info('replica'))
-=======
         self.assertEqual(
             (11, 'T-sud'), db._get_replica_gen_and_trans_id('replica'))
->>>>>>> edb22025
         self.assertEqual(2, new_gen)
         # bounced back to us
         self.assertEqual(
