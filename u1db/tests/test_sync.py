# Copyright 2011-2012 Canonical Ltd.
#
# This file is part of u1db.
#
# u1db is free software: you can redistribute it and/or modify
# it under the terms of the GNU Lesser General Public License version 3
# as published by the Free Software Foundation.
#
# u1db is distributed in the hope that it will be useful,
# but WITHOUT ANY WARRANTY; without even the implied warranty of
# MERCHANTABILITY or FITNESS FOR A PARTICULAR PURPOSE.  See the
# GNU Lesser General Public License for more details.
#
# You should have received a copy of the GNU Lesser General Public License
# along with u1db.  If not, see <http://www.gnu.org/licenses/>.

"""The Synchronization class for U1DB."""

import os
from wsgiref import simple_server

from u1db import (
    errors,
    sync,
    tests,
    )
from u1db.backends import (
    inmemory,
    )
from u1db.remote import (
    http_target,
    )

from u1db.tests.test_remote_sync_target import (
    http_server_def,
    oauth_http_server_def,
    )

simple_doc = tests.simple_doc
nested_doc = tests.nested_doc


def _make_local_db_and_target(test):
    db = test.create_database('test')
    st = db.get_sync_target()
    return db, st


def _make_local_db_and_http_target(test, path='test'):
    test.startServer()
    db = test.request_state._create_database(os.path.basename(path))
    st = http_target.HTTPSyncTarget.connect(test.getURL(path))
    return db, st


def _make_local_db_and_oauth_http_target(test):
    db, st = _make_local_db_and_http_target(test, '~/test')
    st.set_oauth_credentials(tests.consumer1.key, tests.consumer1.secret,
                             tests.token1.key, tests.token1.secret)
    return db, st


target_scenarios = [
    ('local', {'create_db_and_target': _make_local_db_and_target}),
    ('http', {'create_db_and_target': _make_local_db_and_http_target,
              'server_def': http_server_def}),
    ('oauth_http', {'create_db_and_target':
                    _make_local_db_and_oauth_http_target,
                    'server_def': oauth_http_server_def}),
    ]


# An explanation of the transitional setup for the following classes
# We want to be running all tests against all back ends. However, until all
# backends pass the tests, we need a way to allow them to run against some of
# them.
# 1) We want to pull out the common logic for how to set up the database and
#    server we will be testing against, and how it integrates with the unittest
#    framework. However, our test loader will automatically run any 'test_foo'
#    functions, even though we haven't permutated the class for a given
#    scenario.
# 2) We permute every backend against every server. However, the C backend
#    cannot talk HTTP or HTTP+OAuth yet. So we need to restrict its
#    parameterization, as well as its tests.
# 3) So we end up with 1 class that encapsulates the unittest infrastructure,
#    but does not contain any test_* functions (SyncTargetTestSetup). And
#    another class that holds common tests that are run against everything
#    (DatabaseSyncTargetTests), a class for the C backend and a class for all
#    the python backends.
# 4) Eventually, all this will be pull back into a single class that holds
#    everything (DatabaseSyncTargetTests) with every backend permuted against
#    every server.
class SyncTargetTestSetup(tests.DatabaseBaseTests, tests.TestCaseWithServer):

    whitebox = True

    def setUp(self):
        super(SyncTargetTestSetup, self).setUp()
        self.db, self.st = self.create_db_and_target(self)
        self.other_changes = []

    def tearDown(self):
        # We delete them explicitly, so that connections are cleanly closed
        del self.st
        self.db.close()
        del self.db
        super(SyncTargetTestSetup, self).tearDown()
<<<<<<< HEAD


class DatabaseSyncTargetTests(object):
=======
>>>>>>> dc936122


class AllDatabaseSyncTargetTests(object):

    def test_get_sync_target(self):
        self.assertIsNot(None, self.st)

    def test_get_sync_info(self):
        self.assertEqual(('test', 0, 0), self.st.get_sync_info('other'))

    def test_create_doc_updates_sync_info(self):
        self.assertEqual(('test', 0, 0), self.st.get_sync_info('other'))
        doc = self.db.create_doc(simple_doc)
        self.assertEqual(('test', 1, 0), self.st.get_sync_info('other'))

    def test_record_sync_info(self):
        self.assertEqual(('test', 0, 0), self.st.get_sync_info('replica'))
        self.st.record_sync_info('replica', 10)
        self.assertEqual(('test', 0, 10), self.st.get_sync_info('replica'))



class CDatabaseSyncTargetTests(SyncTargetTestSetup, AllDatabaseSyncTargetTests):

    scenarios = tests.multiply_scenarios(tests.C_DATABASE_SCENARIOS,
        target_scenarios[:1]) # We don't yet test http or oauth_http



class DatabaseSyncTargetTests(SyncTargetTestSetup, AllDatabaseSyncTargetTests):

    scenarios = tests.multiply_scenarios(tests.DatabaseBaseTests.scenarios,
                                         target_scenarios)

    # whitebox true means self.db is the actual local db object
    # against which the sync is performed
    whitebox = True

    def receive_doc(self, doc, gen):
        self.other_changes.append((doc.doc_id, doc.rev, doc.content, gen))

    def test_sync_exchange(self):
        docs_by_gen = [
            (self.make_document('doc-id', 'replica:1', simple_doc), 10)]
        new_gen = self.st.sync_exchange(docs_by_gen, 'replica',
                                        last_known_generation=0,
                                        return_doc_cb=self.receive_doc)
        self.assertGetDoc(self.db, 'doc-id', 'replica:1', simple_doc, False)
        self.assertEqual(['doc-id'], self.db._get_transaction_log())
        self.assertEqual(([], 1), (self.other_changes, new_gen))
        self.assertEqual(10, self.st.get_sync_info('replica')[-1])



class CDatabaseSyncTargetTests(SyncTargetTestSetup, DatabaseSyncTargetTests):

    scenarios = tests.multiply_scenarios(tests.C_DATABASE_SCENARIOS,
            target_scenarios[:1]) # We don't yet test http or oauth_http



class PyDatabaseSyncTargetTests(SyncTargetTestSetup, DatabaseSyncTargetTests):

    scenarios = tests.multiply_scenarios(tests.DatabaseBaseTests.scenarios,
                                         target_scenarios)

    # whitebox true means self.db is the actual local db object
    # against which the sync is performed
    whitebox = True

    def test_sync_exchange_push_many(self):
        docs_by_gen = [
            (self.make_document('doc-id', 'replica:1', simple_doc), 10),
            (self.make_document('doc-id2', 'replica:1', nested_doc), 11)]
        new_gen = self.st.sync_exchange(docs_by_gen, 'replica',
                                        last_known_generation=0,
                                        return_doc_cb=self.receive_doc)
        self.assertGetDoc(self.db, 'doc-id', 'replica:1', simple_doc, False)
        self.assertGetDoc(self.db, 'doc-id2', 'replica:1', nested_doc, False)
        self.assertEqual(['doc-id', 'doc-id2'], self.db._get_transaction_log())
        self.assertEqual(([], 2), (self.other_changes, new_gen))
        self.assertEqual(11, self.st.get_sync_info('replica')[-1])

    def test_sync_exchange_refuses_conflicts(self):
        doc = self.db.create_doc(simple_doc)
        self.assertEqual([doc.doc_id], self.db._get_transaction_log())
        new_doc = '{"key": "altval"}'
        docs_by_gen = [
            (self.make_document(doc.doc_id, 'replica:1', new_doc), 10)]
        new_gen = self.st.sync_exchange(docs_by_gen, 'replica',
                                        last_known_generation=0,
                                        return_doc_cb=self.receive_doc)
        self.assertEqual([doc.doc_id], self.db._get_transaction_log())
        self.assertEqual(([(doc.doc_id, doc.rev, simple_doc, 1)], 1),
                         (self.other_changes, new_gen))
        if self.whitebox:
            self.assertEqual(self.db._last_exchange_log['return'],
                             {'last_gen': 1, 'docs': [(doc.doc_id, doc.rev)]})

    def test_sync_exchange_ignores_convergence(self):
        doc = self.db.create_doc(simple_doc)
        self.assertEqual([doc.doc_id], self.db._get_transaction_log())
        docs_by_gen = [
            (self.make_document(doc.doc_id, doc.rev, simple_doc), 10)]
        new_gen = self.st.sync_exchange(docs_by_gen, 'replica',
                                        last_known_generation=1,
                                        return_doc_cb=self.receive_doc)
        self.assertEqual([doc.doc_id], self.db._get_transaction_log())
        self.assertEqual(([], 1), (self.other_changes, new_gen))

    def test_sync_exchange_returns_new_docs(self):
        doc = self.db.create_doc(simple_doc)
        self.assertEqual([doc.doc_id], self.db._get_transaction_log())
        new_gen = self.st.sync_exchange([], 'other-replica',
                                        last_known_generation=0,
                                        return_doc_cb=self.receive_doc)
        self.assertEqual([doc.doc_id], self.db._get_transaction_log())
        self.assertEqual(([(doc.doc_id, doc.rev, simple_doc, 1)], 1),
                         (self.other_changes, new_gen))
        if self.whitebox:
            self.assertEqual(self.db._last_exchange_log['return'],
                             {'last_gen': 1, 'docs': [(doc.doc_id, doc.rev)]})

    def test_sync_exchange_returns_many_new_docs(self):
        doc = self.db.create_doc(simple_doc)
        doc2 = self.db.create_doc(nested_doc)
        self.assertEqual([doc.doc_id, doc2.doc_id],
                         self.db._get_transaction_log())
        new_gen = self.st.sync_exchange([], 'other-replica',
                                        last_known_generation=0,
                                        return_doc_cb=self.receive_doc)
        self.assertEqual([doc.doc_id, doc2.doc_id],
                         self.db._get_transaction_log())
        self.assertEqual(([(doc.doc_id, doc.rev, simple_doc, 1),
                           (doc2.doc_id, doc2.rev, nested_doc, 2)], 2),
                         (self.other_changes, new_gen))
        if self.whitebox:
            self.assertEqual(self.db._last_exchange_log['return'],
                             {'last_gen': 2, 'docs': [(doc.doc_id, doc.rev),
                                                      (doc2.doc_id, doc2.rev)]})

    def test_sync_exchange_getting_newer_docs(self):
        doc = self.db.create_doc(simple_doc)
        self.assertEqual([doc.doc_id], self.db._get_transaction_log())
        new_doc = '{"key": "altval"}'
        docs_by_gen = [
            (self.make_document(doc.doc_id, 'test:1|z:2', new_doc), 10)]
        new_gen = self.st.sync_exchange(docs_by_gen, 'other-replica',
                                        last_known_generation=0,
                                        return_doc_cb=self.receive_doc)
        self.assertEqual([doc.doc_id, doc.doc_id],
                         self.db._get_transaction_log())
        self.assertEqual(([], 2), (self.other_changes, new_gen))

    def test_sync_exchange_with_concurrent_updates(self):
        if not self.whitebox:
            self.skipTest("requires to be able to monkeypatch the target db")
        doc = self.db.create_doc(simple_doc)
        self.assertEqual([doc.doc_id], self.db._get_transaction_log())
        orig_wc = self.db.whats_changed
        def after_whatschanged(*args, **kwargs):
            val = orig_wc(*args, **kwargs)
            self.db.create_doc('{"new": "doc"}')
            return val
        self.db.whats_changed = after_whatschanged
        new_doc = '{"key": "altval"}'
        docs_by_gen = [
            (self.make_document(doc.doc_id, 'test:1|z:2', new_doc), 10)]
        new_gen = self.st.sync_exchange(docs_by_gen, 'other-replica',
                                        last_known_generation=0,
                                        return_doc_cb=self.receive_doc)
        self.assertEqual(([], 2), (self.other_changes, new_gen))

    def test_sync_exchange_detect_incomplete_exchange(self):
        if not self.whitebox:
            self.skipTest("requires to be able to monkeypatch the target db")
        # suppress traceback printing in the wsgiref server
        self.patch(simple_server.ServerHandler,
                   'log_exception', lambda h, exc_info: None)
        doc = self.db.create_doc(simple_doc)
        self.assertEqual([doc.doc_id], self.db._get_transaction_log())
        class Fail(Exception):
            pass
        def exploding_get_docs(doc_ids, check_for_conflicts):
            raise Fail
        self.db.get_docs = exploding_get_docs
        self.assertRaises((Fail, errors.BrokenSyncStream),
                          self.st.sync_exchange, [], 'other-replica',
                          last_known_generation=0,
                          return_doc_cb=self.receive_doc)


class DatabaseSyncTests(tests.DatabaseBaseTests):

    def setUp(self):
        super(DatabaseSyncTests, self).setUp()
        self.db1 = self.create_database('test1')
        self.db2 = self.create_database('test2')

    def sync(self, db_source, db_target):
        return sync.Synchronizer(db_source, db_target.get_sync_target()).sync()

    def test_sync_tracks_db_generation_of_other(self):
        self.assertEqual(0, self.sync(self.db1, self.db2))
        self.assertEqual(0, self.db1.get_sync_generation('test2'))
        self.assertEqual(0, self.db2.get_sync_generation('test1'))
        self.assertEqual({'receive': {'docs': [], 'last_known_gen': 0},
                          'return': {'docs': [], 'last_gen': 0}},
                         self.db2._last_exchange_log)

    def test_sync_puts_changes(self):
        doc = self.db1.create_doc(simple_doc)
        self.assertEqual(1, self.sync(self.db1, self.db2))
        self.assertGetDoc(self.db2, doc.doc_id, doc.rev, simple_doc, False)
        self.assertEqual(1, self.db1.get_sync_generation('test2'))
        self.assertEqual(1, self.db2.get_sync_generation('test1'))
        self.assertEqual({'receive': {'docs': [(doc.doc_id, doc.rev)],
                                      'source_uid': 'test1',
                                      'source_gen': 1, 'last_known_gen': 0},
                          'return': {'docs': [], 'last_gen': 1}},
                         self.db2._last_exchange_log)

    def test_sync_pulls_changes(self):
        doc = self.db2.create_doc(simple_doc)
        self.db1.create_index('test-idx', ['key'])
        self.assertEqual(0, self.sync(self.db1, self.db2))
        self.assertGetDoc(self.db1, doc.doc_id, doc.rev, simple_doc, False)
        self.assertEqual(1, self.db1.get_sync_generation('test2'))
        self.assertEqual(1, self.db2.get_sync_generation('test1'))
        self.assertEqual({'receive': {'docs': [], 'last_known_gen': 0},
                          'return': {'docs': [(doc.doc_id, doc.rev)],
                                     'last_gen': 1}},
                         self.db2._last_exchange_log)
        self.assertEqual([doc],
                         self.db1.get_from_index('test-idx', [('value',)]))

    def test_sync_pulling_doesnt_update_other_if_changed(self):
        doc = self.db2.create_doc(simple_doc)
        # Right after we call c2._sync_exchange, we update our local database
        # with a new record. When we finish synchronizing, we can notice that
        # something locally was updated, and we cannot tell c2 our new updated
        # generation
        orig = self.db1.put_doc_if_newer
        once = [None]
        def after_put_doc_if_newer(*args, **kwargs):
            result = orig(*args, **kwargs)
            if once:
                self.db1.create_doc(simple_doc)
                once.pop()
            return result
        self.db1.put_doc_if_newer = after_put_doc_if_newer
        self.assertEqual(0, self.sync(self.db1, self.db2))
        self.assertEqual({'receive': {'docs': [], 'last_known_gen': 0},
                          'return': {'docs': [(doc.doc_id, doc.rev)],
                                     'last_gen': 1}},
                         self.db2._last_exchange_log)
        self.assertEqual(1, self.db1.get_sync_generation('test2'))
        # c2 should not have gotten a '_record_sync_info' call, because the
        # local database had been updated more than just by the messages
        # returned from c2.
        self.assertEqual(0, self.db2.get_sync_generation('test1'))

    def test_sync_ignores_convergence(self):
        doc = self.db1.create_doc(simple_doc)
        self.db3 = self.create_database('test3')
        self.assertEqual(1, self.sync(self.db1, self.db3))
        self.assertEqual(0, self.sync(self.db2, self.db3))
        self.assertEqual(1, self.sync(self.db1, self.db2))
        self.assertEqual({'receive': {'docs': [(doc.doc_id, doc.rev)],
                                      'source_uid': 'test1',
                                      'source_gen': 1, 'last_known_gen': 0},
                          'return': {'docs': [], 'last_gen': 1}},
                         self.db2._last_exchange_log)

    def test_sync_ignores_superseded(self):
        doc = self.db1.create_doc(simple_doc)
        doc_rev1 = doc.rev
        self.db3 = self.create_database('test3')
        self.sync(self.db1, self.db3)
        self.sync(self.db2, self.db3)
        new_content = '{"key": "altval"}'
        doc.content = new_content
        self.db1.put_doc(doc)
        doc_rev2 = doc.rev
        self.sync(self.db2, self.db1)
        self.assertEqual({'receive': {'docs': [(doc.doc_id, doc_rev1)],
                                      'source_uid': 'test2',
                                      'source_gen': 1, 'last_known_gen': 0},
                          'return': {'docs': [(doc.doc_id, doc_rev2)],
                                     'last_gen': 2}},
                         self.db1._last_exchange_log)
        self.assertGetDoc(self.db1, doc.doc_id, doc_rev2, new_content, False)

    def test_sync_sees_remote_conflicted(self):
        doc1 = self.db1.create_doc(simple_doc)
        doc_id = doc1.doc_id
        doc1_rev = doc1.rev
        self.db1.create_index('test-idx', ['key'])
        new_doc = '{"key": "altval"}'
        doc2 = self.db2.create_doc(new_doc, doc_id=doc_id)
        doc2_rev = doc2.rev
        self.assertEqual([doc1.doc_id], self.db1._get_transaction_log())
        self.sync(self.db1, self.db2)
        self.assertEqual({'receive': {'docs': [(doc_id, doc1_rev)],
                                      'source_uid': 'test1',
                                      'source_gen': 1, 'last_known_gen': 0},
                          'return': {'docs': [(doc_id, doc2_rev)],
                                     'last_gen': 1}},
                         self.db2._last_exchange_log)
        self.assertEqual([doc_id, doc_id], self.db1._get_transaction_log())
        self.assertGetDoc(self.db1, doc_id, doc2_rev, new_doc, True)
        self.assertGetDoc(self.db2, doc_id, doc2_rev, new_doc, False)
        self.assertEqual([doc2],
                         self.db1.get_from_index('test-idx', [('altval',)]))
        self.assertEqual([], self.db1.get_from_index('test-idx', [('value',)]))

    def test_sync_sees_remote_delete_conflicted(self):
        doc1 = self.db1.create_doc(simple_doc)
        doc_id = doc1.doc_id
        self.db1.create_index('test-idx', ['key'])
        self.sync(self.db1, self.db2)
        doc2 = self.make_document(doc1.doc_id, doc1.rev, doc1.content)
        new_doc = '{"key": "altval"}'
        doc1.content = new_doc
        self.db1.put_doc(doc1)
        self.db2.delete_doc(doc2)
        self.assertEqual([doc_id, doc_id], self.db1._get_transaction_log())
        self.sync(self.db1, self.db2)
        self.assertEqual({'receive': {'docs': [(doc_id, doc1.rev)],
                                      'source_uid': 'test1',
                                      'source_gen': 2, 'last_known_gen': 1},
                          'return': {'docs': [(doc_id, doc2.rev)],
                                     'last_gen': 2}},
                         self.db2._last_exchange_log)
        self.assertEqual([doc_id, doc_id, doc_id],
                         self.db1._get_transaction_log())
        self.assertGetDoc(self.db1, doc_id, doc2.rev, None, True)
        self.assertGetDoc(self.db2, doc_id, doc2.rev, None, False)
        self.assertEqual([], self.db1.get_from_index('test-idx', [('value',)]))

    def test_sync_local_race_conflicted(self):
        doc = self.db1.create_doc(simple_doc)
        doc_id = doc.doc_id
        doc1_rev = doc.rev
        self.db1.create_index('test-idx', ['key'])
        self.sync(self.db1, self.db2)
        content1 = '{"key": "localval"}'
        content2 = '{"key": "altval"}'
        doc.content = content2
        self.db2.put_doc(doc)
        doc2_rev2 = doc.rev
        # Monkey patch so that after the local client has determined recent
        # changes, we get another one, before sync finishes.
        orig_wc = self.db1.whats_changed
        def after_whatschanged(*args, **kwargs):
            val = orig_wc(*args, **kwargs)
            doc = self.make_document(doc_id, doc1_rev, content1)
            self.db1.put_doc(doc)
            return val
        self.db1.whats_changed = after_whatschanged
        self.sync(self.db1, self.db2)
        self.assertGetDoc(self.db1, doc_id, doc2_rev2, content2, True)
        self.assertEqual([doc],
                         self.db1.get_from_index('test-idx', [('altval',)]))
        self.assertEqual([], self.db1.get_from_index('test-idx', [('value',)]))
        self.assertEqual([], self.db1.get_from_index('test-idx',
                                                     [('localval',)]))

    def test_sync_propagates_deletes(self):
        doc1 = self.db1.create_doc(simple_doc)
        doc_id = doc1.doc_id
        doc1_rev = doc1.rev
        self.db1.create_index('test-idx', ['key'])
        self.sync(self.db1, self.db2)
        self.db2.create_index('test-idx', ['key'])
        self.db3 = self.create_database('test3')
        self.sync(self.db1, self.db3)
        self.db1.delete_doc(doc1)
        deleted_rev = doc1.rev
        self.sync(self.db1, self.db2)
        self.assertEqual({'receive': {'docs': [(doc_id, deleted_rev)],
                                      'source_uid': 'test1',
                                      'source_gen': 2, 'last_known_gen': 1},
                          'return': {'docs': [], 'last_gen': 2}},
                         self.db2._last_exchange_log)
        self.assertGetDoc(self.db1, doc_id, deleted_rev, None, False)
        self.assertGetDoc(self.db2, doc_id, deleted_rev, None, False)
        self.assertEqual([], self.db1.get_from_index('test-idx', [('value',)]))
        self.assertEqual([], self.db2.get_from_index('test-idx', [('value',)]))
        self.sync(self.db2, self.db3)
        self.assertEqual({'receive': {'docs': [(doc_id, deleted_rev)],
                                      'source_uid': 'test2',
                                      'source_gen': 2, 'last_known_gen': 0},
                          'return': {'docs': [], 'last_gen': 2}},
                         self.db3._last_exchange_log)
        self.assertGetDoc(self.db3, doc_id, deleted_rev, None, False)

    def test_sync_propagates_resolution(self):
        doc1 = self.db1.create_doc('{"a": 1}', doc_id='the-doc')
        db3 = self.create_database('test3')
        self.sync(self.db2, self.db1)
        self.sync(db3, self.db1)
        # update on 2
        doc2 = self.make_document('the-doc', doc1.rev, '{"a": 2}')
        self.db2.put_doc(doc2)
        self.sync(self.db2, db3)
        self.assertEqual(db3.get_doc('the-doc').rev, doc2.rev)
        # update on 1
        doc1.content = '{"a": 3}'
        self.db1.put_doc(doc1)
        # conflicts
        self.sync(self.db2, self.db1)
        self.sync(db3, self.db1)
        self.assertTrue(self.db2.get_doc('the-doc').has_conflicts)
        self.assertTrue(db3.get_doc('the-doc').has_conflicts)
        # resolve
        conflicts = self.db2.get_doc_conflicts('the-doc')
        doc4 = self.make_document('the-doc', None, '{"a": 4}')
        revs = [doc.rev for doc in conflicts]
        self.db2.resolve_doc(doc4, revs)
        doc2 = self.db2.get_doc('the-doc')
        self.assertEqual(doc4.content, doc2.content)
        self.assertFalse(doc2.has_conflicts)
        self.sync(self.db2, db3)
        doc3 = db3.get_doc('the-doc')
        self.assertEqual(doc4.content, doc3.content)
        self.assertFalse(doc3.has_conflicts)

    def test_sync_supersedes_conflicts(self):
        db3 = self.create_database('test3')
        doc1 = self.db1.create_doc('{"a": 1}', doc_id='the-doc')
        doc2 = self.db2.create_doc('{"b": 1}', doc_id='the-doc')
        doc3 = db3.create_doc('{"c": 1}', doc_id='the-doc')
        self.sync(db3, self.db1)
        self.sync(db3, self.db2)
        self.assertEqual(3, len(db3.get_doc_conflicts('the-doc')))
        doc1.content = '{"a": 2}'
        self.db1.put_doc(doc1)
        self.sync(db3, self.db1)
        # original doc1 should have been removed from conflicts
        self.assertEqual(3, len(db3.get_doc_conflicts('the-doc')))

    def test_put_refuses_to_update_conflicted(self):
        doc1 = self.db1.create_doc(simple_doc)
        doc_id = doc1.doc_id
        content1 = '{"key": "altval"}'
        doc2 = self.db2.create_doc(content1, doc_id=doc_id)
        self.sync(self.db1, self.db2)
        self.assertGetDoc(self.db1, doc_id, doc2.rev, content1, True)
        content2 = '{"key": "local"}'
        doc2.content = content2
        self.assertRaises(errors.ConflictedDoc, self.db1.put_doc, doc2)

    def test_delete_refuses_for_conflicted(self):
        doc1 = self.db1.create_doc(simple_doc)
        doc2 = self.db2.create_doc(nested_doc, doc_id=doc1.doc_id)
        self.sync(self.db1, self.db2)
        self.assertGetDoc(self.db1, doc2.doc_id, doc2.rev, nested_doc, True)
        self.assertRaises(errors.ConflictedDoc, self.db1.delete_doc, doc2)

    def test_get_doc_conflicts_unconflicted(self):
        doc = self.db1.create_doc(simple_doc)
        self.assertEqual([], self.db1.get_doc_conflicts(doc.doc_id))

    def test_get_doc_conflicts_no_such_id(self):
        self.assertEqual([], self.db1.get_doc_conflicts('doc-id'))

    def test_get_doc_conflicts(self):
        doc1 = self.db1.create_doc(simple_doc)
        content1 = '{"key": "altval"}'
        doc2 = self.db2.create_doc(content1, doc_id=doc1.doc_id)
        self.sync(self.db1, self.db2)
        self.assertGetDocConflicts(self.db1, doc1.doc_id,
            [(doc2.rev, content1), (doc1.rev, simple_doc)])


class TestDbSync(tests.TestCaseWithServer):
    """Test db.sync remote sync shortcut"""

    server_def = staticmethod(http_server_def)

    def setUp(self):
        super(TestDbSync, self).setUp()
        self.startServer()
        self.db = inmemory.InMemoryDatabase('test1')
        self.db2 = self.request_state._create_database('test2.db')

    def test_db_sync(self):
        doc1 = self.db.create_doc(tests.simple_doc)
        doc2 = self.db2.create_doc(tests.nested_doc)
        db2_url = self.getURL('test2.db')
        self.db.sync(db2_url)
        self.assertGetDoc(self.db2, doc1.doc_id, doc1.rev, tests.simple_doc,
                          False)
        self.assertGetDoc(self.db, doc2.doc_id, doc2.rev, tests.nested_doc,
                          False)


class TestRemoteSyncIntegration(tests.TestCaseWithServer):
    """Integration tests for the most common sync scenario local -> remote"""

    server_def = staticmethod(http_server_def)

    def setUp(self):
        super(TestRemoteSyncIntegration, self).setUp()
        self.startServer()
        self.db1 = inmemory.InMemoryDatabase('test1')
        self.db2 = self.request_state._create_database('test2')

    def test_sync_tracks_generations_incrementally(self):
        doc11 = self.db1.create_doc('{"a": 1}')
        doc12 = self.db1.create_doc('{"a": 2}')
        doc21 = self.db2.create_doc('{"b": 1}')
        doc22 = self.db2.create_doc('{"b": 2}')
        #sanity
        self.assertEqual(2, len(self.db1._get_transaction_log()))
        self.assertEqual(2, len(self.db2._get_transaction_log()))
        progress1 = []
        progress2 = []
        _set_sync_generation1 = self.db1._set_sync_generation
        def set_sync_generation_witness1(other_uid, other_gen):
            progress1.append((other_uid, other_gen,
                              self.db1._get_transaction_log()[2:]))
            _set_sync_generation1(other_uid, other_gen)
        self.patch(self.db1, '_set_sync_generation',
                   set_sync_generation_witness1)

        _set_sync_generation2 = self.db2._set_sync_generation
        def set_sync_generation_witness2(other_uid, other_gen):
            progress2.append((other_uid, other_gen,
                              self.db2._get_transaction_log()[2:]))
            _set_sync_generation2(other_uid, other_gen)
        self.patch(self.db2, '_set_sync_generation',
                   set_sync_generation_witness2)

        db2_url = self.getURL('test2')
        self.db1.sync(db2_url)

        self.assertEqual([('test2', 1, [doc21.doc_id]),
                          ('test2', 2, [doc21.doc_id, doc22.doc_id]),
                          ('test2', 4, [doc21.doc_id, doc22.doc_id])],
                         progress1)
        self.assertEqual([('test1', 1, [doc11.doc_id]),
                          ('test1', 2, [doc11.doc_id, doc12.doc_id]),
                          ('test1', 4, [doc11.doc_id, doc12.doc_id])],
                         progress2)


load_tests = tests.load_with_scenarios<|MERGE_RESOLUTION|>--- conflicted
+++ resolved
@@ -105,15 +105,12 @@
         self.db.close()
         del self.db
         super(SyncTargetTestSetup, self).tearDown()
-<<<<<<< HEAD
-
-
-class DatabaseSyncTargetTests(object):
-=======
->>>>>>> dc936122
 
 
 class AllDatabaseSyncTargetTests(object):
+
+    def receive_doc(self, doc, gen):
+        self.other_changes.append((doc.doc_id, doc.rev, doc.content, gen))
 
     def test_get_sync_target(self):
         self.assertIsNot(None, self.st)
@@ -130,27 +127,6 @@
         self.assertEqual(('test', 0, 0), self.st.get_sync_info('replica'))
         self.st.record_sync_info('replica', 10)
         self.assertEqual(('test', 0, 10), self.st.get_sync_info('replica'))
-
-
-
-class CDatabaseSyncTargetTests(SyncTargetTestSetup, AllDatabaseSyncTargetTests):
-
-    scenarios = tests.multiply_scenarios(tests.C_DATABASE_SCENARIOS,
-        target_scenarios[:1]) # We don't yet test http or oauth_http
-
-
-
-class DatabaseSyncTargetTests(SyncTargetTestSetup, AllDatabaseSyncTargetTests):
-
-    scenarios = tests.multiply_scenarios(tests.DatabaseBaseTests.scenarios,
-                                         target_scenarios)
-
-    # whitebox true means self.db is the actual local db object
-    # against which the sync is performed
-    whitebox = True
-
-    def receive_doc(self, doc, gen):
-        self.other_changes.append((doc.doc_id, doc.rev, doc.content, gen))
 
     def test_sync_exchange(self):
         docs_by_gen = [
@@ -165,14 +141,14 @@
 
 
 
-class CDatabaseSyncTargetTests(SyncTargetTestSetup, DatabaseSyncTargetTests):
+class CDatabaseSyncTargetTests(SyncTargetTestSetup, AllDatabaseSyncTargetTests):
 
     scenarios = tests.multiply_scenarios(tests.C_DATABASE_SCENARIOS,
             target_scenarios[:1]) # We don't yet test http or oauth_http
 
 
 
-class PyDatabaseSyncTargetTests(SyncTargetTestSetup, DatabaseSyncTargetTests):
+class DatabaseSyncTargetTests(SyncTargetTestSetup, AllDatabaseSyncTargetTests):
 
     scenarios = tests.multiply_scenarios(tests.DatabaseBaseTests.scenarios,
                                          target_scenarios)
