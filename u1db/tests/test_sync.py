# Copyright 2011-2012 Canonical Ltd.
#
# This file is part of u1db.
#
# u1db is free software: you can redistribute it and/or modify
# it under the terms of the GNU Lesser General Public License version 3
# as published by the Free Software Foundation.
#
# u1db is distributed in the hope that it will be useful,
# but WITHOUT ANY WARRANTY; without even the implied warranty of
# MERCHANTABILITY or FITNESS FOR A PARTICULAR PURPOSE.  See the
# GNU Lesser General Public License for more details.
#
# You should have received a copy of the GNU Lesser General Public License
# along with u1db.  If not, see <http://www.gnu.org/licenses/>.

"""The Synchronization class for U1DB."""

import os
from wsgiref import simple_server

from u1db import (
    errors,
    sync,
    tests,
    vectorclock,
    )
from u1db.backends import (
    inmemory,
    )
from u1db.remote import (
    http_target,
    )

from u1db.tests.test_remote_sync_target import (
    http_server_def,
    oauth_http_server_def,
    )

simple_doc = tests.simple_doc
nested_doc = tests.nested_doc


def _make_local_db_and_target(test):
    db = test.create_database('test')
    st = db.get_sync_target()
    return db, st


def _make_local_db_and_http_target(test, path='test'):
    test.startServer()
    db = test.request_state._create_database(os.path.basename(path))
    st = http_target.HTTPSyncTarget.connect(test.getURL(path))
    return db, st


def _make_c_db_and_c_http_target(test, path='test'):
    test.startServer()
    db = test.request_state._create_database(os.path.basename(path))
    url = test.getURL(path)
    st = tests.c_backend_wrapper.create_http_sync_target(url)
    return db, st


def _make_local_db_and_oauth_http_target(test):
    db, st = _make_local_db_and_http_target(test, '~/test')
    st.set_oauth_credentials(tests.consumer1.key, tests.consumer1.secret,
                             tests.token1.key, tests.token1.secret)
    return db, st


def _make_c_db_and_oauth_http_target(test, path='~/test'):
    test.startServer()
    db = test.request_state._create_database(os.path.basename(path))
    url = test.getURL(path)
    st = tests.c_backend_wrapper.create_oauth_http_sync_target(url,
        tests.consumer1.key, tests.consumer1.secret,
        tests.token1.key, tests.token1.secret)
    return db, st


target_scenarios = [
    ('local', {'create_db_and_target': _make_local_db_and_target}),
    ('http', {'create_db_and_target': _make_local_db_and_http_target,
              'server_def': http_server_def}),
    ('oauth_http', {'create_db_and_target':
                    _make_local_db_and_oauth_http_target,
                    'server_def': oauth_http_server_def}),
    ]

c_db_scenarios = [
    ('local,c', {'create_db_and_target': _make_local_db_and_target,
                 'do_create_database': tests.create_c_database,
                 'make_document': tests.create_c_document,
                 'whitebox': False}),
    ('http,c', {'create_db_and_target': _make_c_db_and_c_http_target,
                'do_create_database': tests.create_c_database,
                'make_document': tests.create_c_document,
                'server_def': http_server_def,
                'whitebox': False}),
    ('oauth_http,c', {'create_db_and_target': _make_c_db_and_oauth_http_target,
                      'do_create_database': tests.create_c_database,
                      'make_document': tests.create_c_document,
                      'server_def': oauth_http_server_def,
                      'whitebox': False}),
    ]


class DatabaseSyncTargetTests(tests.DatabaseBaseTests,
                              tests.TestCaseWithServer):

    scenarios = (tests.multiply_scenarios(tests.DatabaseBaseTests.scenarios,
                                          target_scenarios)
                 + c_db_scenarios)
    # whitebox true means self.db is the actual local db object
    # against which the sync is performed
    whitebox = True

    def setUp(self):
        super(DatabaseSyncTargetTests, self).setUp()
        self.db, self.st = self.create_db_and_target(self)
        self.other_changes = []

    def tearDown(self):
        # We delete them explicitly, so that connections are cleanly closed
        del self.st
        self.db.close()
        del self.db
        super(DatabaseSyncTargetTests, self).tearDown()

    def receive_doc(self, doc, gen):
        self.other_changes.append((doc.doc_id, doc.rev, doc.get_json(), gen))

    def set_trace_hook(self, callback):
        try:
            self.st._set_trace_hook(callback)
        except NotImplementedError:
            self.skipTest("%s does not implement _set_trace_hook"
                          % (self.st.__class__.__name__,))

    def test_get_sync_target(self):
        self.assertIsNot(None, self.st)

    def test_get_sync_info(self):
        self.assertEqual(('test', 0, 0, ''), self.st.get_sync_info('other'))

    def test_create_doc_updates_sync_info(self):
        self.assertEqual(('test', 0, 0, ''), self.st.get_sync_info('other'))
        self.db.create_doc(simple_doc)
        self.assertEqual(('test', 1, 0, ''), self.st.get_sync_info('other'))

    def test_record_sync_info(self):
        self.assertEqual(('test', 0, 0, ''), self.st.get_sync_info('replica'))
        self.st.record_sync_info('replica', 10, 'T-transid')
        self.assertEqual(('test', 0, 10, 'T-transid'),
                         self.st.get_sync_info('replica'))

    def test_sync_exchange(self):
        docs_by_gen = [
            (self.make_document('doc-id', 'replica:1', simple_doc), 10)]
        new_gen, trans_id = self.st.sync_exchange(docs_by_gen, 'replica',
                                        last_known_generation=0,
                                        return_doc_cb=self.receive_doc)
        self.assertGetDoc(self.db, 'doc-id', 'replica:1', simple_doc, False)
        self.assertTransactionLog(['doc-id'], self.db)
        last_trans_id = self.getLastTransId(self.db)
        self.assertEqual(([], 1, last_trans_id),
                         (self.other_changes, new_gen, last_trans_id))
        self.assertEqual(10, self.st.get_sync_info('replica')[2])

    def test_sync_exchange_deleted(self):
        doc = self.db.create_doc('{}')
        edit_rev = 'replica:1|' + doc.rev
        docs_by_gen = [
            (self.make_document(doc.doc_id, edit_rev, None), 10)]
        new_gen, trans_id = self.st.sync_exchange(docs_by_gen, 'replica',
                                        last_known_generation=0,
                                        return_doc_cb=self.receive_doc)
        self.assertGetDocIncludeDeleted(
            self.db, doc.doc_id, edit_rev, None, False)
        self.assertTransactionLog([doc.doc_id, doc.doc_id], self.db)
        last_trans_id = self.getLastTransId(self.db)
        self.assertEqual(([], 2, last_trans_id),
                         (self.other_changes, new_gen, trans_id))
        self.assertEqual(10, self.st.get_sync_info('replica')[2])

    def test_sync_exchange_push_many(self):
        docs_by_gen = [
            (self.make_document('doc-id', 'replica:1', simple_doc), 10),
            (self.make_document('doc-id2', 'replica:1', nested_doc), 11)]
        new_gen, trans_id = self.st.sync_exchange(docs_by_gen, 'replica',
                                        last_known_generation=0,
                                        return_doc_cb=self.receive_doc)
        self.assertGetDoc(self.db, 'doc-id', 'replica:1', simple_doc, False)
        self.assertGetDoc(self.db, 'doc-id2', 'replica:1', nested_doc, False)
        self.assertTransactionLog(['doc-id', 'doc-id2'], self.db)
        last_trans_id = self.getLastTransId(self.db)
        self.assertEqual(([], 2, last_trans_id),
                         (self.other_changes, new_gen, trans_id))
        self.assertEqual(11, self.st.get_sync_info('replica')[2])

    def test_sync_exchange_refuses_conflicts(self):
        doc = self.db.create_doc(simple_doc)
        self.assertTransactionLog([doc.doc_id], self.db)
        new_doc = '{"key": "altval"}'
        docs_by_gen = [
            (self.make_document(doc.doc_id, 'replica:1', new_doc), 10)]
        new_gen, _ = self.st.sync_exchange(docs_by_gen, 'replica',
                                        last_known_generation=0,
                                        return_doc_cb=self.receive_doc)
        self.assertTransactionLog([doc.doc_id], self.db)
        self.assertEqual(([(doc.doc_id, doc.rev, simple_doc, 1)], 1),
                         (self.other_changes, new_gen))
        if self.whitebox:
            self.assertEqual(self.db._last_exchange_log['return'],
                             {'last_gen': 1, 'docs': [(doc.doc_id, doc.rev)]})

    def test_sync_exchange_ignores_convergence(self):
        doc = self.db.create_doc(simple_doc)
        self.assertTransactionLog([doc.doc_id], self.db)
        docs_by_gen = [
            (self.make_document(doc.doc_id, doc.rev, simple_doc), 10)]
        new_gen, _ = self.st.sync_exchange(docs_by_gen, 'replica',
                                        last_known_generation=1,
                                        return_doc_cb=self.receive_doc)
        self.assertTransactionLog([doc.doc_id], self.db)
        self.assertEqual(([], 1), (self.other_changes, new_gen))

    def test_sync_exchange_returns_new_docs(self):
        doc = self.db.create_doc(simple_doc)
        self.assertTransactionLog([doc.doc_id], self.db)
        new_gen, _ = self.st.sync_exchange([], 'other-replica',
                                        last_known_generation=0,
                                        return_doc_cb=self.receive_doc)
        self.assertTransactionLog([doc.doc_id], self.db)
        self.assertEqual(([(doc.doc_id, doc.rev, simple_doc, 1)], 1),
                         (self.other_changes, new_gen))
        if self.whitebox:
            self.assertEqual(self.db._last_exchange_log['return'],
                             {'last_gen': 1, 'docs': [(doc.doc_id, doc.rev)]})

    def test_sync_exchange_returns_deleted_docs(self):
        doc = self.db.create_doc(simple_doc)
        self.db.delete_doc(doc)
        self.assertTransactionLog([doc.doc_id, doc.doc_id], self.db)
        new_gen, _ = self.st.sync_exchange([], 'other-replica',
                                        last_known_generation=0,
                                        return_doc_cb=self.receive_doc)
        self.assertTransactionLog([doc.doc_id, doc.doc_id], self.db)
        self.assertEqual(([(doc.doc_id, doc.rev, None, 2)], 2),
                         (self.other_changes, new_gen))
        if self.whitebox:
            self.assertEqual(self.db._last_exchange_log['return'],
                             {'last_gen': 2, 'docs': [(doc.doc_id, doc.rev)]})

    def test_sync_exchange_returns_many_new_docs(self):
        doc = self.db.create_doc(simple_doc)
        doc2 = self.db.create_doc(nested_doc)
        self.assertTransactionLog([doc.doc_id, doc2.doc_id], self.db)
        new_gen, _ = self.st.sync_exchange([], 'other-replica',
                                        last_known_generation=0,
                                        return_doc_cb=self.receive_doc)
        self.assertTransactionLog([doc.doc_id, doc2.doc_id], self.db)
        self.assertEqual(([(doc.doc_id, doc.rev, simple_doc, 1),
                           (doc2.doc_id, doc2.rev, nested_doc, 2)], 2),
                         (self.other_changes, new_gen))
        if self.whitebox:
            self.assertEqual(
                self.db._last_exchange_log['return'],
                {'last_gen': 2, 'docs':
                 [(doc.doc_id, doc.rev), (doc2.doc_id, doc2.rev)]})

    def test_sync_exchange_getting_newer_docs(self):
        doc = self.db.create_doc(simple_doc)
        self.assertTransactionLog([doc.doc_id], self.db)
        new_doc = '{"key": "altval"}'
        docs_by_gen = [
            (self.make_document(doc.doc_id, 'test:1|z:2', new_doc), 10)]
        new_gen, _ = self.st.sync_exchange(docs_by_gen, 'other-replica',
                                        last_known_generation=0,
                                        return_doc_cb=self.receive_doc)
        self.assertTransactionLog([doc.doc_id, doc.doc_id], self.db)
        self.assertEqual(([], 2), (self.other_changes, new_gen))

    def test_sync_exchange_with_concurrent_updates_of_synced_doc(self):
        expected = []

        def before_whatschanged_cb(state):
            if state != 'before whats_changed':
                return
            cont = '{"key": "cuncurrent"}'
            conc_rev = self.db.put_doc(
                self.make_document(doc.doc_id, 'test:1|z:2', cont))
            expected.append((doc.doc_id, conc_rev, cont, 3))

        self.set_trace_hook(before_whatschanged_cb)
        doc = self.db.create_doc(simple_doc)
        self.assertTransactionLog([doc.doc_id], self.db)
        new_doc = '{"key": "altval"}'
        docs_by_gen = [
            (self.make_document(doc.doc_id, 'test:1|z:2', new_doc), 10)]
        new_gen, _ = self.st.sync_exchange(docs_by_gen, 'other-replica',
                                        last_known_generation=0,
                                        return_doc_cb=self.receive_doc)
        self.assertEqual((expected, 3), (self.other_changes, new_gen))

    def test_sync_exchange_with_concurrent_updates(self):
        def after_whatschanged_cb(state):
            if state != 'after whats_changed':
                return
            self.db.create_doc('{"new": "doc"}')
        self.set_trace_hook(after_whatschanged_cb)
        doc = self.db.create_doc(simple_doc)
        self.assertTransactionLog([doc.doc_id], self.db)
        new_doc = '{"key": "altval"}'
        docs_by_gen = [
            (self.make_document(doc.doc_id, 'test:1|z:2', new_doc), 10)]
        new_gen, _ = self.st.sync_exchange(docs_by_gen, 'other-replica',
                                        last_known_generation=0,
                                        return_doc_cb=self.receive_doc)
        self.assertEqual(([], 2), (self.other_changes, new_gen))

    def test_sync_exchange_converged_handling(self):
        doc = self.db.create_doc(simple_doc)
        docs_by_gen = [
            (self.make_document('new', 'other:1', '{}'), 4),
<<<<<<< HEAD
            (self.make_document(doc.doc_id, doc.rev, doc.content), 5)]
        new_gen, _ = self.st.sync_exchange(docs_by_gen, 'other-replica',
=======
            (self.make_document(doc.doc_id, doc.rev, doc.get_json()), 5)]
        new_gen = self.st.sync_exchange(docs_by_gen, 'other-replica',
>>>>>>> 99dee5e1
                                        last_known_generation=0,
                                        return_doc_cb=self.receive_doc)
        self.assertEqual(([], 2), (self.other_changes, new_gen))

    def test_sync_exchange_detect_incomplete_exchange(self):
        def before_get_docs_explode(state):
            if state != 'before get_docs':
                return
            raise errors.U1DBError("fail")
        self.set_trace_hook(before_get_docs_explode)
        # suppress traceback printing in the wsgiref server
        self.patch(simple_server.ServerHandler,
                   'log_exception', lambda h, exc_info: None)
        doc = self.db.create_doc(simple_doc)
        self.assertTransactionLog([doc.doc_id], self.db)
        self.assertRaises((errors.U1DBError, errors.BrokenSyncStream),
                          self.st.sync_exchange, [], 'other-replica',
                          last_known_generation=0,
                          return_doc_cb=self.receive_doc)

    def test_sync_exchange_doc_ids(self):
        sync_exchange_doc_ids = getattr(self.st, 'sync_exchange_doc_ids', None)
        if sync_exchange_doc_ids is None:
            self.skipTest("sync_exchange_doc_ids not implemented")
        db2 = self.create_database('test2')
        doc = db2.create_doc(simple_doc)
        new_gen, trans_id = sync_exchange_doc_ids(db2, [(doc.doc_id, 10)], 0,
                return_doc_cb=self.receive_doc)
        self.assertGetDoc(self.db, doc.doc_id, doc.rev, simple_doc, False)
        self.assertTransactionLog([doc.doc_id], self.db)
        last_trans_id = self.getLastTransId(self.db)
        self.assertEqual(([], 1, last_trans_id),
                         (self.other_changes, new_gen, trans_id))
        self.assertEqual(10, self.st.get_sync_info(db2._replica_uid)[2])

    def test__set_trace_hook(self):
        called = []

        def cb(state):
            called.append(state)

        self.set_trace_hook(cb)
        self.st.sync_exchange([], 'replica', 0, self.receive_doc)
        self.st.record_sync_info('replica', 0, 'T-sid')
        self.assertEqual(['before whats_changed',
                          'after whats_changed',
                          'before get_docs',
                          'record_sync_info',
                          ],
                         called)


def sync_via_synchronizer(db_source, db_target, trace_hook=None):
    target = db_target.get_sync_target()
    if trace_hook:
        target._set_trace_hook(trace_hook)
    return sync.Synchronizer(db_source, target).sync()


sync_scenarios = []
for name, scenario in tests.LOCAL_DATABASES_SCENARIOS:
    scenario = dict(scenario)
    scenario['sync'] = sync_via_synchronizer
    sync_scenarios.append((name, scenario))


if tests.c_backend_wrapper is not None:
    # TODO: We should hook up sync tests with an HTTP target
    def sync_via_c_sync(db_source, db_target, trace_hook=None):
        target = db_target.get_sync_target()
        if trace_hook:
            target._set_trace_hook(trace_hook)
        return tests.c_backend_wrapper.sync_db_to_target(db_source, target)

    for name, scenario in tests.C_DATABASE_SCENARIOS:
        scenario = dict(scenario)
        scenario['sync'] = sync_via_synchronizer
        sync_scenarios.append((name + ',pysync', scenario))
        scenario = dict(scenario)
        scenario['sync'] = sync_via_c_sync
        sync_scenarios.append((name + ',csync', scenario))


class DatabaseSyncTests(tests.DatabaseBaseTests):

    scenarios = sync_scenarios
    sync = None                 # set by scenarios

    def setUp(self):
        super(DatabaseSyncTests, self).setUp()
        self.db1 = self.create_database('test1')
        self.db2 = self.create_database('test2')

    def assertLastExchangeLog(self, db, expected):
        log = getattr(db, '_last_exchange_log', None)
        if log is None:
            return
        self.assertEqual(expected, log)

    def test_sync_tracks_db_generation_of_other(self):
        self.assertEqual(0, self.sync(self.db1, self.db2))
        self.assertEqual((0, ''), self.db1._get_sync_gen_info('test2'))
        self.assertEqual((0, ''), self.db2._get_sync_gen_info('test1'))
        self.assertLastExchangeLog(self.db2,
            {'receive': {'docs': [], 'last_known_gen': 0},
             'return': {'docs': [], 'last_gen': 0}})

    def test_sync_autoresolves(self):
        doc1 = self.db1.create_doc(simple_doc, doc_id='doc')
        rev1 = doc1.rev
        doc2 = self.db2.create_doc(simple_doc, doc_id='doc')
        rev2 = doc2.rev
        self.sync(self.db1, self.db2)
        doc = self.db1.get_doc('doc')
        self.assertFalse(doc.has_conflicts)
        self.assertEqual(doc.rev, self.db2.get_doc('doc').rev)
        v = vectorclock.VectorClockRev(doc.rev)
        self.assertTrue(v.is_newer(vectorclock.VectorClockRev(rev1)))
        self.assertTrue(v.is_newer(vectorclock.VectorClockRev(rev2)))

    def test_sync_puts_changes(self):
        doc = self.db1.create_doc(simple_doc)
        self.assertEqual(1, self.sync(self.db1, self.db2))
        self.assertGetDoc(self.db2, doc.doc_id, doc.rev, simple_doc, False)
        self.assertEqual(1, self.db1._get_sync_gen_info('test2')[0])
        self.assertEqual(1, self.db2._get_sync_gen_info('test1')[0])
        self.assertLastExchangeLog(self.db2,
            {'receive': {'docs': [(doc.doc_id, doc.rev)],
                         'source_uid': 'test1',
                         'source_gen': 1, 'last_known_gen': 0},
             'return': {'docs': [], 'last_gen': 1}})

    def test_sync_pulls_changes(self):
        doc = self.db2.create_doc(simple_doc)
        self.db1.create_index('test-idx', ['key'])
        self.assertEqual(0, self.sync(self.db1, self.db2))
        self.assertGetDoc(self.db1, doc.doc_id, doc.rev, simple_doc, False)
        self.assertEqual(1, self.db1._get_sync_gen_info('test2')[0])
        self.assertEqual(1, self.db2._get_sync_gen_info('test1')[0])
        self.assertLastExchangeLog(self.db2,
            {'receive': {'docs': [], 'last_known_gen': 0},
             'return': {'docs': [(doc.doc_id, doc.rev)],
                        'last_gen': 1}})
        self.assertEqual([doc],
                         self.db1.get_from_index('test-idx', [('value',)]))

    def test_sync_pulling_doesnt_update_other_if_changed(self):
        doc = self.db2.create_doc(simple_doc)
        # After the local side has sent its list of docs, before we start
        # receiving the "targets" response, we update the local database with a
        # new record.
        # When we finish synchronizing, we can notice that something locally
        # was updated, and we cannot tell c2 our new updated generation

        def before_get_docs(state):
            if state != 'before get_docs':
                return
            self.db1.create_doc(simple_doc)

        self.assertEqual(0, self.sync(self.db1, self.db2,
                                      trace_hook=before_get_docs))
        self.assertLastExchangeLog(self.db2,
            {'receive': {'docs': [], 'last_known_gen': 0},
             'return': {'docs': [(doc.doc_id, doc.rev)],
                        'last_gen': 1}})
        self.assertEqual(1, self.db1._get_sync_gen_info('test2')[0])
        # c2 should not have gotten a '_record_sync_info' call, because the
        # local database had been updated more than just by the messages
        # returned from c2.
        self.assertEqual((0, ''), self.db2._get_sync_gen_info('test1'))

    def test_sync_doesnt_update_other_if_nothing_pulled(self):
        self.db1.create_doc(simple_doc)

        def no_record_sync_info(state):
            if state != 'record_sync_info':
                return
            self.fail('SyncTarget.record_sync_info was called')
        self.assertEqual(1, self.sync(self.db1, self.db2,
                                      trace_hook=no_record_sync_info))
        self.assertEqual(1,
                         self.db2._get_sync_gen_info(self.db1._replica_uid)[0])

    def test_sync_ignores_convergence(self):
        doc = self.db1.create_doc(simple_doc)
        self.db3 = self.create_database('test3')
        self.assertEqual(1, self.sync(self.db1, self.db3))
        self.assertEqual(0, self.sync(self.db2, self.db3))
        self.assertEqual(1, self.sync(self.db1, self.db2))
        self.assertLastExchangeLog(self.db2,
            {'receive': {'docs': [(doc.doc_id, doc.rev)],
                         'source_uid': 'test1',
                         'source_gen': 1, 'last_known_gen': 0},
             'return': {'docs': [], 'last_gen': 1}})

    def test_sync_ignores_superseded(self):
        doc = self.db1.create_doc(simple_doc)
        doc_rev1 = doc.rev
        self.db3 = self.create_database('test3')
        self.sync(self.db1, self.db3)
        self.sync(self.db2, self.db3)
        new_content = '{"key": "altval"}'
        doc.set_json(new_content)
        self.db1.put_doc(doc)
        doc_rev2 = doc.rev
        self.sync(self.db2, self.db1)
        self.assertLastExchangeLog(self.db1,
            {'receive': {'docs': [(doc.doc_id, doc_rev1)],
                         'source_uid': 'test2',
                         'source_gen': 1, 'last_known_gen': 0},
             'return': {'docs': [(doc.doc_id, doc_rev2)],
                        'last_gen': 2}})
        self.assertGetDoc(self.db1, doc.doc_id, doc_rev2, new_content, False)

    def test_sync_sees_remote_conflicted(self):
        doc1 = self.db1.create_doc(simple_doc)
        doc_id = doc1.doc_id
        doc1_rev = doc1.rev
        self.db1.create_index('test-idx', ['key'])
        new_doc = '{"key": "altval"}'
        doc2 = self.db2.create_doc(new_doc, doc_id=doc_id)
        doc2_rev = doc2.rev
        self.assertTransactionLog([doc1.doc_id], self.db1)
        self.sync(self.db1, self.db2)
        self.assertLastExchangeLog(self.db2,
            {'receive': {'docs': [(doc_id, doc1_rev)],
                         'source_uid': 'test1',
                         'source_gen': 1, 'last_known_gen': 0},
             'return': {'docs': [(doc_id, doc2_rev)],
                        'last_gen': 1}})
        self.assertTransactionLog([doc_id, doc_id], self.db1)
        self.assertGetDoc(self.db1, doc_id, doc2_rev, new_doc, True)
        self.assertGetDoc(self.db2, doc_id, doc2_rev, new_doc, False)
        self.assertEqual([doc2],
                         self.db1.get_from_index('test-idx', [('altval',)]))
        self.assertEqual([], self.db1.get_from_index('test-idx', [('value',)]))

    def test_sync_sees_remote_delete_conflicted(self):
        doc1 = self.db1.create_doc(simple_doc)
        doc_id = doc1.doc_id
        self.db1.create_index('test-idx', ['key'])
        self.sync(self.db1, self.db2)
        doc2 = self.make_document(doc1.doc_id, doc1.rev, doc1.get_json())
        new_doc = '{"key": "altval"}'
        doc1.set_json(new_doc)
        self.db1.put_doc(doc1)
        self.db2.delete_doc(doc2)
        self.assertTransactionLog([doc_id, doc_id], self.db1)
        self.sync(self.db1, self.db2)
        self.assertLastExchangeLog(self.db2,
            {'receive': {'docs': [(doc_id, doc1.rev)],
                         'source_uid': 'test1',
                         'source_gen': 2, 'last_known_gen': 1},
             'return': {'docs': [(doc_id, doc2.rev)],
                        'last_gen': 2}})
        self.assertTransactionLog([doc_id, doc_id, doc_id], self.db1)
        self.assertGetDocIncludeDeleted(self.db1, doc_id, doc2.rev, None, True)
        self.assertGetDocIncludeDeleted(
            self.db2, doc_id, doc2.rev, None, False)
        self.assertEqual([], self.db1.get_from_index('test-idx', [('value',)]))

    def test_sync_local_race_conflicted(self):
        doc = self.db1.create_doc(simple_doc)
        doc_id = doc.doc_id
        doc1_rev = doc.rev
        self.db1.create_index('test-idx', ['key'])
        self.sync(self.db1, self.db2)
        content1 = '{"key": "localval"}'
        content2 = '{"key": "altval"}'
        doc.set_json(content2)
        self.db2.put_doc(doc)
        doc2_rev2 = doc.rev
        triggered = []

        def after_whatschanged(state):
            if state != 'after whats_changed':
                return
            triggered.append(True)
            doc = self.make_document(doc_id, doc1_rev, content1)
            self.db1.put_doc(doc)

        self.sync(self.db1, self.db2, trace_hook=after_whatschanged)
        self.assertEqual([True], triggered)
        self.assertGetDoc(self.db1, doc_id, doc2_rev2, content2, True)
        self.assertEqual([doc],
                         self.db1.get_from_index('test-idx', [('altval',)]))
        self.assertEqual([], self.db1.get_from_index('test-idx', [('value',)]))
        self.assertEqual([], self.db1.get_from_index('test-idx',
                                                     [('localval',)]))

    def test_sync_propagates_deletes(self):
        doc1 = self.db1.create_doc(simple_doc)
        doc_id = doc1.doc_id
        self.db1.create_index('test-idx', ['key'])
        self.sync(self.db1, self.db2)
        self.db2.create_index('test-idx', ['key'])
        self.db3 = self.create_database('test3')
        self.sync(self.db1, self.db3)
        self.db1.delete_doc(doc1)
        deleted_rev = doc1.rev
        self.sync(self.db1, self.db2)
        self.assertLastExchangeLog(self.db2,
            {'receive': {'docs': [(doc_id, deleted_rev)],
                         'source_uid': 'test1',
                         'source_gen': 2, 'last_known_gen': 1},
             'return': {'docs': [], 'last_gen': 2}})
        self.assertGetDocIncludeDeleted(
            self.db1, doc_id, deleted_rev, None, False)
        self.assertGetDocIncludeDeleted(
            self.db2, doc_id, deleted_rev, None, False)
        self.assertEqual([], self.db1.get_from_index('test-idx', [('value',)]))
        self.assertEqual([], self.db2.get_from_index('test-idx', [('value',)]))
        self.sync(self.db2, self.db3)
        self.assertLastExchangeLog(self.db3,
            {'receive': {'docs': [(doc_id, deleted_rev)],
                         'source_uid': 'test2',
                         'source_gen': 2, 'last_known_gen': 0},
             'return': {'docs': [], 'last_gen': 2}})
        self.assertGetDocIncludeDeleted(
            self.db3, doc_id, deleted_rev, None, False)

    def test_sync_propagates_resolution(self):
        doc1 = self.db1.create_doc('{"a": 1}', doc_id='the-doc')
        db3 = self.create_database('test3')
        self.sync(self.db2, self.db1)
        self.sync(db3, self.db1)
        # update on 2
        doc2 = self.make_document('the-doc', doc1.rev, '{"a": 2}')
        self.db2.put_doc(doc2)
        self.sync(self.db2, db3)
        self.assertEqual(db3.get_doc('the-doc').rev, doc2.rev)
        # update on 1
        doc1.set_json('{"a": 3}')
        self.db1.put_doc(doc1)
        # conflicts
        self.sync(self.db2, self.db1)
        self.sync(db3, self.db1)
        self.assertTrue(self.db2.get_doc('the-doc').has_conflicts)
        self.assertTrue(db3.get_doc('the-doc').has_conflicts)
        # resolve
        conflicts = self.db2.get_doc_conflicts('the-doc')
        doc4 = self.make_document('the-doc', None, '{"a": 4}')
        revs = [doc.rev for doc in conflicts]
        self.db2.resolve_doc(doc4, revs)
        doc2 = self.db2.get_doc('the-doc')
        self.assertEqual(doc4.get_json(), doc2.get_json())
        self.assertFalse(doc2.has_conflicts)
        self.sync(self.db2, db3)
        doc3 = db3.get_doc('the-doc')
        self.assertEqual(doc4.get_json(), doc3.get_json())
        self.assertFalse(doc3.has_conflicts)

    def test_sync_supersedes_conflicts(self):
        db3 = self.create_database('test3')
        doc1 = self.db1.create_doc('{"a": 1}', doc_id='the-doc')
        self.db2.create_doc('{"b": 1}', doc_id='the-doc')
        db3.create_doc('{"c": 1}', doc_id='the-doc')
        self.sync(db3, self.db1)
        self.sync(db3, self.db2)
        self.assertEqual(3, len(db3.get_doc_conflicts('the-doc')))
        doc1.set_json('{"a": 2}')
        self.db1.put_doc(doc1)
        self.sync(db3, self.db1)
        # original doc1 should have been removed from conflicts
        self.assertEqual(3, len(db3.get_doc_conflicts('the-doc')))

    def test_sync_stops_after_get_sync_info(self):
        self.db1.create_doc(tests.simple_doc)
        self.sync(self.db1, self.db2)

        def put_hook(state):
            self.fail("Tracehook triggered for %s" % (state,))

        self.sync(self.db1, self.db2, trace_hook=put_hook)


class TestDbSync(tests.TestCaseWithServer):
    """Test db.sync remote sync shortcut"""

    server_def = staticmethod(http_server_def)

    def setUp(self):
        super(TestDbSync, self).setUp()
        self.startServer()
        self.db = inmemory.InMemoryDatabase('test1')
        self.db2 = self.request_state._create_database('test2.db')

    def test_db_sync(self):
        doc1 = self.db.create_doc(tests.simple_doc)
        doc2 = self.db2.create_doc(tests.nested_doc)
        db2_url = self.getURL('test2.db')
        self.db.sync(db2_url)
        self.assertGetDoc(self.db2, doc1.doc_id, doc1.rev, tests.simple_doc,
                          False)
        self.assertGetDoc(self.db, doc2.doc_id, doc2.rev, tests.nested_doc,
                          False)


class TestRemoteSyncIntegration(tests.TestCaseWithServer):
    """Integration tests for the most common sync scenario local -> remote"""

    server_def = staticmethod(http_server_def)

    def setUp(self):
        super(TestRemoteSyncIntegration, self).setUp()
        self.startServer()
        self.db1 = inmemory.InMemoryDatabase('test1')
        self.db2 = self.request_state._create_database('test2')

    def test_sync_tracks_generations_incrementally(self):
        doc11 = self.db1.create_doc('{"a": 1}')
        doc12 = self.db1.create_doc('{"a": 2}')
        doc21 = self.db2.create_doc('{"b": 1}')
        doc22 = self.db2.create_doc('{"b": 2}')
        #sanity
        self.assertEqual(2, len(self.db1._get_transaction_log()))
        self.assertEqual(2, len(self.db2._get_transaction_log()))
        progress1 = []
        progress2 = []
        _do_set_sync_info = self.db1._do_set_sync_info

        def set_sync_generation_witness1(other_uid, other_gen, trans_id):
            progress1.append((other_uid, other_gen,
                [d for d, t in self.db1._get_transaction_log()[2:]]))
            _do_set_sync_info(other_uid, other_gen, trans_id)
        self.patch(self.db1, '_do_set_sync_info',
                   set_sync_generation_witness1)

        _do_set_sync_info2 = self.db2._do_set_sync_info

        def set_sync_generation_witness2(other_uid, other_gen, trans_id):
            progress2.append((other_uid, other_gen,
                [d for d, t in self.db2._get_transaction_log()[2:]]))
            _do_set_sync_info2(other_uid, other_gen, trans_id)
        self.patch(self.db2, '_do_set_sync_info',
                   set_sync_generation_witness2)

        db2_url = self.getURL('test2')
        self.db1.sync(db2_url)

        self.assertEqual([('test2', 1, [doc21.doc_id]),
                          ('test2', 2, [doc21.doc_id, doc22.doc_id]),
                          ('test2', 4, [doc21.doc_id, doc22.doc_id])],
                         progress1)
        self.assertEqual([('test1', 1, [doc11.doc_id]),
                          ('test1', 2, [doc11.doc_id, doc12.doc_id]),
                          ('test1', 4, [doc11.doc_id, doc12.doc_id])],
                         progress2)


load_tests = tests.load_with_scenarios<|MERGE_RESOLUTION|>--- conflicted
+++ resolved
@@ -324,13 +324,8 @@
         doc = self.db.create_doc(simple_doc)
         docs_by_gen = [
             (self.make_document('new', 'other:1', '{}'), 4),
-<<<<<<< HEAD
-            (self.make_document(doc.doc_id, doc.rev, doc.content), 5)]
+            (self.make_document(doc.doc_id, doc.rev, doc.get_json()), 5)]
         new_gen, _ = self.st.sync_exchange(docs_by_gen, 'other-replica',
-=======
-            (self.make_document(doc.doc_id, doc.rev, doc.get_json()), 5)]
-        new_gen = self.st.sync_exchange(docs_by_gen, 'other-replica',
->>>>>>> 99dee5e1
                                         last_known_generation=0,
                                         return_doc_cb=self.receive_doc)
         self.assertEqual(([], 2), (self.other_changes, new_gen))
