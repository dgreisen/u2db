# Copyright 2011-2012 Canonical Ltd.
#
# This file is part of u1db.
#
# u1db is free software: you can redistribute it and/or modify
# it under the terms of the GNU Lesser General Public License version 3
# as published by the Free Software Foundation.
#
# u1db is distributed in the hope that it will be useful,
# but WITHOUT ANY WARRANTY; without even the implied warranty of
# MERCHANTABILITY or FITNESS FOR A PARTICULAR PURPOSE.  See the
# GNU Lesser General Public License for more details.
#
# You should have received a copy of the GNU Lesser General Public License
# along with u1db.  If not, see <http://www.gnu.org/licenses/>.

"""The Synchronization class for U1DB."""

import os
from wsgiref import simple_server

from u1db import (
    errors,
    sync,
    tests,
    vectorclock,
    )
from u1db.backends import (
    inmemory,
    )
from u1db.remote import (
    http_target,
    )

from u1db.tests.test_remote_sync_target import (
    http_server_def,
    oauth_http_server_def,
    )

simple_doc = tests.simple_doc
nested_doc = tests.nested_doc


def _make_local_db_and_target(test):
    db = test.create_database('test')
    st = db.get_sync_target()
    return db, st


def _make_local_db_and_http_target(test, path='test'):
    test.startServer()
    db = test.request_state._create_database(os.path.basename(path))
    st = http_target.HTTPSyncTarget.connect(test.getURL(path))
    return db, st


def _make_c_db_and_c_http_target(test, path='test'):
    test.startServer()
    db = test.request_state._create_database(os.path.basename(path))
    url = test.getURL(path)
    st = tests.c_backend_wrapper.create_http_sync_target(url)
    return db, st


def _make_local_db_and_oauth_http_target(test):
    db, st = _make_local_db_and_http_target(test, '~/test')
    st.set_oauth_credentials(tests.consumer1.key, tests.consumer1.secret,
                             tests.token1.key, tests.token1.secret)
    return db, st


def _make_c_db_and_oauth_http_target(test, path='~/test'):
    test.startServer()
    db = test.request_state._create_database(os.path.basename(path))
    url = test.getURL(path)
    st = tests.c_backend_wrapper.create_oauth_http_sync_target(url,
        tests.consumer1.key, tests.consumer1.secret,
        tests.token1.key, tests.token1.secret)
    return db, st


target_scenarios = [
    ('local', {'create_db_and_target': _make_local_db_and_target}),
    ('http', {'create_db_and_target': _make_local_db_and_http_target,
              'server_def': http_server_def}),
    ('oauth_http', {'create_db_and_target':
                    _make_local_db_and_oauth_http_target,
                    'server_def': oauth_http_server_def}),
    ]

c_db_scenarios = [
    ('local,c', {'create_db_and_target': _make_local_db_and_target,
                 'make_database_for_test': tests.make_c_database_for_test,
                 'make_document_for_test': tests.make_c_document_for_test,
                 'whitebox': False}),
    ('http,c', {'create_db_and_target': _make_c_db_and_c_http_target,
                'make_database_for_test': tests.make_c_database_for_test,
                'make_document_for_test': tests.make_c_document_for_test,
                'server_def': http_server_def,
                'whitebox': False}),
    ('oauth_http,c', {'create_db_and_target': _make_c_db_and_oauth_http_target,
                      'make_database_for_test': tests.make_c_database_for_test,
                      'make_document_for_test': tests.make_c_document_for_test,
                      'server_def': oauth_http_server_def,
                      'whitebox': False}),
    ]


class DatabaseSyncTargetTests(tests.DatabaseBaseTests,
                              tests.TestCaseWithServer):

    scenarios = (tests.multiply_scenarios(tests.DatabaseBaseTests.scenarios,
                                          target_scenarios)
                 + c_db_scenarios)
    # whitebox true means self.db is the actual local db object
    # against which the sync is performed
    whitebox = True

    def setUp(self):
        super(DatabaseSyncTargetTests, self).setUp()
        self.db, self.st = self.create_db_and_target(self)
        self.other_changes = []

    def tearDown(self):
        # We delete them explicitly, so that connections are cleanly closed
        del self.st
        self.db.close()
        del self.db
        super(DatabaseSyncTargetTests, self).tearDown()

    def receive_doc(self, doc, gen, trans_id):
        self.other_changes.append(
            (doc.doc_id, doc.rev, doc.get_json(), gen, trans_id))

    def set_trace_hook(self, callback):
        try:
            self.st._set_trace_hook(callback)
        except NotImplementedError:
            self.skipTest("%s does not implement _set_trace_hook"
                          % (self.st.__class__.__name__,))

    def test_get_sync_target(self):
        self.assertIsNot(None, self.st)

    def test_get_sync_info(self):
        self.assertEqual(('test', 0, 0, ''), self.st.get_sync_info('other'))

    def test_create_doc_updates_sync_info(self):
        self.assertEqual(('test', 0, 0, ''), self.st.get_sync_info('other'))
        self.db.create_doc(simple_doc)
        self.assertEqual(('test', 1, 0, ''), self.st.get_sync_info('other'))

    def test_record_sync_info(self):
        self.assertEqual(('test', 0, 0, ''), self.st.get_sync_info('replica'))
        self.st.record_sync_info('replica', 10, 'T-transid')
        self.assertEqual(('test', 0, 10, 'T-transid'),
                         self.st.get_sync_info('replica'))

    def test_sync_exchange(self):
        docs_by_gen = [
            (self.make_document('doc-id', 'replica:1', simple_doc), 10,
             'T-sid')]
        new_gen, trans_id = self.st.sync_exchange(
            docs_by_gen, 'replica', last_known_generation=0,
            last_known_trans_id=None, return_doc_cb=self.receive_doc)
        self.assertGetDoc(self.db, 'doc-id', 'replica:1', simple_doc, False)
        self.assertTransactionLog(['doc-id'], self.db)
        last_trans_id = self.getLastTransId(self.db)
        self.assertEqual(([], 1, last_trans_id),
                         (self.other_changes, new_gen, last_trans_id))
        self.assertEqual(10, self.st.get_sync_info('replica')[2])

    def test_sync_exchange_deleted(self):
        doc = self.db.create_doc('{}')
        edit_rev = 'replica:1|' + doc.rev
        docs_by_gen = [
            (self.make_document(doc.doc_id, edit_rev, None), 10, 'T-sid')]
        new_gen, trans_id = self.st.sync_exchange(
            docs_by_gen, 'replica', last_known_generation=0,
            last_known_trans_id=None, return_doc_cb=self.receive_doc)
        self.assertGetDocIncludeDeleted(
            self.db, doc.doc_id, edit_rev, None, False)
        self.assertTransactionLog([doc.doc_id, doc.doc_id], self.db)
        last_trans_id = self.getLastTransId(self.db)
        self.assertEqual(([], 2, last_trans_id),
                         (self.other_changes, new_gen, trans_id))
        self.assertEqual(10, self.st.get_sync_info('replica')[2])

    def test_sync_exchange_push_many(self):
        docs_by_gen = [
            (self.make_document('doc-id', 'replica:1', simple_doc), 10, 'T-1'),
            (self.make_document('doc-id2', 'replica:1', nested_doc), 11,
             'T-2')]
        new_gen, trans_id = self.st.sync_exchange(
            docs_by_gen, 'replica', last_known_generation=0,
            last_known_trans_id=None, return_doc_cb=self.receive_doc)
        self.assertGetDoc(self.db, 'doc-id', 'replica:1', simple_doc, False)
        self.assertGetDoc(self.db, 'doc-id2', 'replica:1', nested_doc, False)
        self.assertTransactionLog(['doc-id', 'doc-id2'], self.db)
        last_trans_id = self.getLastTransId(self.db)
        self.assertEqual(([], 2, last_trans_id),
                         (self.other_changes, new_gen, trans_id))
        self.assertEqual(11, self.st.get_sync_info('replica')[2])

    def test_sync_exchange_refuses_conflicts(self):
        doc = self.db.create_doc(simple_doc)
        self.assertTransactionLog([doc.doc_id], self.db)
        new_doc = '{"key": "altval"}'
        docs_by_gen = [
            (self.make_document(doc.doc_id, 'replica:1', new_doc), 10,
             'T-sid')]
        new_gen, _ = self.st.sync_exchange(
            docs_by_gen, 'replica', last_known_generation=0,
            last_known_trans_id=None, return_doc_cb=self.receive_doc)
        self.assertTransactionLog([doc.doc_id], self.db)
        self.assertEqual(
            (doc.doc_id, doc.rev, simple_doc, 1), self.other_changes[0][:-1])
        self.assertEqual(1, new_gen)
        if self.whitebox:
            self.assertEqual(self.db._last_exchange_log['return'],
                             {'last_gen': 1, 'docs': [(doc.doc_id, doc.rev)]})

    def test_sync_exchange_ignores_convergence(self):
        doc = self.db.create_doc(simple_doc)
        self.assertTransactionLog([doc.doc_id], self.db)
        gen, txid = self.db._get_generation_info()
        docs_by_gen = [
            (self.make_document(doc.doc_id, doc.rev, simple_doc), 10, 'T-sid')]
        new_gen, _ = self.st.sync_exchange(
            docs_by_gen, 'replica', last_known_generation=gen,
            last_known_trans_id=txid, return_doc_cb=self.receive_doc)
        self.assertTransactionLog([doc.doc_id], self.db)
        self.assertEqual(([], 1), (self.other_changes, new_gen))

    def test_sync_exchange_returns_new_docs(self):
        doc = self.db.create_doc(simple_doc)
        self.assertTransactionLog([doc.doc_id], self.db)
        new_gen, _ = self.st.sync_exchange(
            [], 'other-replica', last_known_generation=0,
            last_known_trans_id=None, return_doc_cb=self.receive_doc)
        self.assertTransactionLog([doc.doc_id], self.db)
        self.assertEqual(
            (doc.doc_id, doc.rev, simple_doc, 1), self.other_changes[0][:-1])
        self.assertEqual(1, new_gen)
        if self.whitebox:
            self.assertEqual(self.db._last_exchange_log['return'],
                             {'last_gen': 1, 'docs': [(doc.doc_id, doc.rev)]})

    def test_sync_exchange_returns_deleted_docs(self):
        doc = self.db.create_doc(simple_doc)
        self.db.delete_doc(doc)
        self.assertTransactionLog([doc.doc_id, doc.doc_id], self.db)
        new_gen, _ = self.st.sync_exchange(
            [], 'other-replica', last_known_generation=0,
            last_known_trans_id=None, return_doc_cb=self.receive_doc)
        self.assertTransactionLog([doc.doc_id, doc.doc_id], self.db)
        self.assertEqual(
            (doc.doc_id, doc.rev, None, 2), self.other_changes[0][:-1])
        self.assertEqual(2, new_gen)
        if self.whitebox:
            self.assertEqual(self.db._last_exchange_log['return'],
                             {'last_gen': 2, 'docs': [(doc.doc_id, doc.rev)]})

    def test_sync_exchange_returns_many_new_docs(self):
        doc = self.db.create_doc(simple_doc)
        doc2 = self.db.create_doc(nested_doc)
        self.assertTransactionLog([doc.doc_id, doc2.doc_id], self.db)
        new_gen, _ = self.st.sync_exchange(
            [], 'other-replica', last_known_generation=0,
            last_known_trans_id=None, return_doc_cb=self.receive_doc)
        self.assertTransactionLog([doc.doc_id, doc2.doc_id], self.db)
        self.assertEqual(2, new_gen)
        self.assertEqual(
            [(doc.doc_id, doc.rev, simple_doc, 1),
             (doc2.doc_id, doc2.rev, nested_doc, 2)],
            [c[:-1] for c in self.other_changes])
        if self.whitebox:
            self.assertEqual(
                self.db._last_exchange_log['return'],
                {'last_gen': 2, 'docs':
                 [(doc.doc_id, doc.rev), (doc2.doc_id, doc2.rev)]})

    def test_sync_exchange_getting_newer_docs(self):
        doc = self.db.create_doc(simple_doc)
        self.assertTransactionLog([doc.doc_id], self.db)
        new_doc = '{"key": "altval"}'
        docs_by_gen = [
            (self.make_document(doc.doc_id, 'test:1|z:2', new_doc), 10,
             'T-sid')]
        new_gen, _ = self.st.sync_exchange(
            docs_by_gen, 'other-replica', last_known_generation=0,
            last_known_trans_id=None, return_doc_cb=self.receive_doc)
        self.assertTransactionLog([doc.doc_id, doc.doc_id], self.db)
        self.assertEqual(([], 2), (self.other_changes, new_gen))

    def test_sync_exchange_with_concurrent_updates_of_synced_doc(self):
        expected = []

        def before_whatschanged_cb(state):
            if state != 'before whats_changed':
                return
            cont = '{"key": "cuncurrent"}'
            conc_rev = self.db.put_doc(
                self.make_document(doc.doc_id, 'test:1|z:2', cont))
            expected.append((doc.doc_id, conc_rev, cont, 3))

        self.set_trace_hook(before_whatschanged_cb)
        doc = self.db.create_doc(simple_doc)
        self.assertTransactionLog([doc.doc_id], self.db)
        new_doc = '{"key": "altval"}'
        docs_by_gen = [
            (self.make_document(doc.doc_id, 'test:1|z:2', new_doc), 10,
             'T-sid')]
        new_gen, _ = self.st.sync_exchange(
            docs_by_gen, 'other-replica', last_known_generation=0,
            last_known_trans_id=None, return_doc_cb=self.receive_doc)
        self.assertEqual(expected, [c[:-1] for c in self.other_changes])
        self.assertEqual(3, new_gen)

    def test_sync_exchange_with_concurrent_updates(self):

        def after_whatschanged_cb(state):
            if state != 'after whats_changed':
                return
            self.db.create_doc('{"new": "doc"}')

        self.set_trace_hook(after_whatschanged_cb)
        doc = self.db.create_doc(simple_doc)
        self.assertTransactionLog([doc.doc_id], self.db)
        new_doc = '{"key": "altval"}'
        docs_by_gen = [
            (self.make_document(doc.doc_id, 'test:1|z:2', new_doc), 10,
             'T-sid')]
        new_gen, _ = self.st.sync_exchange(
            docs_by_gen, 'other-replica', last_known_generation=0,
            last_known_trans_id=None, return_doc_cb=self.receive_doc)
        self.assertEqual(([], 2), (self.other_changes, new_gen))

    def test_sync_exchange_converged_handling(self):
        doc = self.db.create_doc(simple_doc)
        docs_by_gen = [
            (self.make_document('new', 'other:1', '{}'), 4, 'T-foo'),
            (self.make_document(doc.doc_id, doc.rev, doc.get_json()), 5,
             'T-bar')]
        new_gen, _ = self.st.sync_exchange(
            docs_by_gen, 'other-replica', last_known_generation=0,
            last_known_trans_id=None, return_doc_cb=self.receive_doc)
        self.assertEqual(([], 2), (self.other_changes, new_gen))

    def test_sync_exchange_detect_incomplete_exchange(self):
        def before_get_docs_explode(state):
            if state != 'before get_docs':
                return
            raise errors.U1DBError("fail")
        self.set_trace_hook(before_get_docs_explode)
        # suppress traceback printing in the wsgiref server
        self.patch(simple_server.ServerHandler,
                   'log_exception', lambda h, exc_info: None)
        doc = self.db.create_doc(simple_doc)
        self.assertTransactionLog([doc.doc_id], self.db)
        self.assertRaises(
            (errors.U1DBError, errors.BrokenSyncStream),
            self.st.sync_exchange, [], 'other-replica',
            last_known_generation=0, last_known_trans_id=None,
            return_doc_cb=self.receive_doc)

    def test_sync_exchange_doc_ids(self):
        sync_exchange_doc_ids = getattr(self.st, 'sync_exchange_doc_ids', None)
        if sync_exchange_doc_ids is None:
            self.skipTest("sync_exchange_doc_ids not implemented")
        db2 = self.create_database('test2')
        doc = db2.create_doc(simple_doc)
        new_gen, trans_id = sync_exchange_doc_ids(
            db2, [(doc.doc_id, 10, 'T-sid')], 0, None,
            return_doc_cb=self.receive_doc)
        self.assertGetDoc(self.db, doc.doc_id, doc.rev, simple_doc, False)
        self.assertTransactionLog([doc.doc_id], self.db)
        last_trans_id = self.getLastTransId(self.db)
        self.assertEqual(([], 1, last_trans_id),
                         (self.other_changes, new_gen, trans_id))
        self.assertEqual(10, self.st.get_sync_info(db2._replica_uid)[2])

    def test__set_trace_hook(self):
        called = []

        def cb(state):
            called.append(state)

        self.set_trace_hook(cb)
        self.st.sync_exchange([], 'replica', 0, None, self.receive_doc)
        self.st.record_sync_info('replica', 0, 'T-sid')
        self.assertEqual(['before whats_changed',
                          'after whats_changed',
                          'before get_docs',
                          'record_sync_info',
                          ],
                         called)


def sync_via_synchronizer(test, db_source, db_target, trace_hook=None):
    target = db_target.get_sync_target()
    if trace_hook:
        target._set_trace_hook(trace_hook)
    return sync.Synchronizer(db_source, target).sync()


sync_scenarios = []
for name, scenario in tests.LOCAL_DATABASES_SCENARIOS:
    scenario = dict(scenario)
    scenario['do_sync'] = sync_via_synchronizer
    sync_scenarios.append((name, scenario))
    scenario = dict(scenario)


def make_database_for_http_test(test, replica_uid):
    if test.server is None:
        test.startServer()
    db = test.request_state._create_database(replica_uid)
    try:
        http_at = test._http_at
    except AttributeError:
        http_at = test._http_at = {}
    http_at[db] = replica_uid
    return db


def sync_via_synchronizer_and_http(test, db_source, db_target,
                                   trace_hook=None):
    if trace_hook:
        test.skipTest("trace_hook unsupported over http")
    path = test._http_at[db_target]
    target = http_target.HTTPSyncTarget.connect(test.getURL(path))
    return sync.Synchronizer(db_source, target).sync()


sync_scenarios.append(('pyhttp', {
    'make_database_for_test': make_database_for_http_test,
    'make_document_for_test': tests.make_document_for_test,
    'server_def': http_server_def,
    'do_sync': sync_via_synchronizer_and_http
    }))


if tests.c_backend_wrapper is not None:
    # TODO: We should hook up sync tests with an HTTP target
    def sync_via_c_sync(test, db_source, db_target, trace_hook=None):
        target = db_target.get_sync_target()
        if trace_hook:
            target._set_trace_hook(trace_hook)
        return tests.c_backend_wrapper.sync_db_to_target(db_source, target)

    for name, scenario in tests.C_DATABASE_SCENARIOS:
        scenario = dict(scenario)
        scenario['do_sync'] = sync_via_synchronizer
        sync_scenarios.append((name + ',pysync', scenario))
        scenario = dict(scenario)
        scenario['do_sync'] = sync_via_c_sync
        sync_scenarios.append((name + ',csync', scenario))


class DatabaseSyncTests(tests.DatabaseBaseTests,
                        tests.TestCaseWithServer):

    scenarios = sync_scenarios
    do_sync = None                 # set by scenarios

    def sync(self, db_source, db_target, trace_hook=None):
        return self.do_sync(self, db_source, db_target, trace_hook)

    def setUp(self):
        super(DatabaseSyncTests, self).setUp()
        self.db1 = self.create_database('test1')
        self.db2 = self.create_database('test2')

    def assertLastExchangeLog(self, db, expected):
        log = getattr(db, '_last_exchange_log', None)
        if log is None:
            return
        self.assertEqual(expected, log)

    def test_sync_tracks_db_generation_of_other(self):
        self.assertEqual(0, self.sync(self.db1, self.db2))
        self.assertEqual(
            (0, ''), self.db1._get_replica_gen_and_trans_id('test2'))
        self.assertEqual(
            (0, ''), self.db2._get_replica_gen_and_trans_id('test1'))
        self.assertLastExchangeLog(self.db2,
            {'receive': {'docs': [], 'last_known_gen': 0},
             'return': {'docs': [], 'last_gen': 0}})

    def test_sync_autoresolves(self):
        doc1 = self.db1.create_doc(simple_doc, doc_id='doc')
        rev1 = doc1.rev
        doc2 = self.db2.create_doc(simple_doc, doc_id='doc')
        rev2 = doc2.rev
        self.sync(self.db1, self.db2)
        doc = self.db1.get_doc('doc')
        self.assertFalse(doc.has_conflicts)
        self.assertEqual(doc.rev, self.db2.get_doc('doc').rev)
        v = vectorclock.VectorClockRev(doc.rev)
        self.assertTrue(v.is_newer(vectorclock.VectorClockRev(rev1)))
        self.assertTrue(v.is_newer(vectorclock.VectorClockRev(rev2)))

    def test_sync_autoresolves_moar(self):
        # here we test that when a database that has a conflicted document is
        # the source of a sync, and the target database has a revision of the
        # conflicted document that is newer than the source database's, and
        # that target's database's document's content is the same as the
        # source's document's conflict's, the source's document's conflict gets
        # autoresolved, and the source's document's revision bumped.
        #
        # idea is as follows:
        # A          B
        # a1         -
        #   `------->
        # a1         a1
        # v          v
        # a2         a1b1
        #   `------->
        # a1b1+a2    a1b1
        #            v
        # a1b1+a2    a1b2 (a1b2 has same content as a2)
        #   `------->
        # a3b2       a1b2 (autoresolved)
        #   `------->
        # a3b2       a3b2
        self.db1.create_doc(simple_doc, doc_id='doc')
        self.sync(self.db1, self.db2)
        for db, content in [(self.db1, '{}'), (self.db2, '{"hi": 42}')]:
            doc = db.get_doc('doc')
            doc.set_json(content)
            db.put_doc(doc)
        self.sync(self.db1, self.db2)
        # db1 and db2 now both have a doc of {hi:42}, but db1 has a conflict
        doc = self.db1.get_doc('doc')
        rev1 = doc.rev
        self.assertTrue(doc.has_conflicts)
        # set db2 to have a doc of {} (same as db1 before the conflict)
        doc = self.db2.get_doc('doc')
        doc.set_json('{}')
        self.db2.put_doc(doc)
        rev2 = doc.rev
        # sync it across
        self.sync(self.db1, self.db2)
        # tadaa!
        doc = self.db1.get_doc('doc')
        self.assertFalse(doc.has_conflicts)
        vec1 = vectorclock.VectorClockRev(rev1)
        vec2 = vectorclock.VectorClockRev(rev2)
        vec3 = vectorclock.VectorClockRev(doc.rev)
        self.assertTrue(vec3.is_newer(vec1))
        self.assertTrue(vec3.is_newer(vec2))
        # because the conflict is on the source, sync it another time
        self.sync(self.db1, self.db2)
        # make sure db2 now has the exact same thing
        self.assertEqual(self.db1.get_doc('doc'), self.db2.get_doc('doc'))

    def test_sync_autoresolves_moar_backwards(self):
        # here we test that when a database that has a conflicted document is
        # the target of a sync, and the source database has a revision of the
        # conflicted document that is newer than the target database's, and
        # that source's database's document's content is the same as the
        # target's document's conflict's, the target's document's conflict gets
        # autoresolved, and the document's revision bumped.
        #
        # idea is as follows:
        # A          B
        # a1         -
        #   `------->
        # a1         a1
        # v          v
        # a2         a1b1
        #   `------->
        # a1b1+a2    a1b1
        #            v
        # a1b1+a2    a1b2 (a1b2 has same content as a2)
        #   <-------'
        # a3b2       a3b2 (autoresolved and propagated)
        self.db1.create_doc(simple_doc, doc_id='doc')
        self.sync(self.db1, self.db2)
        for db, content in [(self.db1, '{}'), (self.db2, '{"hi": 42}')]:
            doc = db.get_doc('doc')
            doc.set_json(content)
            db.put_doc(doc)
        self.sync(self.db1, self.db2)
        # db1 and db2 now both have a doc of {hi:42}, but db1 has a conflict
        doc = self.db1.get_doc('doc')
        rev1 = doc.rev
        self.assertTrue(doc.has_conflicts)
        revc = self.db1.get_doc_conflicts('doc')[-1].rev
        # set db2 to have a doc of {} (same as db1 before the conflict)
        doc = self.db2.get_doc('doc')
        doc.set_json('{}')
        self.db2.put_doc(doc)
        rev2 = doc.rev
        # sync it across
        self.sync(self.db2, self.db1)
        # tadaa!
        doc = self.db1.get_doc('doc')
        self.assertFalse(doc.has_conflicts)
        vec1 = vectorclock.VectorClockRev(rev1)
        vec2 = vectorclock.VectorClockRev(rev2)
        vec3 = vectorclock.VectorClockRev(doc.rev)
        vecc = vectorclock.VectorClockRev(revc)
        self.assertTrue(vec3.is_newer(vec1))
        self.assertTrue(vec3.is_newer(vec2))
        self.assertTrue(vec3.is_newer(vecc))
        # make sure db2 now has the exact same thing
        self.assertEqual(self.db1.get_doc('doc'), self.db2.get_doc('doc'))

    def test_sync_autoresolves_moar_backwards_three(self):
        # same as autoresolves_moar_backwards, but with three databases (note
        # all the syncs go in the same direction -- this is a more natural
        # scenario):
        #
        # A          B          C
        # a1         -          -
        #   `------->
        # a1         a1         -
        #              `------->
        # a1         a1         a1
        # v          v
        # a2         a1b1       a1
        #  `------------------->
        # a2         a1b1       a2
        #              `------->
        #            a2+a1b1    a2
        #                       v
        # a2         a2+a1b1    a2c1 (same as a1b1)
        #  `------------------->
        # a2c1       a2+a1b1    a2c1
        #   `------->
        # a2b2c1     a2b2c1     a2c1
        self.db3 = self.create_database('test3')
        self.db1.create_doc(simple_doc, doc_id='doc')
        self.sync(self.db1, self.db2)
        self.sync(self.db2, self.db3)
        for db, content in [(self.db2, '{"hi": 42}'),
                            (self.db1, '{}'),
                            ]:
            doc = db.get_doc('doc')
            doc.set_json(content)
            db.put_doc(doc)
        self.sync(self.db1, self.db3)
        self.sync(self.db2, self.db3)
        # db2 and db3 now both have a doc of {}, but db2 has a
        # conflict
        doc = self.db2.get_doc('doc')
        self.assertTrue(doc.has_conflicts)
        revc = self.db2.get_doc_conflicts('doc')[-1].rev
        self.assertEqual('{}', doc.get_json())
        self.assertEqual(self.db3.get_doc('doc').get_json(), doc.get_json())
        self.assertEqual(self.db3.get_doc('doc').rev, doc.rev)
        # set db3 to have a doc of {hi:42} (same as db2 before the conflict)
        doc = self.db3.get_doc('doc')
        doc.set_json('{"hi": 42}')
        self.db3.put_doc(doc)
        rev3 = doc.rev
        # sync it across to db1
        self.sync(self.db1, self.db3)
        # db1 now has hi:42, with a rev that is newer than db2's doc
        doc = self.db1.get_doc('doc')
        rev1 = doc.rev
        self.assertFalse(doc.has_conflicts)
        self.assertEqual('{"hi": 42}', doc.get_json())
        VCR = vectorclock.VectorClockRev
        self.assertTrue(VCR(rev1).is_newer(VCR(self.db2.get_doc('doc').rev)))
        # so sync it to db2
        self.sync(self.db1, self.db2)
        # tadaa!
        doc = self.db2.get_doc('doc')
        self.assertFalse(doc.has_conflicts)
        # db2's revision of the document is strictly newer than db1's before
        # the sync, and db3's before that sync way back when
        self.assertTrue(VCR(doc.rev).is_newer(VCR(rev1)))
        self.assertTrue(VCR(doc.rev).is_newer(VCR(rev3)))
        self.assertTrue(VCR(doc.rev).is_newer(VCR(revc)))
        # make sure both dbs now have the exact same thing
        self.assertEqual(self.db1.get_doc('doc'), self.db2.get_doc('doc'))

    def test_sync_puts_changes(self):
        doc = self.db1.create_doc(simple_doc)
        self.assertEqual(1, self.sync(self.db1, self.db2))
        self.assertGetDoc(self.db2, doc.doc_id, doc.rev, simple_doc, False)
        self.assertEqual(1, self.db1._get_replica_gen_and_trans_id('test2')[0])
        self.assertEqual(1, self.db2._get_replica_gen_and_trans_id('test1')[0])
        self.assertLastExchangeLog(self.db2,
            {'receive': {'docs': [(doc.doc_id, doc.rev)],
                         'source_uid': 'test1',
                         'source_gen': 1, 'last_known_gen': 0},
             'return': {'docs': [], 'last_gen': 1}})

    def test_sync_pulls_changes(self):
        doc = self.db2.create_doc(simple_doc)
        self.db1.create_index('test-idx', 'key')
        self.assertEqual(0, self.sync(self.db1, self.db2))
        self.assertGetDoc(self.db1, doc.doc_id, doc.rev, simple_doc, False)
        self.assertEqual(1, self.db1._get_replica_gen_and_trans_id('test2')[0])
        self.assertEqual(1, self.db2._get_replica_gen_and_trans_id('test1')[0])
        self.assertLastExchangeLog(self.db2,
            {'receive': {'docs': [], 'last_known_gen': 0},
             'return': {'docs': [(doc.doc_id, doc.rev)],
                        'last_gen': 1}})
        self.assertEqual([doc], self.db1.get_from_index('test-idx', 'value'))

    def test_sync_pulling_doesnt_update_other_if_changed(self):
        doc = self.db2.create_doc(simple_doc)
        # After the local side has sent its list of docs, before we start
        # receiving the "targets" response, we update the local database with a
        # new record.
        # When we finish synchronizing, we can notice that something locally
        # was updated, and we cannot tell c2 our new updated generation

        def before_get_docs(state):
            if state != 'before get_docs':
                return
            self.db1.create_doc(simple_doc)

        self.assertEqual(0, self.sync(self.db1, self.db2,
                                      trace_hook=before_get_docs))
        self.assertLastExchangeLog(self.db2,
            {'receive': {'docs': [], 'last_known_gen': 0},
             'return': {'docs': [(doc.doc_id, doc.rev)],
                        'last_gen': 1}})
        self.assertEqual(1, self.db1._get_replica_gen_and_trans_id('test2')[0])
        # c2 should not have gotten a '_record_sync_info' call, because the
        # local database had been updated more than just by the messages
        # returned from c2.
        self.assertEqual(
            (0, ''), self.db2._get_replica_gen_and_trans_id('test1'))

    def test_sync_doesnt_update_other_if_nothing_pulled(self):
        self.db1.create_doc(simple_doc)

        def no_record_sync_info(state):
            if state != 'record_sync_info':
                return
            self.fail('SyncTarget.record_sync_info was called')
        self.assertEqual(1, self.sync(self.db1, self.db2,
                                      trace_hook=no_record_sync_info))
        self.assertEqual(
            1,
            self.db2._get_replica_gen_and_trans_id(self.db1._replica_uid)[0])

    def test_sync_ignores_convergence(self):
        doc = self.db1.create_doc(simple_doc)
        self.db3 = self.create_database('test3')
        self.assertEqual(1, self.sync(self.db1, self.db3))
        self.assertEqual(0, self.sync(self.db2, self.db3))
        self.assertEqual(1, self.sync(self.db1, self.db2))
        self.assertLastExchangeLog(self.db2,
            {'receive': {'docs': [(doc.doc_id, doc.rev)],
                         'source_uid': 'test1',
                         'source_gen': 1, 'last_known_gen': 0},
             'return': {'docs': [], 'last_gen': 1}})

    def test_sync_ignores_superseded(self):
        doc = self.db1.create_doc(simple_doc)
        doc_rev1 = doc.rev
        self.db3 = self.create_database('test3')
        self.sync(self.db1, self.db3)
        self.sync(self.db2, self.db3)
        new_content = '{"key": "altval"}'
        doc.set_json(new_content)
        self.db1.put_doc(doc)
        doc_rev2 = doc.rev
        self.sync(self.db2, self.db1)
        self.assertLastExchangeLog(self.db1,
            {'receive': {'docs': [(doc.doc_id, doc_rev1)],
                         'source_uid': 'test2',
                         'source_gen': 1, 'last_known_gen': 0},
             'return': {'docs': [(doc.doc_id, doc_rev2)],
                        'last_gen': 2}})
        self.assertGetDoc(self.db1, doc.doc_id, doc_rev2, new_content, False)

    def test_sync_sees_remote_conflicted(self):
        doc1 = self.db1.create_doc(simple_doc)
        doc_id = doc1.doc_id
        doc1_rev = doc1.rev
        self.db1.create_index('test-idx', 'key')
        new_doc = '{"key": "altval"}'
        doc2 = self.db2.create_doc(new_doc, doc_id=doc_id)
        doc2_rev = doc2.rev
        self.assertTransactionLog([doc1.doc_id], self.db1)
        self.sync(self.db1, self.db2)
        self.assertLastExchangeLog(self.db2,
            {'receive': {'docs': [(doc_id, doc1_rev)],
                         'source_uid': 'test1',
                         'source_gen': 1, 'last_known_gen': 0},
             'return': {'docs': [(doc_id, doc2_rev)],
                        'last_gen': 1}})
        self.assertTransactionLog([doc_id, doc_id], self.db1)
        self.assertGetDoc(self.db1, doc_id, doc2_rev, new_doc, True)
        self.assertGetDoc(self.db2, doc_id, doc2_rev, new_doc, False)
        self.assertEqual([doc2], self.db1.get_from_index('test-idx', 'altval'))
        self.assertEqual([], self.db1.get_from_index('test-idx', 'value'))

    def test_sync_sees_remote_delete_conflicted(self):
        doc1 = self.db1.create_doc(simple_doc)
        doc_id = doc1.doc_id
        self.db1.create_index('test-idx', 'key')
        self.sync(self.db1, self.db2)
        doc2 = self.make_document(doc1.doc_id, doc1.rev, doc1.get_json())
        new_doc = '{"key": "altval"}'
        doc1.set_json(new_doc)
        self.db1.put_doc(doc1)
        self.db2.delete_doc(doc2)
        self.assertTransactionLog([doc_id, doc_id], self.db1)
        self.sync(self.db1, self.db2)
        self.assertLastExchangeLog(self.db2,
            {'receive': {'docs': [(doc_id, doc1.rev)],
                         'source_uid': 'test1',
                         'source_gen': 2, 'last_known_gen': 1},
             'return': {'docs': [(doc_id, doc2.rev)],
                        'last_gen': 2}})
        self.assertTransactionLog([doc_id, doc_id, doc_id], self.db1)
        self.assertGetDocIncludeDeleted(self.db1, doc_id, doc2.rev, None, True)
        self.assertGetDocIncludeDeleted(
            self.db2, doc_id, doc2.rev, None, False)
        self.assertEqual([], self.db1.get_from_index('test-idx', 'value'))

    def test_sync_local_race_conflicted(self):
        doc = self.db1.create_doc(simple_doc)
        doc_id = doc.doc_id
        doc1_rev = doc.rev
        self.db1.create_index('test-idx', 'key')
        self.sync(self.db1, self.db2)
        content1 = '{"key": "localval"}'
        content2 = '{"key": "altval"}'
        doc.set_json(content2)
        self.db2.put_doc(doc)
        doc2_rev2 = doc.rev
        triggered = []

        def after_whatschanged(state):
            if state != 'after whats_changed':
                return
            triggered.append(True)
            doc = self.make_document(doc_id, doc1_rev, content1)
            self.db1.put_doc(doc)

        self.sync(self.db1, self.db2, trace_hook=after_whatschanged)
        self.assertEqual([True], triggered)
        self.assertGetDoc(self.db1, doc_id, doc2_rev2, content2, True)
        self.assertEqual([doc], self.db1.get_from_index('test-idx', 'altval'))
        self.assertEqual([], self.db1.get_from_index('test-idx', 'value'))
        self.assertEqual([], self.db1.get_from_index('test-idx', 'localval'))

    def test_sync_propagates_deletes(self):
        doc1 = self.db1.create_doc(simple_doc)
        doc_id = doc1.doc_id
        self.db1.create_index('test-idx', 'key')
        self.sync(self.db1, self.db2)
        self.db2.create_index('test-idx', 'key')
        self.db3 = self.create_database('test3')
        self.sync(self.db1, self.db3)
        self.db1.delete_doc(doc1)
        deleted_rev = doc1.rev
        self.sync(self.db1, self.db2)
        self.assertLastExchangeLog(self.db2,
            {'receive': {'docs': [(doc_id, deleted_rev)],
                         'source_uid': 'test1',
                         'source_gen': 2, 'last_known_gen': 1},
             'return': {'docs': [], 'last_gen': 2}})
        self.assertGetDocIncludeDeleted(
            self.db1, doc_id, deleted_rev, None, False)
        self.assertGetDocIncludeDeleted(
            self.db2, doc_id, deleted_rev, None, False)
        self.assertEqual([], self.db1.get_from_index('test-idx', 'value'))
        self.assertEqual([], self.db2.get_from_index('test-idx', 'value'))
        self.sync(self.db2, self.db3)
        self.assertLastExchangeLog(self.db3,
            {'receive': {'docs': [(doc_id, deleted_rev)],
                         'source_uid': 'test2',
                         'source_gen': 2, 'last_known_gen': 0},
             'return': {'docs': [], 'last_gen': 2}})
        self.assertGetDocIncludeDeleted(
            self.db3, doc_id, deleted_rev, None, False)

    def test_sync_propagates_resolution(self):
        doc1 = self.db1.create_doc('{"a": 1}', doc_id='the-doc')
        db3 = self.create_database('test3')
        self.sync(self.db2, self.db1)
        self.assertEqual(
            self.db1._get_generation_info(),
            self.db2._get_replica_gen_and_trans_id(self.db1._replica_uid))
        self.assertEqual(
            self.db2._get_generation_info(),
            self.db1._get_replica_gen_and_trans_id(self.db2._replica_uid))
        self.sync(db3, self.db1)
        # update on 2
        doc2 = self.make_document('the-doc', doc1.rev, '{"a": 2}')
        self.db2.put_doc(doc2)
        self.sync(self.db2, db3)
        self.assertEqual(db3.get_doc('the-doc').rev, doc2.rev)
        # update on 1
        doc1.set_json('{"a": 3}')
        self.db1.put_doc(doc1)
        # conflicts
        self.sync(self.db2, self.db1)
        self.sync(db3, self.db1)
        self.assertTrue(self.db2.get_doc('the-doc').has_conflicts)
        self.assertTrue(db3.get_doc('the-doc').has_conflicts)
        # resolve
        conflicts = self.db2.get_doc_conflicts('the-doc')
        doc4 = self.make_document('the-doc', None, '{"a": 4}')
        revs = [doc.rev for doc in conflicts]
        self.db2.resolve_doc(doc4, revs)
        doc2 = self.db2.get_doc('the-doc')
        self.assertEqual(doc4.get_json(), doc2.get_json())
        self.assertFalse(doc2.has_conflicts)
        self.sync(self.db2, db3)
        doc3 = db3.get_doc('the-doc')
        self.assertEqual(doc4.get_json(), doc3.get_json())
        self.assertFalse(doc3.has_conflicts)

    def test_sync_supersedes_conflicts(self):
        db3 = self.create_database('test3')
        doc1 = self.db1.create_doc('{"a": 1}', doc_id='the-doc')
        self.db2.create_doc('{"b": 1}', doc_id='the-doc')
        db3.create_doc('{"c": 1}', doc_id='the-doc')
        self.sync(db3, self.db1)
        self.assertEqual(
            self.db1._get_generation_info(),
            db3._get_replica_gen_and_trans_id(self.db1._replica_uid))
        self.assertEqual(
            db3._get_generation_info(),
            self.db1._get_replica_gen_and_trans_id(db3._replica_uid))
        self.sync(db3, self.db2)
        self.assertEqual(
            self.db2._get_generation_info(),
            db3._get_replica_gen_and_trans_id(self.db2._replica_uid))
        self.assertEqual(
            db3._get_generation_info(),
            self.db2._get_replica_gen_and_trans_id(db3._replica_uid))
        self.assertEqual(3, len(db3.get_doc_conflicts('the-doc')))
        doc1.set_json('{"a": 2}')
        self.db1.put_doc(doc1)
        self.sync(db3, self.db1)
        # original doc1 should have been removed from conflicts
        self.assertEqual(3, len(db3.get_doc_conflicts('the-doc')))

    def test_sync_stops_after_get_sync_info(self):
        self.db1.create_doc(tests.simple_doc)
        self.sync(self.db1, self.db2)

        def put_hook(state):
            self.fail("Tracehook triggered for %s" % (state,))

        self.sync(self.db1, self.db2, trace_hook=put_hook)

    def test_sync_detects_rollback_in_source(self):
        self.db1.create_doc(tests.simple_doc, doc_id="divergent")
        self.sync(self.db1, self.db2)
        # make db2 think it's synced with a much later version of db1
        self.db2._set_replica_gen_and_trans_id(
            self.db1._replica_uid, 28, 'T-madeup')
        self.assertRaises(
            errors.InvalidGeneration, self.sync, self.db1, self.db2)

    def test_sync_detects_rollback_in_target(self):
        self.db1.create_doc(tests.simple_doc, doc_id="divergent")
        self.sync(self.db1, self.db2)
        # make db1 think it's synced with a much later version of db2
        self.db1._set_replica_gen_and_trans_id(
            self.db2._replica_uid, 28, 'T-madeup')
        self.assertRaises(
            errors.InvalidGeneration, self.sync, self.db1, self.db2)

    def test_sync_detects_diverged_source(self):
        self.db1.create_doc(tests.simple_doc, doc_id="divergent")
        self.sync(self.db1, self.db2)
        # create a new db with the same replica as the source, and add
        # a document, so it will have a different txid for the same generation.
        db3 = self.create_database('test3')
        db3.create_doc(tests.nested_doc, doc_id="divergent")
        db3._set_replica_uid(self.db1._replica_uid)
        self.assertRaises(
            errors.InvalidTransactionId, self.sync, db3, self.db2)

    def test_sync_detects_diverged_target(self):
        self.db1.create_doc(tests.simple_doc, doc_id="divergent")
        self.sync(self.db1, self.db2)
        # create a new db with the same replica as the target, and add
        # a document, so it will have a different txid for the same generation.
        db3 = self.create_database('test3')
        db3.create_doc(tests.nested_doc, doc_id="divergent")
        db3._set_replica_uid(self.db2._replica_uid)
        self.assertRaises(
            errors.InvalidTransactionId, self.sync, self.db1, db3)

    def test_sync_detects_rollback_and_divergence_in_source(self):
        self.db1.create_doc(tests.simple_doc, doc_id="divergent")
        self.sync(self.db1, self.db2)
        self.db1.create_doc(tests.simple_doc)
        self.db2._set_replica_gen_and_trans_id(
            self.db1._replica_uid, 2, 'T-madeup')
        self.assertRaises(
            errors.InvalidTransactionId, self.sync, self.db1, self.db2)

    def test_sync_detects_rollback_and_divergence_in_target(self):
        # TODO: reenable this once we check the trans_id in Synchronizer.sync
        self.skip("TODO: check target_trans_id")
        self.db1.create_doc(tests.simple_doc, doc_id="divergent")
        self.sync(self.db1, self.db2)
        self.db2.create_doc(tests.simple_doc)
        self.db1._set_replica_gen_and_trans_id(
            self.db2._replica_uid, 2, 'T-madeup')
        self.sync(self.db1, self.db2)
        self.assertRaises(
            errors.InvalidTransactionId, self.sync, self.db1, self.db2)


class TestDbSync(tests.TestCaseWithServer):
    """Test db.sync remote sync shortcut"""

    server_def = staticmethod(http_server_def)

    def setUp(self):
        super(TestDbSync, self).setUp()
        self.startServer()
        self.db = inmemory.InMemoryDatabase('test1')
        self.db2 = self.request_state._create_database('test2.db')

    def test_db_sync(self):
        doc1 = self.db.create_doc(tests.simple_doc)
        doc2 = self.db2.create_doc(tests.nested_doc)
        db2_url = self.getURL('test2.db')
        self.db.sync(db2_url)
        self.assertGetDoc(self.db2, doc1.doc_id, doc1.rev, tests.simple_doc,
                          False)
        self.assertGetDoc(self.db, doc2.doc_id, doc2.rev, tests.nested_doc,
                          False)


class TestRemoteSyncIntegration(tests.TestCaseWithServer):
    """Integration tests for the most common sync scenario local -> remote"""

    server_def = staticmethod(http_server_def)

    def setUp(self):
        super(TestRemoteSyncIntegration, self).setUp()
        self.startServer()
        self.db1 = inmemory.InMemoryDatabase('test1')
        self.db2 = self.request_state._create_database('test2')

    def test_sync_tracks_generations_incrementally(self):
        doc11 = self.db1.create_doc('{"a": 1}')
        doc12 = self.db1.create_doc('{"a": 2}')
        doc21 = self.db2.create_doc('{"b": 1}')
        doc22 = self.db2.create_doc('{"b": 2}')
        #sanity
        self.assertEqual(2, len(self.db1._get_transaction_log()))
        self.assertEqual(2, len(self.db2._get_transaction_log()))
        progress1 = []
        progress2 = []
        _do_set_replica_gen_and_trans_id = \
            self.db1._do_set_replica_gen_and_trans_id

        def set_sync_generation_witness1(other_uid, other_gen, trans_id):
            progress1.append((other_uid, other_gen,
                [d for d, t in self.db1._get_transaction_log()[2:]]))
            _do_set_replica_gen_and_trans_id(other_uid, other_gen, trans_id)
        self.patch(self.db1, '_do_set_replica_gen_and_trans_id',
                   set_sync_generation_witness1)
<<<<<<< HEAD

=======
>>>>>>> aaf57968
        _do_set_replica_gen_and_trans_id2 = \
            self.db2._do_set_replica_gen_and_trans_id

        def set_sync_generation_witness2(other_uid, other_gen, trans_id):
            progress2.append((other_uid, other_gen,
                [d for d, t in self.db2._get_transaction_log()[2:]]))
            _do_set_replica_gen_and_trans_id2(other_uid, other_gen, trans_id)
        self.patch(self.db2, '_do_set_replica_gen_and_trans_id',
                   set_sync_generation_witness2)

        db2_url = self.getURL('test2')
        self.db1.sync(db2_url)

        self.assertEqual([('test2', 1, [doc21.doc_id]),
                          ('test2', 2, [doc21.doc_id, doc22.doc_id]),
                          ('test2', 4, [doc21.doc_id, doc22.doc_id])],
                         progress1)
        self.assertEqual([('test1', 1, [doc11.doc_id]),
                          ('test1', 2, [doc11.doc_id, doc12.doc_id]),
                          ('test1', 4, [doc11.doc_id, doc12.doc_id])],
                         progress2)


load_tests = tests.load_with_scenarios<|MERGE_RESOLUTION|>--- conflicted
+++ resolved
@@ -1063,10 +1063,6 @@
             _do_set_replica_gen_and_trans_id(other_uid, other_gen, trans_id)
         self.patch(self.db1, '_do_set_replica_gen_and_trans_id',
                    set_sync_generation_witness1)
-<<<<<<< HEAD
-
-=======
->>>>>>> aaf57968
         _do_set_replica_gen_and_trans_id2 = \
             self.db2._do_set_replica_gen_and_trans_id
 
