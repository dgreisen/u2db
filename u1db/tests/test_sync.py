# Copyright 2011-2012 Canonical Ltd.
#
# This file is part of u1db.
#
# u1db is free software: you can redistribute it and/or modify
# it under the terms of the GNU Lesser General Public License version 3
# as published by the Free Software Foundation.
#
# u1db is distributed in the hope that it will be useful,
# but WITHOUT ANY WARRANTY; without even the implied warranty of
# MERCHANTABILITY or FITNESS FOR A PARTICULAR PURPOSE.  See the
# GNU Lesser General Public License for more details.
#
# You should have received a copy of the GNU Lesser General Public License
# along with u1db.  If not, see <http://www.gnu.org/licenses/>.

"""The Synchronization class for U1DB."""

import os
from wsgiref import simple_server

from u1db import (
    errors,
    sync,
    tests,
    vectorclock,
    )
from u1db.backends import (
    inmemory,
    )
from u1db.remote import (
    http_target,
    )

from u1db.tests.test_remote_sync_target import (
    http_server_def,
    oauth_http_server_def,
    )

simple_doc = tests.simple_doc
nested_doc = tests.nested_doc


def _make_local_db_and_target(test):
    db = test.create_database('test')
    st = db.get_sync_target()
    return db, st


def _make_local_db_and_http_target(test, path='test'):
    test.startServer()
    db = test.request_state._create_database(os.path.basename(path))
    st = http_target.HTTPSyncTarget.connect(test.getURL(path))
    return db, st


def _make_c_db_and_c_http_target(test, path='test'):
    test.startServer()
    db = test.request_state._create_database(os.path.basename(path))
    url = test.getURL(path)
    st = tests.c_backend_wrapper.create_http_sync_target(url)
    return db, st


def _make_local_db_and_oauth_http_target(test):
    db, st = _make_local_db_and_http_target(test, '~/test')
    st.set_oauth_credentials(tests.consumer1.key, tests.consumer1.secret,
                             tests.token1.key, tests.token1.secret)
    return db, st


def _make_c_db_and_oauth_http_target(test, path='~/test'):
    test.startServer()
    db = test.request_state._create_database(os.path.basename(path))
    url = test.getURL(path)
    st = tests.c_backend_wrapper.create_oauth_http_sync_target(url,
        tests.consumer1.key, tests.consumer1.secret,
        tests.token1.key, tests.token1.secret)
    return db, st


target_scenarios = [
    ('local', {'create_db_and_target': _make_local_db_and_target}),
    ('http', {'create_db_and_target': _make_local_db_and_http_target,
              'server_def': http_server_def}),
    ('oauth_http', {'create_db_and_target':
                    _make_local_db_and_oauth_http_target,
                    'server_def': oauth_http_server_def}),
    ]

c_db_scenarios = [
    ('local,c', {'create_db_and_target': _make_local_db_and_target,
                 'make_database_for_test': tests.make_c_database_for_test,
                 'make_document_for_test': tests.make_c_document_for_test,
                 'whitebox': False}),
    ('http,c', {'create_db_and_target': _make_c_db_and_c_http_target,
                'make_database_for_test': tests.make_c_database_for_test,
                'make_document_for_test': tests.make_c_document_for_test,
                'server_def': http_server_def,
                'whitebox': False}),
    ('oauth_http,c', {'create_db_and_target': _make_c_db_and_oauth_http_target,
                      'make_database_for_test': tests.make_c_database_for_test,
                      'make_document_for_test': tests.make_c_document_for_test,
                      'server_def': oauth_http_server_def,
                      'whitebox': False}),
    ]


class DatabaseSyncTargetTests(tests.DatabaseBaseTests,
                              tests.TestCaseWithServer):

    scenarios = (tests.multiply_scenarios(tests.DatabaseBaseTests.scenarios,
                                          target_scenarios)
                 + c_db_scenarios)
    # whitebox true means self.db is the actual local db object
    # against which the sync is performed
    whitebox = True

    def setUp(self):
        super(DatabaseSyncTargetTests, self).setUp()
        self.db, self.st = self.create_db_and_target(self)
        self.other_changes = []

    def tearDown(self):
        # We delete them explicitly, so that connections are cleanly closed
        del self.st
        self.db.close()
        del self.db
        super(DatabaseSyncTargetTests, self).tearDown()

    def receive_doc(self, doc, gen, trans_id):
        self.other_changes.append(
            (doc.doc_id, doc.rev, doc.get_json(), gen, trans_id))

    def set_trace_hook(self, callback):
        try:
            self.st._set_trace_hook(callback)
        except NotImplementedError:
            self.skipTest("%s does not implement _set_trace_hook"
                          % (self.st.__class__.__name__,))

    def test_get_sync_target(self):
        self.assertIsNot(None, self.st)

    def test_get_sync_info(self):
        self.assertEqual(('test', 0, 0, ''), self.st.get_sync_info('other'))

    def test_create_doc_updates_sync_info(self):
        self.assertEqual(('test', 0, 0, ''), self.st.get_sync_info('other'))
        self.db.create_doc(simple_doc)
        self.assertEqual(('test', 1, 0, ''), self.st.get_sync_info('other'))

    def test_record_sync_info(self):
        self.assertEqual(('test', 0, 0, ''), self.st.get_sync_info('replica'))
        self.st.record_sync_info('replica', 10, 'T-transid')
        self.assertEqual(('test', 0, 10, 'T-transid'),
                         self.st.get_sync_info('replica'))

    def test_sync_exchange(self):
        docs_by_gen = [
            (self.make_document('doc-id', 'replica:1', simple_doc), 10,
             'T-sid')]
        new_gen, trans_id = self.st.sync_exchange(
            docs_by_gen, 'replica', last_known_generation=0,
            last_known_trans_id=None, return_doc_cb=self.receive_doc)
        self.assertGetDoc(self.db, 'doc-id', 'replica:1', simple_doc, False)
        self.assertTransactionLog(['doc-id'], self.db)
        last_trans_id = self.getLastTransId(self.db)
        self.assertEqual(([], 1, last_trans_id),
                         (self.other_changes, new_gen, last_trans_id))
        self.assertEqual(10, self.st.get_sync_info('replica')[2])

    def test_sync_exchange_deleted(self):
        doc = self.db.create_doc('{}')
        edit_rev = 'replica:1|' + doc.rev
        docs_by_gen = [
            (self.make_document(doc.doc_id, edit_rev, None), 10, 'T-sid')]
        new_gen, trans_id = self.st.sync_exchange(
            docs_by_gen, 'replica', last_known_generation=0,
            last_known_trans_id=None, return_doc_cb=self.receive_doc)
        self.assertGetDocIncludeDeleted(
            self.db, doc.doc_id, edit_rev, None, False)
        self.assertTransactionLog([doc.doc_id, doc.doc_id], self.db)
        last_trans_id = self.getLastTransId(self.db)
        self.assertEqual(([], 2, last_trans_id),
                         (self.other_changes, new_gen, trans_id))
        self.assertEqual(10, self.st.get_sync_info('replica')[2])

    def test_sync_exchange_push_many(self):
        docs_by_gen = [
            (self.make_document('doc-id', 'replica:1', simple_doc), 10, 'T-1'),
            (self.make_document('doc-id2', 'replica:1', nested_doc), 11,
             'T-2')]
        new_gen, trans_id = self.st.sync_exchange(
            docs_by_gen, 'replica', last_known_generation=0,
            last_known_trans_id=None, return_doc_cb=self.receive_doc)
        self.assertGetDoc(self.db, 'doc-id', 'replica:1', simple_doc, False)
        self.assertGetDoc(self.db, 'doc-id2', 'replica:1', nested_doc, False)
        self.assertTransactionLog(['doc-id', 'doc-id2'], self.db)
        last_trans_id = self.getLastTransId(self.db)
        self.assertEqual(([], 2, last_trans_id),
                         (self.other_changes, new_gen, trans_id))
        self.assertEqual(11, self.st.get_sync_info('replica')[2])

    def test_sync_exchange_refuses_conflicts(self):
        doc = self.db.create_doc(simple_doc)
        self.assertTransactionLog([doc.doc_id], self.db)
        new_doc = '{"key": "altval"}'
        docs_by_gen = [
            (self.make_document(doc.doc_id, 'replica:1', new_doc), 10,
             'T-sid')]
        new_gen, _ = self.st.sync_exchange(
            docs_by_gen, 'replica', last_known_generation=0,
            last_known_trans_id=None, return_doc_cb=self.receive_doc)
        self.assertTransactionLog([doc.doc_id], self.db)
        self.assertEqual(
            (doc.doc_id, doc.rev, simple_doc, 1), self.other_changes[0][:-1])
        self.assertEqual(1, new_gen)
        if self.whitebox:
            self.assertEqual(self.db._last_exchange_log['return'],
                             {'last_gen': 1, 'docs': [(doc.doc_id, doc.rev)]})

    def test_sync_exchange_ignores_convergence(self):
        doc = self.db.create_doc(simple_doc)
        self.assertTransactionLog([doc.doc_id], self.db)
        gen, txid = self.db._get_generation_info()
        docs_by_gen = [
            (self.make_document(doc.doc_id, doc.rev, simple_doc), 10, 'T-sid')]
        new_gen, _ = self.st.sync_exchange(
            docs_by_gen, 'replica', last_known_generation=gen,
            last_known_trans_id=txid, return_doc_cb=self.receive_doc)
        self.assertTransactionLog([doc.doc_id], self.db)
        self.assertEqual(([], 1), (self.other_changes, new_gen))

    def test_sync_exchange_returns_new_docs(self):
        doc = self.db.create_doc(simple_doc)
        self.assertTransactionLog([doc.doc_id], self.db)
        new_gen, _ = self.st.sync_exchange(
            [], 'other-replica', last_known_generation=0,
            last_known_trans_id=None, return_doc_cb=self.receive_doc)
        self.assertTransactionLog([doc.doc_id], self.db)
        self.assertEqual(
            (doc.doc_id, doc.rev, simple_doc, 1), self.other_changes[0][:-1])
        self.assertEqual(1, new_gen)
        if self.whitebox:
            self.assertEqual(self.db._last_exchange_log['return'],
                             {'last_gen': 1, 'docs': [(doc.doc_id, doc.rev)]})

    def test_sync_exchange_returns_deleted_docs(self):
        doc = self.db.create_doc(simple_doc)
        self.db.delete_doc(doc)
        self.assertTransactionLog([doc.doc_id, doc.doc_id], self.db)
        new_gen, _ = self.st.sync_exchange(
            [], 'other-replica', last_known_generation=0,
            last_known_trans_id=None, return_doc_cb=self.receive_doc)
        self.assertTransactionLog([doc.doc_id, doc.doc_id], self.db)
        self.assertEqual(
            (doc.doc_id, doc.rev, None, 2), self.other_changes[0][:-1])
        self.assertEqual(2, new_gen)
        if self.whitebox:
            self.assertEqual(self.db._last_exchange_log['return'],
                             {'last_gen': 2, 'docs': [(doc.doc_id, doc.rev)]})

    def test_sync_exchange_returns_many_new_docs(self):
        doc = self.db.create_doc(simple_doc)
        doc2 = self.db.create_doc(nested_doc)
        self.assertTransactionLog([doc.doc_id, doc2.doc_id], self.db)
        new_gen, _ = self.st.sync_exchange(
            [], 'other-replica', last_known_generation=0,
            last_known_trans_id=None, return_doc_cb=self.receive_doc)
        self.assertTransactionLog([doc.doc_id, doc2.doc_id], self.db)
        self.assertEqual(2, new_gen)
        self.assertEqual(
            [(doc.doc_id, doc.rev, simple_doc, 1),
             (doc2.doc_id, doc2.rev, nested_doc, 2)],
            [c[:-1] for c in self.other_changes])
        if self.whitebox:
            self.assertEqual(
                self.db._last_exchange_log['return'],
                {'last_gen': 2, 'docs':
                 [(doc.doc_id, doc.rev), (doc2.doc_id, doc2.rev)]})

    def test_sync_exchange_getting_newer_docs(self):
        doc = self.db.create_doc(simple_doc)
        self.assertTransactionLog([doc.doc_id], self.db)
        new_doc = '{"key": "altval"}'
        docs_by_gen = [
            (self.make_document(doc.doc_id, 'test:1|z:2', new_doc), 10,
             'T-sid')]
        new_gen, _ = self.st.sync_exchange(
            docs_by_gen, 'other-replica', last_known_generation=0,
            last_known_trans_id=None, return_doc_cb=self.receive_doc)
        self.assertTransactionLog([doc.doc_id, doc.doc_id], self.db)
        self.assertEqual(([], 2), (self.other_changes, new_gen))

    def test_sync_exchange_with_concurrent_updates_of_synced_doc(self):
        expected = []

        def before_whatschanged_cb(state):
            if state != 'before whats_changed':
                return
            cont = '{"key": "cuncurrent"}'
            conc_rev = self.db.put_doc(
                self.make_document(doc.doc_id, 'test:1|z:2', cont))
            expected.append((doc.doc_id, conc_rev, cont, 3))

        self.set_trace_hook(before_whatschanged_cb)
        doc = self.db.create_doc(simple_doc)
        self.assertTransactionLog([doc.doc_id], self.db)
        new_doc = '{"key": "altval"}'
        docs_by_gen = [
            (self.make_document(doc.doc_id, 'test:1|z:2', new_doc), 10,
             'T-sid')]
        new_gen, _ = self.st.sync_exchange(
            docs_by_gen, 'other-replica', last_known_generation=0,
            last_known_trans_id=None, return_doc_cb=self.receive_doc)
        self.assertEqual(expected, [c[:-1] for c in self.other_changes])
        self.assertEqual(3, new_gen)

    def test_sync_exchange_with_concurrent_updates(self):

        def after_whatschanged_cb(state):
            if state != 'after whats_changed':
                return
            self.db.create_doc('{"new": "doc"}')

        self.set_trace_hook(after_whatschanged_cb)
        doc = self.db.create_doc(simple_doc)
        self.assertTransactionLog([doc.doc_id], self.db)
        new_doc = '{"key": "altval"}'
        docs_by_gen = [
            (self.make_document(doc.doc_id, 'test:1|z:2', new_doc), 10,
             'T-sid')]
        new_gen, _ = self.st.sync_exchange(
            docs_by_gen, 'other-replica', last_known_generation=0,
            last_known_trans_id=None, return_doc_cb=self.receive_doc)
        self.assertEqual(([], 2), (self.other_changes, new_gen))

    def test_sync_exchange_converged_handling(self):
        doc = self.db.create_doc(simple_doc)
        docs_by_gen = [
            (self.make_document('new', 'other:1', '{}'), 4, 'T-foo'),
            (self.make_document(doc.doc_id, doc.rev, doc.get_json()), 5,
             'T-bar')]
        new_gen, _ = self.st.sync_exchange(
            docs_by_gen, 'other-replica', last_known_generation=0,
            last_known_trans_id=None, return_doc_cb=self.receive_doc)
        self.assertEqual(([], 2), (self.other_changes, new_gen))

    def test_sync_exchange_detect_incomplete_exchange(self):
        def before_get_docs_explode(state):
            if state != 'before get_docs':
                return
            raise errors.U1DBError("fail")
        self.set_trace_hook(before_get_docs_explode)
        # suppress traceback printing in the wsgiref server
        self.patch(simple_server.ServerHandler,
                   'log_exception', lambda h, exc_info: None)
        doc = self.db.create_doc(simple_doc)
        self.assertTransactionLog([doc.doc_id], self.db)
        self.assertRaises(
            (errors.U1DBError, errors.BrokenSyncStream),
            self.st.sync_exchange, [], 'other-replica',
            last_known_generation=0, last_known_trans_id=None,
            return_doc_cb=self.receive_doc)

    def test_sync_exchange_doc_ids(self):
        sync_exchange_doc_ids = getattr(self.st, 'sync_exchange_doc_ids', None)
        if sync_exchange_doc_ids is None:
            self.skipTest("sync_exchange_doc_ids not implemented")
        db2 = self.create_database('test2')
        doc = db2.create_doc(simple_doc)
        new_gen, trans_id = sync_exchange_doc_ids(
            db2, [(doc.doc_id, 10, 'T-sid')], 0, None,
            return_doc_cb=self.receive_doc)
        self.assertGetDoc(self.db, doc.doc_id, doc.rev, simple_doc, False)
        self.assertTransactionLog([doc.doc_id], self.db)
        last_trans_id = self.getLastTransId(self.db)
        self.assertEqual(([], 1, last_trans_id),
                         (self.other_changes, new_gen, trans_id))
        self.assertEqual(10, self.st.get_sync_info(db2._replica_uid)[2])

    def test__set_trace_hook(self):
        called = []

        def cb(state):
            called.append(state)

        self.set_trace_hook(cb)
        self.st.sync_exchange([], 'replica', 0, None, self.receive_doc)
        self.st.record_sync_info('replica', 0, 'T-sid')
        self.assertEqual(['before whats_changed',
                          'after whats_changed',
                          'before get_docs',
                          'record_sync_info',
                          ],
                         called)


def sync_via_synchronizer(test, db_source, db_target, trace_hook=None):
    target = db_target.get_sync_target()
    if trace_hook:
        target._set_trace_hook(trace_hook)
    return sync.Synchronizer(db_source, target).sync()


sync_scenarios = []
for name, scenario in tests.LOCAL_DATABASES_SCENARIOS:
    scenario = dict(scenario)
    scenario['do_sync'] = sync_via_synchronizer
    sync_scenarios.append((name, scenario))
    scenario = dict(scenario)


def make_database_for_http_test(test, replica_uid):
    if test.server is None:
        test.startServer()
    db = test.request_state._create_database(replica_uid)
    try:
        http_at = test._http_at
    except AttributeError:
        http_at = test._http_at = {}
    http_at[db] = replica_uid
    return db


def sync_via_synchronizer_and_http(test, db_source, db_target,
                                   trace_hook=None):
    if trace_hook:
        test.skipTest("trace_hook unsupported over http")
    path = test._http_at[db_target]
    target = http_target.HTTPSyncTarget.connect(test.getURL(path))
    return sync.Synchronizer(db_source, target).sync()


sync_scenarios.append(('pyhttp', {
    'make_database_for_test': make_database_for_http_test,
    'make_document_for_test': tests.make_document_for_test,
    'server_def': http_server_def,
    'do_sync': sync_via_synchronizer_and_http
    }))


if tests.c_backend_wrapper is not None:
    # TODO: We should hook up sync tests with an HTTP target
    def sync_via_c_sync(test, db_source, db_target, trace_hook=None):
        target = db_target.get_sync_target()
        if trace_hook:
            target._set_trace_hook(trace_hook)
        return tests.c_backend_wrapper.sync_db_to_target(db_source, target)

    for name, scenario in tests.C_DATABASE_SCENARIOS:
        scenario = dict(scenario)
        scenario['do_sync'] = sync_via_synchronizer
        sync_scenarios.append((name + ',pysync', scenario))
        scenario = dict(scenario)
        scenario['do_sync'] = sync_via_c_sync
        sync_scenarios.append((name + ',csync', scenario))


class DatabaseSyncTests(tests.DatabaseBaseTests,
                        tests.TestCaseWithServer):

    scenarios = sync_scenarios
    do_sync = None                 # set by scenarios

    def sync(self, db_source, db_target, trace_hook=None):
        return self.do_sync(self, db_source, db_target, trace_hook)

    def setUp(self):
        super(DatabaseSyncTests, self).setUp()
        self.db1 = self.create_database('test1')
        self.db2 = self.create_database('test2')

    def assertLastExchangeLog(self, db, expected):
        log = getattr(db, '_last_exchange_log', None)
        if log is None:
            return
        self.assertEqual(expected, log)

    def test_sync_tracks_db_generation_of_other(self):
        self.assertEqual(0, self.sync(self.db1, self.db2))
        self.assertEqual(
            (0, ''), self.db1._get_replica_gen_and_trans_id('test2'))
        self.assertEqual(
            (0, ''), self.db2._get_replica_gen_and_trans_id('test1'))
        self.assertLastExchangeLog(self.db2,
            {'receive': {'docs': [], 'last_known_gen': 0},
             'return': {'docs': [], 'last_gen': 0}})

    def test_sync_autoresolves(self):
        doc1 = self.db1.create_doc(simple_doc, doc_id='doc')
        rev1 = doc1.rev
        doc2 = self.db2.create_doc(simple_doc, doc_id='doc')
        rev2 = doc2.rev
        self.sync(self.db1, self.db2)
        doc = self.db1.get_doc('doc')
        self.assertFalse(doc.has_conflicts)
        self.assertEqual(doc.rev, self.db2.get_doc('doc').rev)
        v = vectorclock.VectorClockRev(doc.rev)
        self.assertTrue(v.is_newer(vectorclock.VectorClockRev(rev1)))
        self.assertTrue(v.is_newer(vectorclock.VectorClockRev(rev2)))

    def test_sync_autoresolves_moar(self):
        # here we test that when a database that has a conflicted document is
        # the source of a sync, and the target database has a revision of the
        # conflicted document that is newer than the source database's, and
        # that target's database's document's content is the same as the
        # source's document's conflict's, the source's document's conflict gets
        # autoresolved, and the source's document's revision bumped.
        #
        # idea is as follows:
        # A          B
        # a1         -
        #   `------->
        # a1         a1
        # v          v
        # a2         a1b1
        #   `------->
        # a1b1+a2    a1b1
        #            v
        # a1b1+a2    a1b2 (a1b2 has same content as a2)
        #   `------->
        # a3b2       a1b2 (autoresolved)
        #   `------->
        # a3b2       a3b2
        self.db1.create_doc(simple_doc, doc_id='doc')
        self.sync(self.db1, self.db2)
        for db, content in [(self.db1, '{}'), (self.db2, '{"hi": 42}')]:
            doc = db.get_doc('doc')
            doc.set_json(content)
            db.put_doc(doc)
        self.sync(self.db1, self.db2)
        # db1 and db2 now both have a doc of {hi:42}, but db1 has a conflict
        doc = self.db1.get_doc('doc')
        rev1 = doc.rev
        self.assertTrue(doc.has_conflicts)
        # set db2 to have a doc of {} (same as db1 before the conflict)
        doc = self.db2.get_doc('doc')
        doc.set_json('{}')
        self.db2.put_doc(doc)
        rev2 = doc.rev
        # sync it across
        self.sync(self.db1, self.db2)
        # tadaa!
        doc = self.db1.get_doc('doc')
        self.assertFalse(doc.has_conflicts)
        vec1 = vectorclock.VectorClockRev(rev1)
        vec2 = vectorclock.VectorClockRev(rev2)
        vec3 = vectorclock.VectorClockRev(doc.rev)
        self.assertTrue(vec3.is_newer(vec1))
        self.assertTrue(vec3.is_newer(vec2))
        # because the conflict is on the source, sync it another time
        self.sync(self.db1, self.db2)
        # make sure db2 now has the exact same thing
        self.assertEqual(self.db1.get_doc('doc'), self.db2.get_doc('doc'))

    def test_sync_autoresolves_moar_backwards(self):
        # here we test that when a database that has a conflicted document is
        # the target of a sync, and the source database has a revision of the
        # conflicted document that is newer than the target database's, and
        # that source's database's document's content is the same as the
        # target's document's conflict's, the target's document's conflict gets
        # autoresolved, and the document's revision bumped.
        #
        # idea is as follows:
        # A          B
        # a1         -
        #   `------->
        # a1         a1
        # v          v
        # a2         a1b1
        #   `------->
        # a1b1+a2    a1b1
        #            v
        # a1b1+a2    a1b2 (a1b2 has same content as a2)
        #   <-------'
        # a3b2       a3b2 (autoresolved and propagated)
        self.db1.create_doc(simple_doc, doc_id='doc')
        self.sync(self.db1, self.db2)
        for db, content in [(self.db1, '{}'), (self.db2, '{"hi": 42}')]:
            doc = db.get_doc('doc')
            doc.set_json(content)
            db.put_doc(doc)
        self.sync(self.db1, self.db2)
        # db1 and db2 now both have a doc of {hi:42}, but db1 has a conflict
        doc = self.db1.get_doc('doc')
        rev1 = doc.rev
        self.assertTrue(doc.has_conflicts)
        revc = self.db1.get_doc_conflicts('doc')[-1].rev
        # set db2 to have a doc of {} (same as db1 before the conflict)
        doc = self.db2.get_doc('doc')
        doc.set_json('{}')
        self.db2.put_doc(doc)
        rev2 = doc.rev
        # sync it across
        self.sync(self.db2, self.db1)
        # tadaa!
        doc = self.db1.get_doc('doc')
        self.assertFalse(doc.has_conflicts)
        vec1 = vectorclock.VectorClockRev(rev1)
        vec2 = vectorclock.VectorClockRev(rev2)
        vec3 = vectorclock.VectorClockRev(doc.rev)
        vecc = vectorclock.VectorClockRev(revc)
        self.assertTrue(vec3.is_newer(vec1))
        self.assertTrue(vec3.is_newer(vec2))
        self.assertTrue(vec3.is_newer(vecc))
        # make sure db2 now has the exact same thing
        self.assertEqual(self.db1.get_doc('doc'), self.db2.get_doc('doc'))

    def test_sync_autoresolves_moar_backwards_three(self):
        # same as autoresolves_moar_backwards, but with three databases (note
        # all the syncs go in the same direction -- this is a more natural
        # scenario):
        #
        # A          B          C
        # a1         -          -
        #   `------->
        # a1         a1         -
        #              `------->
        # a1         a1         a1
        # v          v
        # a2         a1b1       a1
        #  `------------------->
        # a2         a1b1       a2
        #              `------->
        #            a2+a1b1    a2
        #                       v
        # a2         a2+a1b1    a2c1 (same as a1b1)
        #  `------------------->
        # a2c1       a2+a1b1    a2c1
        #   `------->
        # a2b2c1     a2b2c1     a2c1
        self.db3 = self.create_database('test3')
        self.db1.create_doc(simple_doc, doc_id='doc')
        self.sync(self.db1, self.db2)
        self.sync(self.db2, self.db3)
        for db, content in [(self.db2, '{"hi": 42}'),
                            (self.db1, '{}'),
                            ]:
            doc = db.get_doc('doc')
            doc.set_json(content)
            db.put_doc(doc)
        self.sync(self.db1, self.db3)
        self.sync(self.db2, self.db3)
        # db2 and db3 now both have a doc of {}, but db2 has a
        # conflict
        doc = self.db2.get_doc('doc')
        self.assertTrue(doc.has_conflicts)
        revc = self.db2.get_doc_conflicts('doc')[-1].rev
        self.assertEqual('{}', doc.get_json())
        self.assertEqual(self.db3.get_doc('doc').get_json(), doc.get_json())
        self.assertEqual(self.db3.get_doc('doc').rev, doc.rev)
        # set db3 to have a doc of {hi:42} (same as db2 before the conflict)
        doc = self.db3.get_doc('doc')
        doc.set_json('{"hi": 42}')
        self.db3.put_doc(doc)
        rev3 = doc.rev
        # sync it across to db1
        self.sync(self.db1, self.db3)
        # db1 now has hi:42, with a rev that is newer than db2's doc
        doc = self.db1.get_doc('doc')
        rev1 = doc.rev
        self.assertFalse(doc.has_conflicts)
        self.assertEqual('{"hi": 42}', doc.get_json())
        VCR = vectorclock.VectorClockRev
        self.assertTrue(VCR(rev1).is_newer(VCR(self.db2.get_doc('doc').rev)))
        # so sync it to db2
        self.sync(self.db1, self.db2)
        # tadaa!
        doc = self.db2.get_doc('doc')
        self.assertFalse(doc.has_conflicts)
        # db2's revision of the document is strictly newer than db1's before
        # the sync, and db3's before that sync way back when
        self.assertTrue(VCR(doc.rev).is_newer(VCR(rev1)))
        self.assertTrue(VCR(doc.rev).is_newer(VCR(rev3)))
        self.assertTrue(VCR(doc.rev).is_newer(VCR(revc)))
        # make sure both dbs now have the exact same thing
        self.assertEqual(self.db1.get_doc('doc'), self.db2.get_doc('doc'))

    def test_sync_puts_changes(self):
        doc = self.db1.create_doc(simple_doc)
        self.assertEqual(1, self.sync(self.db1, self.db2))
        self.assertGetDoc(self.db2, doc.doc_id, doc.rev, simple_doc, False)
        self.assertEqual(1, self.db1._get_replica_gen_and_trans_id('test2')[0])
        self.assertEqual(1, self.db2._get_replica_gen_and_trans_id('test1')[0])
        self.assertLastExchangeLog(self.db2,
            {'receive': {'docs': [(doc.doc_id, doc.rev)],
                         'source_uid': 'test1',
                         'source_gen': 1, 'last_known_gen': 0},
             'return': {'docs': [], 'last_gen': 1}})

    def test_sync_pulls_changes(self):
        doc = self.db2.create_doc(simple_doc)
        self.db1.create_index('test-idx', 'key')
        self.assertEqual(0, self.sync(self.db1, self.db2))
        self.assertGetDoc(self.db1, doc.doc_id, doc.rev, simple_doc, False)
        self.assertEqual(1, self.db1._get_replica_gen_and_trans_id('test2')[0])
        self.assertEqual(1, self.db2._get_replica_gen_and_trans_id('test1')[0])
        self.assertLastExchangeLog(self.db2,
            {'receive': {'docs': [], 'last_known_gen': 0},
             'return': {'docs': [(doc.doc_id, doc.rev)],
                        'last_gen': 1}})
        self.assertEqual([doc], self.db1.get_from_index('test-idx', 'value'))

    def test_sync_pulling_doesnt_update_other_if_changed(self):
        doc = self.db2.create_doc(simple_doc)
        # After the local side has sent its list of docs, before we start
        # receiving the "targets" response, we update the local database with a
        # new record.
        # When we finish synchronizing, we can notice that something locally
        # was updated, and we cannot tell c2 our new updated generation

        def before_get_docs(state):
            if state != 'before get_docs':
                return
            self.db1.create_doc(simple_doc)

        self.assertEqual(0, self.sync(self.db1, self.db2,
                                      trace_hook=before_get_docs))
        self.assertLastExchangeLog(self.db2,
            {'receive': {'docs': [], 'last_known_gen': 0},
             'return': {'docs': [(doc.doc_id, doc.rev)],
                        'last_gen': 1}})
        self.assertEqual(1, self.db1._get_replica_gen_and_trans_id('test2')[0])
        # c2 should not have gotten a '_record_sync_info' call, because the
        # local database had been updated more than just by the messages
        # returned from c2.
        self.assertEqual(
            (0, ''), self.db2._get_replica_gen_and_trans_id('test1'))

    def test_sync_doesnt_update_other_if_nothing_pulled(self):
        self.db1.create_doc(simple_doc)

        def no_record_sync_info(state):
            if state != 'record_sync_info':
                return
            self.fail('SyncTarget.record_sync_info was called')
        self.assertEqual(1, self.sync(self.db1, self.db2,
                                      trace_hook=no_record_sync_info))
        self.assertEqual(
            1,
            self.db2._get_replica_gen_and_trans_id(self.db1._replica_uid)[0])

    def test_sync_ignores_convergence(self):
        doc = self.db1.create_doc(simple_doc)
        self.db3 = self.create_database('test3')
        self.assertEqual(1, self.sync(self.db1, self.db3))
        self.assertEqual(0, self.sync(self.db2, self.db3))
        self.assertEqual(1, self.sync(self.db1, self.db2))
        self.assertLastExchangeLog(self.db2,
            {'receive': {'docs': [(doc.doc_id, doc.rev)],
                         'source_uid': 'test1',
                         'source_gen': 1, 'last_known_gen': 0},
             'return': {'docs': [], 'last_gen': 1}})

    def test_sync_ignores_superseded(self):
        doc = self.db1.create_doc(simple_doc)
        doc_rev1 = doc.rev
        self.db3 = self.create_database('test3')
        self.sync(self.db1, self.db3)
        self.sync(self.db2, self.db3)
        new_content = '{"key": "altval"}'
        doc.set_json(new_content)
        self.db1.put_doc(doc)
        doc_rev2 = doc.rev
        self.sync(self.db2, self.db1)
        self.assertLastExchangeLog(self.db1,
            {'receive': {'docs': [(doc.doc_id, doc_rev1)],
                         'source_uid': 'test2',
                         'source_gen': 1, 'last_known_gen': 0},
             'return': {'docs': [(doc.doc_id, doc_rev2)],
                        'last_gen': 2}})
        self.assertGetDoc(self.db1, doc.doc_id, doc_rev2, new_content, False)

    def test_sync_sees_remote_conflicted(self):
        doc1 = self.db1.create_doc(simple_doc)
        doc_id = doc1.doc_id
        doc1_rev = doc1.rev
        self.db1.create_index('test-idx', 'key')
        new_doc = '{"key": "altval"}'
        doc2 = self.db2.create_doc(new_doc, doc_id=doc_id)
        doc2_rev = doc2.rev
        self.assertTransactionLog([doc1.doc_id], self.db1)
        self.sync(self.db1, self.db2)
        self.assertLastExchangeLog(self.db2,
            {'receive': {'docs': [(doc_id, doc1_rev)],
                         'source_uid': 'test1',
                         'source_gen': 1, 'last_known_gen': 0},
             'return': {'docs': [(doc_id, doc2_rev)],
                        'last_gen': 1}})
        self.assertTransactionLog([doc_id, doc_id], self.db1)
        self.assertGetDoc(self.db1, doc_id, doc2_rev, new_doc, True)
        self.assertGetDoc(self.db2, doc_id, doc2_rev, new_doc, False)
        self.assertEqual([doc2], self.db1.get_from_index('test-idx', 'altval'))
        self.assertEqual([], self.db1.get_from_index('test-idx', 'value'))

    def test_sync_sees_remote_delete_conflicted(self):
        doc1 = self.db1.create_doc(simple_doc)
        doc_id = doc1.doc_id
        self.db1.create_index('test-idx', 'key')
        self.sync(self.db1, self.db2)
        doc2 = self.make_document(doc1.doc_id, doc1.rev, doc1.get_json())
        new_doc = '{"key": "altval"}'
        doc1.set_json(new_doc)
        self.db1.put_doc(doc1)
        self.db2.delete_doc(doc2)
        self.assertTransactionLog([doc_id, doc_id], self.db1)
        self.sync(self.db1, self.db2)
        self.assertLastExchangeLog(self.db2,
            {'receive': {'docs': [(doc_id, doc1.rev)],
                         'source_uid': 'test1',
                         'source_gen': 2, 'last_known_gen': 1},
             'return': {'docs': [(doc_id, doc2.rev)],
                        'last_gen': 2}})
        self.assertTransactionLog([doc_id, doc_id, doc_id], self.db1)
        self.assertGetDocIncludeDeleted(self.db1, doc_id, doc2.rev, None, True)
        self.assertGetDocIncludeDeleted(
            self.db2, doc_id, doc2.rev, None, False)
        self.assertEqual([], self.db1.get_from_index('test-idx', 'value'))

    def test_sync_local_race_conflicted(self):
        doc = self.db1.create_doc(simple_doc)
        doc_id = doc.doc_id
        doc1_rev = doc.rev
        self.db1.create_index('test-idx', 'key')
        self.sync(self.db1, self.db2)
        content1 = '{"key": "localval"}'
        content2 = '{"key": "altval"}'
        doc.set_json(content2)
        self.db2.put_doc(doc)
        doc2_rev2 = doc.rev
        triggered = []

        def after_whatschanged(state):
            if state != 'after whats_changed':
                return
            triggered.append(True)
            doc = self.make_document(doc_id, doc1_rev, content1)
            self.db1.put_doc(doc)

        self.sync(self.db1, self.db2, trace_hook=after_whatschanged)
        self.assertEqual([True], triggered)
        self.assertGetDoc(self.db1, doc_id, doc2_rev2, content2, True)
        self.assertEqual([doc], self.db1.get_from_index('test-idx', 'altval'))
        self.assertEqual([], self.db1.get_from_index('test-idx', 'value'))
        self.assertEqual([], self.db1.get_from_index('test-idx', 'localval'))

    def test_sync_propagates_deletes(self):
        doc1 = self.db1.create_doc(simple_doc)
        doc_id = doc1.doc_id
        self.db1.create_index('test-idx', 'key')
        self.sync(self.db1, self.db2)
        self.db2.create_index('test-idx', 'key')
        self.db3 = self.create_database('test3')
        self.sync(self.db1, self.db3)
        self.db1.delete_doc(doc1)
        deleted_rev = doc1.rev
        self.sync(self.db1, self.db2)
        self.assertLastExchangeLog(self.db2,
            {'receive': {'docs': [(doc_id, deleted_rev)],
                         'source_uid': 'test1',
                         'source_gen': 2, 'last_known_gen': 1},
             'return': {'docs': [], 'last_gen': 2}})
        self.assertGetDocIncludeDeleted(
            self.db1, doc_id, deleted_rev, None, False)
        self.assertGetDocIncludeDeleted(
            self.db2, doc_id, deleted_rev, None, False)
        self.assertEqual([], self.db1.get_from_index('test-idx', 'value'))
        self.assertEqual([], self.db2.get_from_index('test-idx', 'value'))
        self.sync(self.db2, self.db3)
        self.assertLastExchangeLog(self.db3,
            {'receive': {'docs': [(doc_id, deleted_rev)],
                         'source_uid': 'test2',
                         'source_gen': 2, 'last_known_gen': 0},
             'return': {'docs': [], 'last_gen': 2}})
        self.assertGetDocIncludeDeleted(
            self.db3, doc_id, deleted_rev, None, False)

    def test_sync_propagates_resolution(self):
        doc1 = self.db1.create_doc('{"a": 1}', doc_id='the-doc')
        db3 = self.create_database('test3')
        self.sync(self.db2, self.db1)
        self.assertEqual(
            self.db1._get_generation_info(),
            self.db2._get_replica_gen_and_trans_id(self.db1._replica_uid))
        self.assertEqual(
            self.db2._get_generation_info(),
            self.db1._get_replica_gen_and_trans_id(self.db2._replica_uid))
        self.sync(db3, self.db1)
        # update on 2
        doc2 = self.make_document('the-doc', doc1.rev, '{"a": 2}')
        self.db2.put_doc(doc2)
        self.sync(self.db2, db3)
        self.assertEqual(db3.get_doc('the-doc').rev, doc2.rev)
        # update on 1
        doc1.set_json('{"a": 3}')
        self.db1.put_doc(doc1)
        # conflicts
        self.sync(self.db2, self.db1)
        self.sync(db3, self.db1)
        self.assertTrue(self.db2.get_doc('the-doc').has_conflicts)
        self.assertTrue(db3.get_doc('the-doc').has_conflicts)
        # resolve
        conflicts = self.db2.get_doc_conflicts('the-doc')
        doc4 = self.make_document('the-doc', None, '{"a": 4}')
        revs = [doc.rev for doc in conflicts]
        self.db2.resolve_doc(doc4, revs)
        doc2 = self.db2.get_doc('the-doc')
        self.assertEqual(doc4.get_json(), doc2.get_json())
        self.assertFalse(doc2.has_conflicts)
        self.sync(self.db2, db3)
        doc3 = db3.get_doc('the-doc')
        self.assertEqual(doc4.get_json(), doc3.get_json())
        self.assertFalse(doc3.has_conflicts)

    def test_sync_supersedes_conflicts(self):
        db3 = self.create_database('test3')
        doc1 = self.db1.create_doc('{"a": 1}', doc_id='the-doc')
        self.db2.create_doc('{"b": 1}', doc_id='the-doc')
        db3.create_doc('{"c": 1}', doc_id='the-doc')
        self.sync(db3, self.db1)
        self.assertEqual(
            self.db1._get_generation_info(),
            db3._get_replica_gen_and_trans_id(self.db1._replica_uid))
        self.assertEqual(
            db3._get_generation_info(),
            self.db1._get_replica_gen_and_trans_id(db3._replica_uid))
        self.sync(db3, self.db2)
        self.assertEqual(
            self.db2._get_generation_info(),
            db3._get_replica_gen_and_trans_id(self.db2._replica_uid))
        self.assertEqual(
            db3._get_generation_info(),
            self.db2._get_replica_gen_and_trans_id(db3._replica_uid))
        self.assertEqual(3, len(db3.get_doc_conflicts('the-doc')))
        doc1.set_json('{"a": 2}')
        self.db1.put_doc(doc1)
        self.sync(db3, self.db1)
        # original doc1 should have been removed from conflicts
        self.assertEqual(3, len(db3.get_doc_conflicts('the-doc')))

    def test_sync_stops_after_get_sync_info(self):
        self.db1.create_doc(tests.simple_doc)
        self.sync(self.db1, self.db2)

        def put_hook(state):
            self.fail("Tracehook triggered for %s" % (state,))

        self.sync(self.db1, self.db2, trace_hook=put_hook)

    def test_sync_detects_rollback_in_source(self):
<<<<<<< HEAD
        self.db1.create_doc(tests.simple_doc)
        self.sync(self.db1, self.db2)
        # make db2 think it's synced with a much later version of db1
        self.db2._set_sync_info(self.db1._replica_uid, 28, 'T-madeup')
        self.sync(self.db1, self.db2)
        # after sync, target is up to date
        self.assertEqual(
            self.db1._get_generation_info(),
            self.db2._get_sync_info(self.db1._replica_uid))

    def test_sync_detects_rollback_in_target(self):
        self.db1.create_doc(tests.simple_doc)
        self.sync(self.db1, self.db2)
        # make db1 think it's synced with a much later version of db2
        self.db1._set_sync_info(self.db2._replica_uid, 28, 'T-madeup')
        self.sync(self.db1, self.db2)
        # after sync, source is up to date
        self.assertEqual(
            self.db2._get_generation_info(),
            self.db1._get_sync_info(self.db2._replica_uid))
=======
        self.db1.create_doc(tests.simple_doc, doc_id="divergent")
        self.sync(self.db1, self.db2)
        # make db2 think it's synced with a much later version of db1
        self.db2._set_replica_gen_and_trans_id(
            self.db1._replica_uid, 28, 'T-madeup')
        self.assertRaises(
            errors.InvalidGeneration, self.sync, self.db1, self.db2)

    def test_sync_detects_rollback_in_target(self):
        self.db1.create_doc(tests.simple_doc, doc_id="divergent")
        self.sync(self.db1, self.db2)
        # make db1 think it's synced with a much later version of db2
        self.db1._set_replica_gen_and_trans_id(
            self.db2._replica_uid, 28, 'T-madeup')
        self.assertRaises(
            errors.InvalidGeneration, self.sync, self.db1, self.db2)
>>>>>>> 94a838e4

    def test_sync_detects_diverged_source(self):
        self.db1.create_doc(tests.simple_doc, doc_id="divergent")
        self.sync(self.db1, self.db2)
        # create a new db with the same replica as the source, and add
        # a document, so it will have a different txid for the same generation.
        db3 = self.create_database('test3')
        db3.create_doc(tests.nested_doc, doc_id="divergent")
        db3._set_replica_uid(self.db1._replica_uid)
        self.assertRaises(
            errors.InvalidTransactionId, self.sync, db3, self.db2)

    def test_sync_detects_diverged_target(self):
        self.db1.create_doc(tests.simple_doc, doc_id="divergent")
        self.sync(self.db1, self.db2)
        # create a new db with the same replica as the target, and add
        # a document, so it will have a different txid for the same generation.
        db3 = self.create_database('test3')
        db3.create_doc(tests.nested_doc, doc_id="divergent")
        db3._set_replica_uid(self.db2._replica_uid)
        self.assertRaises(
            errors.InvalidTransactionId, self.sync, self.db1, db3)


class TestDbSync(tests.TestCaseWithServer):
    """Test db.sync remote sync shortcut"""

    server_def = staticmethod(http_server_def)

    def setUp(self):
        super(TestDbSync, self).setUp()
        self.startServer()
        self.db = inmemory.InMemoryDatabase('test1')
        self.db2 = self.request_state._create_database('test2.db')

    def test_db_sync(self):
        doc1 = self.db.create_doc(tests.simple_doc)
        doc2 = self.db2.create_doc(tests.nested_doc)
        db2_url = self.getURL('test2.db')
        self.db.sync(db2_url)
        self.assertGetDoc(self.db2, doc1.doc_id, doc1.rev, tests.simple_doc,
                          False)
        self.assertGetDoc(self.db, doc2.doc_id, doc2.rev, tests.nested_doc,
                          False)


class TestRemoteSyncIntegration(tests.TestCaseWithServer):
    """Integration tests for the most common sync scenario local -> remote"""

    server_def = staticmethod(http_server_def)

    def setUp(self):
        super(TestRemoteSyncIntegration, self).setUp()
        self.startServer()
        self.db1 = inmemory.InMemoryDatabase('test1')
        self.db2 = self.request_state._create_database('test2')

    def test_sync_tracks_generations_incrementally(self):
        doc11 = self.db1.create_doc('{"a": 1}')
        doc12 = self.db1.create_doc('{"a": 2}')
        doc21 = self.db2.create_doc('{"b": 1}')
        doc22 = self.db2.create_doc('{"b": 2}')
        #sanity
        self.assertEqual(2, len(self.db1._get_transaction_log()))
        self.assertEqual(2, len(self.db2._get_transaction_log()))
        progress1 = []
        progress2 = []
        _do_set_replica_gen_and_trans_id = self.db1._do_set_replica_gen_and_trans_id

        def set_sync_generation_witness1(other_uid, other_gen, trans_id):
            progress1.append((other_uid, other_gen,
                [d for d, t in self.db1._get_transaction_log()[2:]]))
            _do_set_replica_gen_and_trans_id(other_uid, other_gen, trans_id)
        self.patch(self.db1, '_do_set_replica_gen_and_trans_id',
                   set_sync_generation_witness1)

        _do_set_replica_gen_and_trans_id2 = self.db2._do_set_replica_gen_and_trans_id

        def set_sync_generation_witness2(other_uid, other_gen, trans_id):
            progress2.append((other_uid, other_gen,
                [d for d, t in self.db2._get_transaction_log()[2:]]))
            _do_set_replica_gen_and_trans_id2(other_uid, other_gen, trans_id)
        self.patch(self.db2, '_do_set_replica_gen_and_trans_id',
                   set_sync_generation_witness2)

        db2_url = self.getURL('test2')
        self.db1.sync(db2_url)

        self.assertEqual([('test2', 1, [doc21.doc_id]),
                          ('test2', 2, [doc21.doc_id, doc22.doc_id]),
                          ('test2', 4, [doc21.doc_id, doc22.doc_id])],
                         progress1)
        self.assertEqual([('test1', 1, [doc11.doc_id]),
                          ('test1', 2, [doc11.doc_id, doc12.doc_id]),
                          ('test1', 4, [doc11.doc_id, doc12.doc_id])],
                         progress2)


load_tests = tests.load_with_scenarios<|MERGE_RESOLUTION|>--- conflicted
+++ resolved
@@ -950,35 +950,16 @@
         self.sync(self.db1, self.db2, trace_hook=put_hook)
 
     def test_sync_detects_rollback_in_source(self):
-<<<<<<< HEAD
-        self.db1.create_doc(tests.simple_doc)
-        self.sync(self.db1, self.db2)
-        # make db2 think it's synced with a much later version of db1
-        self.db2._set_sync_info(self.db1._replica_uid, 28, 'T-madeup')
-        self.sync(self.db1, self.db2)
-        # after sync, target is up to date
-        self.assertEqual(
-            self.db1._get_generation_info(),
-            self.db2._get_sync_info(self.db1._replica_uid))
-
-    def test_sync_detects_rollback_in_target(self):
-        self.db1.create_doc(tests.simple_doc)
-        self.sync(self.db1, self.db2)
-        # make db1 think it's synced with a much later version of db2
-        self.db1._set_sync_info(self.db2._replica_uid, 28, 'T-madeup')
-        self.sync(self.db1, self.db2)
-        # after sync, source is up to date
-        self.assertEqual(
-            self.db2._get_generation_info(),
-            self.db1._get_sync_info(self.db2._replica_uid))
-=======
         self.db1.create_doc(tests.simple_doc, doc_id="divergent")
         self.sync(self.db1, self.db2)
         # make db2 think it's synced with a much later version of db1
         self.db2._set_replica_gen_and_trans_id(
             self.db1._replica_uid, 28, 'T-madeup')
-        self.assertRaises(
-            errors.InvalidGeneration, self.sync, self.db1, self.db2)
+        self.sync(self.db1, self.db2)
+        # after sync, target is up to date
+        self.assertEqual(
+            self.db1._get_generation_info(),
+            self.db2._get_replica_gen_and_trans_id(self.db1._replica_uid))
 
     def test_sync_detects_rollback_in_target(self):
         self.db1.create_doc(tests.simple_doc, doc_id="divergent")
@@ -986,9 +967,11 @@
         # make db1 think it's synced with a much later version of db2
         self.db1._set_replica_gen_and_trans_id(
             self.db2._replica_uid, 28, 'T-madeup')
-        self.assertRaises(
-            errors.InvalidGeneration, self.sync, self.db1, self.db2)
->>>>>>> 94a838e4
+        self.sync(self.db1, self.db2)
+        # after sync, source is up to date
+        self.assertEqual(
+            self.db2._get_generation_info(),
+            self.db1._get_replica_gen_and_trans_id(self.db2._replica_uid))
 
     def test_sync_detects_diverged_source(self):
         self.db1.create_doc(tests.simple_doc, doc_id="divergent")
