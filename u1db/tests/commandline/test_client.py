# Copyright 2011 Canonical Ltd.
#
# This file is part of u1db.
#
# u1db is free software: you can redistribute it and/or modify
# it under the terms of the GNU Lesser General Public License version 3
# as published by the Free Software Foundation.
#
# u1db is distributed in the hope that it will be useful,
# but WITHOUT ANY WARRANTY; without even the implied warranty of
# MERCHANTABILITY or FITNESS FOR A PARTICULAR PURPOSE.  See the
# GNU Lesser General Public License for more details.
#
# You should have received a copy of the GNU Lesser General Public License
# along with u1db.  If not, see <http://www.gnu.org/licenses/>.

import cStringIO
import os
import sys
import subprocess

from u1db import (
    errors,
    open as u1db_open,
    tests,
    )
from u1db.commandline import (
    client,
    serve,
    )
from u1db.tests.commandline import safe_close
from u1db.tests import test_remote_sync_target


class TestArgs(tests.TestCase):
    """These tests are meant to test just the argument parsing.

    Each Command should have at least one test, possibly more if it allows
    optional arguments, etc.
    """

    def setUp(self):
        super(TestArgs, self).setUp()
        self.parser = client.client_commands.make_argparser()

    def parse_args(self, args):
        # ArgumentParser.parse_args doesn't play very nicely with a test suite,
        # so we trap SystemExit in case something is wrong with the args we're
        # parsing.
        try:
            return self.parser.parse_args(args)
        except SystemExit, e:
            raise AssertionError('got SystemExit')

    def test_create(self):
        args = self.parse_args(['create', 'test.db'])
        self.assertEqual(client.CmdCreate, args.subcommand)
        self.assertEqual('test.db', args.database)
        self.assertEqual(None, args.doc_id)
        self.assertEqual(None, args.infile)

    def test_create_custom_doc_id(self):
        args = self.parse_args(['create', '--id', 'xyz', 'test.db'])
        self.assertEqual(client.CmdCreate, args.subcommand)
        self.assertEqual('test.db', args.database)
        self.assertEqual('xyz', args.doc_id)
        self.assertEqual(None, args.infile)

    def test_delete(self):
        args = self.parse_args(['delete', 'test.db', 'doc-id', 'doc-rev'])
        self.assertEqual(client.CmdDelete, args.subcommand)
        self.assertEqual('test.db', args.database)
        self.assertEqual('doc-id', args.doc_id)
        self.assertEqual('doc-rev', args.doc_rev)

    def test_get(self):
        args = self.parse_args(['get', 'test.db', 'doc-id'])
        self.assertEqual(client.CmdGet, args.subcommand)
        self.assertEqual('test.db', args.database)
        self.assertEqual('doc-id', args.doc_id)
        self.assertEqual(None, args.outfile)

    def test_get_dash(self):
        args = self.parse_args(['get', 'test.db', 'doc-id', '-'])
        self.assertEqual(client.CmdGet, args.subcommand)
        self.assertEqual('test.db', args.database)
        self.assertEqual('doc-id', args.doc_id)
        self.assertEqual(sys.stdout, args.outfile)

    def test_init_db(self):
        args = self.parse_args(
            ['init-db', 'test.db', '--replica-uid=replica-uid'])
        self.assertEqual(client.CmdInitDB, args.subcommand)
        self.assertEqual('test.db', args.database)
        self.assertEqual('replica-uid', args.replica_uid)

    def test_init_db_no_replica(self):
        args = self.parse_args(['init-db', 'test.db'])
        self.assertEqual(client.CmdInitDB, args.subcommand)
        self.assertEqual('test.db', args.database)
        self.assertIs(None, args.replica_uid)

    def test_put(self):
        args = self.parse_args(['put', 'test.db', 'doc-id', 'old-doc-rev'])
        self.assertEqual(client.CmdPut, args.subcommand)
        self.assertEqual('test.db', args.database)
        self.assertEqual('doc-id', args.doc_id)
        self.assertEqual('old-doc-rev', args.doc_rev)
        self.assertEqual(None, args.infile)

    def test_sync(self):
        args = self.parse_args(['sync', 'source', 'target'])
        self.assertEqual(client.CmdSync, args.subcommand)
        self.assertEqual('source', args.source)
        self.assertEqual('target', args.target)

    def test_create_index(self):
        args = self.parse_args(['create-index', 'db', 'index', 'expression'])
        self.assertEqual(client.CmdCreateIndex, args.subcommand)
        self.assertEqual('db', args.database)
        self.assertEqual('index', args.index)
        self.assertEqual(['expression'], args.expression)

    def test_create_index_multi_expression(self):
        args = self.parse_args(['create-index', 'db', 'index', 'e1', 'e2'])
        self.assertEqual(client.CmdCreateIndex, args.subcommand)
        self.assertEqual('db', args.database)
        self.assertEqual('index', args.index)
        self.assertEqual(['e1', 'e2'], args.expression)

    def test_list_indexes(self):
        args = self.parse_args(['list-indexes', 'db'])
        self.assertEqual(client.CmdListIndexes, args.subcommand)
        self.assertEqual('db', args.database)

    def test_delete_index(self):
        args = self.parse_args(['delete-index', 'db', 'index'])
        self.assertEqual(client.CmdDeleteIndex, args.subcommand)
        self.assertEqual('db', args.database)
        self.assertEqual('index', args.index)


class TestCaseWithDB(tests.TestCase):
    """These next tests are meant to have one class per Command.

    It is meant to test the inner workings of each command. The detailed
    testing should happen in these classes. Stuff like how it handles errors,
    etc. should be done here.
    """

    def setUp(self):
        super(TestCaseWithDB, self).setUp()
        self.working_dir = self.createTempDir()
        self.db_path = self.working_dir + '/test.db'
        self.db = u1db_open(self.db_path, create=True)
        self.db._set_replica_uid('test')
        self.addCleanup(self.db.close)

    def make_command(self, cls, stdin_content=''):
        inf = cStringIO.StringIO(stdin_content)
        out = cStringIO.StringIO()
        err = cStringIO.StringIO()
        return cls(inf, out, err)


class TestCmdCreate(TestCaseWithDB):

    def test_create(self):
        cmd = self.make_command(client.CmdCreate)
        inf = cStringIO.StringIO(tests.simple_doc)
        cmd.run(self.db_path, inf, 'test-id')
        doc = self.db.get_doc('test-id')
        self.assertEqual(tests.simple_doc, doc.content)
        self.assertFalse(doc.has_conflicts)
        self.assertEqual('', cmd.stdout.getvalue())
        self.assertEqual('id: test-id\nrev: %s\n' % (doc.rev,),
                         cmd.stderr.getvalue())


class TestCmdDelete(TestCaseWithDB):

    def test_delete(self):
        doc = self.db.create_doc(tests.simple_doc)
        cmd = self.make_command(client.CmdDelete)
        cmd.run(self.db_path, doc.doc_id, doc.rev)
        doc2 = self.db.get_doc(doc.doc_id)
        self.assertEqual(doc.doc_id, doc2.doc_id)
        self.assertNotEqual(doc.rev, doc2.rev)
        self.assertIs(None, doc2.content)
        self.assertEqual('', cmd.stdout.getvalue())
        self.assertEqual('rev: %s\n' % (doc2.rev,), cmd.stderr.getvalue())

    def test_delete_fails_if_nonexistent(self):
        doc = self.db.create_doc(tests.simple_doc)
        db2_path = self.db_path + '.typo'
        cmd = self.make_command(client.CmdDelete)
        # TODO: We should really not be showing a traceback here. But we need
        #       to teach the commandline infrastructure how to handle
        #       exceptions.
        #       However, we *do* want to test that the db doesn't get created
        #       by accident.
        self.assertRaises(errors.DatabaseDoesNotExist,
            cmd.run, db2_path, doc.doc_id, doc.rev)
        self.assertFalse(os.path.exists(db2_path))

    def test_delete_no_such_doc(self):
        cmd = self.make_command(client.CmdDelete)
        # TODO: We should really not be showing a traceback here. But we need
        #       to teach the commandline infrastructure how to handle
        #       exceptions.
        self.assertRaises(errors.DocumentDoesNotExist,
            cmd.run, self.db_path, 'no-doc-id', 'no-rev')

    def test_delete_bad_rev(self):
        doc = self.db.create_doc(tests.simple_doc)
        cmd = self.make_command(client.CmdDelete)
        self.assertRaises(errors.RevisionConflict,
            cmd.run, self.db_path, doc.doc_id, 'not-the-actual-doc-rev:1')
        # TODO: Test that we get a pretty output.


class TestCmdGet(TestCaseWithDB):

    def setUp(self):
        super(TestCmdGet, self).setUp()
        self.doc = self.db.create_doc(tests.simple_doc, doc_id='my-test-doc')

    def test_get_simple(self):
        cmd = self.make_command(client.CmdGet)
        cmd.run(self.db_path, 'my-test-doc', None)
        self.assertEqual(tests.simple_doc, cmd.stdout.getvalue())
        self.assertEqual('rev: %s\n' % (self.doc.rev,),
                         cmd.stderr.getvalue())

    def test_get_fail(self):
        cmd = self.make_command(client.CmdGet)
        result = cmd.run(self.db_path, 'doc-not-there', None)
        self.assertEqual(result, 1)
        self.assertEqual(cmd.stdout.getvalue(), "")
        self.assertTrue("not found" in cmd.stderr.getvalue())


class TestCmdInit(TestCaseWithDB):

    def test_init_new(self):
        path = self.working_dir + '/test2.db'
        self.assertFalse(os.path.exists(path))
        cmd = self.make_command(client.CmdInitDB)
        cmd.run(path, 'test-uid')
        self.assertTrue(os.path.exists(path))
        db = u1db_open(path, create=False)
        self.assertEqual('test-uid', db._replica_uid)

    def test_init_no_uid(self):
        path = self.working_dir + '/test2.db'
        cmd = self.make_command(client.CmdInitDB)
        cmd.run(path, None)
        self.assertTrue(os.path.exists(path))
        db = u1db_open(path, create=False)
        self.assertIsNot(None, db._replica_uid)


class TestCmdPut(TestCaseWithDB):

    def setUp(self):
        super(TestCmdPut, self).setUp()
        self.doc = self.db.create_doc(tests.simple_doc, doc_id='my-test-doc')

    def test_put_simple(self):
        cmd = self.make_command(client.CmdPut)
        inf = cStringIO.StringIO(tests.nested_doc)
        cmd.run(self.db_path, 'my-test-doc', self.doc.rev, inf)
        doc = self.db.get_doc('my-test-doc')
        self.assertNotEqual(self.doc.rev, doc.rev)
        self.assertGetDoc(self.db, 'my-test-doc', doc.rev,
                          tests.nested_doc, False)
        self.assertEqual('', cmd.stdout.getvalue())
        self.assertEqual('rev: %s\n' % (doc.rev,),
                         cmd.stderr.getvalue())


class TestCmdSync(TestCaseWithDB):

    def setUp(self):
        super(TestCmdSync, self).setUp()
        self.db2_path = self.working_dir + '/test2.db'
        self.db2 = u1db_open(self.db2_path, create=True)
        self.addCleanup(self.db2.close)
        self.db2._set_replica_uid('test2')
        self.doc = self.db.create_doc(tests.simple_doc, doc_id='test-id')
        self.doc2 = self.db2.create_doc(tests.nested_doc, doc_id='my-test-id')

    def test_sync(self):
        cmd = self.make_command(client.CmdSync)
        cmd.run(self.db_path, self.db2_path)
        self.assertGetDoc(self.db2, 'test-id', self.doc.rev, tests.simple_doc,
                          False)
        self.assertGetDoc(self.db, 'my-test-id', self.doc2.rev,
                          tests.nested_doc, False)


class TestCmdSyncRemote(tests.TestCaseWithServer, TestCaseWithDB):

    @staticmethod
    def server_def():
        return test_remote_sync_target.http_server_def()

    def setUp(self):
        super(TestCmdSyncRemote, self).setUp()
        self.startServer()
        self.db2 = self.request_state._create_database('test2.db')

    def test_sync_remote(self):
        doc1 = self.db.create_doc(tests.simple_doc)
        doc2 = self.db2.create_doc(tests.nested_doc)
        db2_url = self.getURL('test2.db')
        self.assertTrue(db2_url.startswith('http://'))
        self.assertTrue(db2_url.endswith('/test2.db'))
        cmd = self.make_command(client.CmdSync)
        cmd.run(self.db_path, db2_url)
        self.assertGetDoc(self.db2, doc1.doc_id, doc1.rev, tests.simple_doc,
                          False)
        self.assertGetDoc(self.db, doc2.doc_id, doc2.rev, tests.nested_doc,
                          False)


class TestCmdCreateIndex(TestCaseWithDB):

    def test_create_index(self):
        cmd = self.make_command(client.CmdCreateIndex)
        retval = cmd.run(self.db_path, "foo", ["bar", "baz"])
        self.assertEqual(self.db.list_indexes(), [('foo', ['bar', "baz"])])
        self.assertEqual(retval, None) # conveniently mapped to 0
        self.assertEqual(cmd.stdout.getvalue(), '')
        self.assertEqual(cmd.stderr.getvalue(), '')

    def test_create_index_no_db(self):
        cmd = self.make_command(client.CmdCreateIndex)
        retval = cmd.run(self.db_path + "__DOES_NOT_EXIST", "foo", ["bar"])
        self.assertEqual(retval, 1)
        self.assertEqual(cmd.stdout.getvalue(), '')
        self.assertEqual(cmd.stderr.getvalue(), 'Database does not exist.\n')

    def test_create_dupe_index(self):
        self.db.create_index("foo", ["bar"])
        cmd = self.make_command(client.CmdCreateIndex)
        retval = cmd.run(self.db_path, "foo", ["bar"])
        self.assertEqual(retval, None)
        self.assertEqual(cmd.stdout.getvalue(), '')
        self.assertEqual(cmd.stderr.getvalue(), '')

    def test_create_dupe_index_different_expression(self):
        self.db.create_index("foo", ["bar"])
        cmd = self.make_command(client.CmdCreateIndex)
        retval = cmd.run(self.db_path, "foo", ["baz"])
        self.assertEqual(retval, 1)
        self.assertEqual(cmd.stdout.getvalue(), '')
        self.assertEqual(cmd.stderr.getvalue(),
                         "There is already a different index named 'foo'.\n")

    def test_create_index_bad_expression(self):
        cmd = self.make_command(client.CmdCreateIndex)
        retval = cmd.run(self.db_path, "foo", ["WAT()"])
        self.assertEqual(retval, 1)
        self.assertEqual(cmd.stdout.getvalue(), '')
        self.assertEqual(cmd.stderr.getvalue(),
                         'Bad index expression.\n')

<<<<<<< HEAD
=======

>>>>>>> 43474f4d
class TestCmdListIndexes(TestCaseWithDB):

    def test_list_no_indexes(self):
        cmd = self.make_command(client.CmdListIndexes)
        retval = cmd.run(self.db_path)
        self.assertEqual(retval, None)
        self.assertEqual(cmd.stdout.getvalue(), '')
        self.assertEqual(cmd.stderr.getvalue(), '')

    def test_list_indexes(self):
        self.db.create_index("foo", ["bar", "baz"])
        cmd = self.make_command(client.CmdListIndexes)
        retval = cmd.run(self.db_path)
        self.assertEqual(retval, None)
        self.assertEqual(cmd.stdout.getvalue(), 'foo: bar, baz\n')
        self.assertEqual(cmd.stderr.getvalue(), '')

    def test_list_several_indexes(self):
        self.db.create_index("foo", ["bar", "baz"])
        self.db.create_index("bar", ["baz", "foo"])
        self.db.create_index("baz", ["foo", "bar"])
        cmd = self.make_command(client.CmdListIndexes)
        retval = cmd.run(self.db_path)
        self.assertEqual(retval, None)
        self.assertEqual(cmd.stdout.getvalue(),
                         'bar: baz, foo\n'
                         'baz: foo, bar\n'
                         'foo: bar, baz\n'
                         )
        self.assertEqual(cmd.stderr.getvalue(), '')

    def test_list_indexes_no_db(self):
        cmd = self.make_command(client.CmdListIndexes)
        retval = cmd.run(self.db_path + "__DOES_NOT_EXIST")
        self.assertEqual(retval, 1)
        self.assertEqual(cmd.stdout.getvalue(), '')
        self.assertEqual(cmd.stderr.getvalue(), 'Database does not exist.\n')


class TestCmdDeleteIndex(TestCaseWithDB):

    def test_delete_index(self):
        self.db.create_index("foo", ["bar", "baz"])
        cmd = self.make_command(client.CmdDeleteIndex)
        retval = cmd.run(self.db_path, "foo")
        self.assertEqual(retval, None)
        self.assertEqual(cmd.stdout.getvalue(), '')
        self.assertEqual(cmd.stderr.getvalue(), '')
        self.assertEqual([], self.db.list_indexes())

    def test_delete_index_no_db(self):
        cmd = self.make_command(client.CmdDeleteIndex)
        retval = cmd.run(self.db_path + "__DOES_NOT_EXIST", "foo")
        self.assertEqual(retval, 1)
        self.assertEqual(cmd.stdout.getvalue(), '')
        self.assertEqual(cmd.stderr.getvalue(), 'Database does not exist.\n')

    def test_delete_index_no_index(self):
        cmd = self.make_command(client.CmdDeleteIndex)
        retval = cmd.run(self.db_path, "foo")
        self.assertEqual(retval, None)
        self.assertEqual(cmd.stdout.getvalue(), '')
        self.assertEqual(cmd.stderr.getvalue(), '')


class RunMainHelper(object):

    def run_main(self, args, stdin=None):
        if stdin is not None:
            self.patch(sys, 'stdin', cStringIO.StringIO(stdin))
        stdout = cStringIO.StringIO()
        stderr = cStringIO.StringIO()
        self.patch(sys, 'stdout', stdout)
        self.patch(sys, 'stderr', stderr)
        try:
            ret = client.main(args)
        except SystemExit, e:
            self.fail("Intercepted SystemExit: %s" % (e,))
        if ret is None:
            ret = 0
        return ret, stdout.getvalue(), stderr.getvalue()


class TestCommandLine(TestCaseWithDB, RunMainHelper):
    """These are meant to test that the infrastructure is fully connected.

    Each command is likely to only have one test here. Something that ensures
    'main()' knows about and can run the command correctly. Most logic-level
    testing of the Command should go into its own test class above.
    """

    def _get_u1db_client_path(self):
        from u1db import __path__ as u1db_path
        u1db_parent_dir = os.path.dirname(u1db_path[0])
        return os.path.join(u1db_parent_dir, 'u1db-client')

    def runU1DBClient(self, args):
        command = [sys.executable, self._get_u1db_client_path()]
        command.extend(args)
        p = subprocess.Popen(command, stdin=subprocess.PIPE,
            stdout=subprocess.PIPE, stderr=subprocess.PIPE)
        self.addCleanup(safe_close, p)
        return p

    def test_create_subprocess(self):
        p = self.runU1DBClient(['create', '--id', 'test-id', self.db_path])
        stdout, stderr = p.communicate(tests.simple_doc)
        self.assertEqual(0, p.returncode)
        self.assertEqual('', stdout)
        doc = self.db.get_doc('test-id')
        self.assertEqual(tests.simple_doc, doc.content)
        self.assertFalse(doc.has_conflicts)
        expected = 'id: test-id\nrev: %s\n' % (doc.rev,)
        stripped = stderr.replace('\r\n', '\n')
        if expected != stripped:
            # When run under python-dbg, it prints out the refs after the
            # actual content, so match it if we need to.
            expected_re = expected + '\[\d+ refs\]\n'
            self.assertRegexpMatches(stripped, expected_re)

    def test_get(self):
        doc = self.db.create_doc(tests.simple_doc, doc_id='test-id')
        ret, stdout, stderr = self.run_main(['get', self.db_path, 'test-id'])
        self.assertEqual(0, ret)
        self.assertEqual(tests.simple_doc, stdout)
        self.assertEqual('rev: %s\n' % (doc.rev,), stderr)
        ret, stdout, stderr = self.run_main(['get', self.db_path, 'not-there'])
        self.assertEqual(1, ret)

    def test_delete(self):
        doc = self.db.create_doc(tests.simple_doc, doc_id='test-id')
        ret, stdout, stderr = self.run_main(
            ['delete', self.db_path, 'test-id', doc.rev])
        doc = self.db.get_doc('test-id')
        self.assertEqual(0, ret)
        self.assertEqual('', stdout)
        self.assertEqual('rev: %s\n' % (doc.rev,), stderr)

    def test_init_db(self):
        path = self.working_dir + '/test2.db'
        ret, stdout, stderr = self.run_main(['init-db', path])
        db2 = u1db_open(path, create=False)

    def test_put(self):
        doc = self.db.create_doc(tests.simple_doc, doc_id='test-id')
        ret, stdout, stderr = self.run_main(
            ['put', self.db_path, 'test-id', doc.rev],
            stdin=tests.nested_doc)
        doc = self.db.get_doc('test-id')
        self.assertFalse(doc.has_conflicts)
        self.assertEqual(tests.nested_doc, doc.content)
        self.assertEqual(0, ret)
        self.assertEqual('', stdout)
        self.assertEqual('rev: %s\n' % (doc.rev,), stderr)

    def test_sync(self):
        doc = self.db.create_doc(tests.simple_doc, doc_id='test-id')
        self.db2_path = self.working_dir + '/test2.db'
        self.db2 = u1db_open(self.db2_path, create=True)
        self.addCleanup(self.db2.close)
        ret, stdout, stderr = self.run_main(
            ['sync', self.db_path, self.db2_path])
        self.assertEqual(0, ret)
        self.assertEqual('', stdout)
        self.assertEqual('', stderr)
        self.assertGetDoc(self.db2, 'test-id', doc.rev, tests.simple_doc, False)


class TestHTTPIntegration(tests.TestCaseWithServer, RunMainHelper):
    """Meant to test the cases where commands operate over http."""

    def server_def(self):
        def make_server(host_port, handler, _state):
            return serve.make_server(host_port[0], host_port[1],
                                     self.working_dir)
        return make_server, None, "shutdown", "http"

    def setUp(self):
        super(TestHTTPIntegration, self).setUp()
        self.working_dir = self.createTempDir(prefix='u1db-http-server-')
        self.startServer()

    def getPath(self, dbname):
        return os.path.join(self.working_dir, dbname)

    def test_init_db(self):
        url = self.getURL('new.db')
        ret, stdout, stderr = self.run_main(['init-db', url])
        db2 = u1db_open(self.getPath('new.db'), create=False)

    def test_create_get_put_delete(self):
        db = u1db_open(self.getPath('test.db'), create=True)
        url = self.getURL('test.db')
        doc_id = '%abcd'
        ret, stdout, stderr = self.run_main(['create', url, '--id', doc_id],
                                            stdin=tests.simple_doc)
        self.assertEqual(0, ret)
        ret, stdout, stderr = self.run_main(['get', url, doc_id])
        self.assertEqual(0, ret)
        self.assertTrue(stderr.startswith('rev: '))
        doc_rev = stderr[len('rev: '):].rstrip()
        ret, stdout, stderr = self.run_main(['put', url, doc_id, doc_rev],
                                            stdin=tests.nested_doc)
        self.assertEqual(0, ret)
        self.assertTrue(stderr.startswith('rev: '))
        doc_rev1 = stderr[len('rev: '):].rstrip()
        self.assertGetDoc(db, doc_id, doc_rev1, tests.nested_doc, False)
        ret, stdout, stderr = self.run_main(['delete', url, doc_id, doc_rev1])
        self.assertEqual(0, ret)
        self.assertTrue(stderr.startswith('rev: '))
        doc_rev2 = stderr[len('rev: '):].rstrip()
        self.assertGetDoc(db, doc_id, doc_rev2, None, False)<|MERGE_RESOLUTION|>--- conflicted
+++ resolved
@@ -366,10 +366,7 @@
         self.assertEqual(cmd.stderr.getvalue(),
                          'Bad index expression.\n')
 
-<<<<<<< HEAD
-=======
-
->>>>>>> 43474f4d
+
 class TestCmdListIndexes(TestCaseWithDB):
 
     def test_list_no_indexes(self):
