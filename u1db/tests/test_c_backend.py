# Copyright 2011-2012 Canonical Ltd.
#
# This file is part of u1db.
#
# u1db is free software: you can redistribute it and/or modify
# it under the terms of the GNU Lesser General Public License version 3
# as published by the Free Software Foundation.
#
# u1db is distributed in the hope that it will be useful,
# but WITHOUT ANY WARRANTY; without even the implied warranty of
# MERCHANTABILITY or FITNESS FOR A PARTICULAR PURPOSE.  See the
# GNU Lesser General Public License for more details.
#
# You should have received a copy of the GNU Lesser General Public License
# along with u1db.  If not, see <http://www.gnu.org/licenses/>.


from u1db import (
    Document,
    errors,
    tests,
    )
from u1db.tests import c_backend_wrapper, c_backend_error


class TestCDatabaseExists(tests.TestCase):

    def test_exists(self):
        if c_backend_wrapper is None:
            self.fail("Could not import the c_backend_wrapper module."
                      " Was it compiled properly?\n%s" % (c_backend_error,))


# Rather than lots of failing tests, we have the above check to test that the
# module exists, and all these tests just get skipped
class BackendTests(tests.TestCase):

    def setUp(self):
        super(BackendTests, self).setUp()
        if c_backend_wrapper is None:
            self.skipTest("The c_backend_wrapper could not be imported")


class TestCDatabase(BackendTests):

    def test_exists(self):
        if c_backend_wrapper is None:
            self.fail("Could not import the c_backend_wrapper module."
                      " Was it compiled properly?")
        db = c_backend_wrapper.CDatabase(':memory:')
        self.assertEqual(':memory:', db._filename)

    def test__is_closed(self):
        db = c_backend_wrapper.CDatabase(':memory:')
        self.assertTrue(db._sql_is_open())
        db.close()
        self.assertFalse(db._sql_is_open())

    def test__run_sql(self):
        db = c_backend_wrapper.CDatabase(':memory:')
        self.assertTrue(db._sql_is_open())
        self.assertEqual([], db._run_sql('CREATE TABLE test (id INTEGER)'))
        self.assertEqual([], db._run_sql('INSERT INTO test VALUES (1)'))
        self.assertEqual([('1',)], db._run_sql('SELECT * FROM test'))

    def test__get_generation(self):
        db = c_backend_wrapper.CDatabase(':memory:')
        self.assertEqual(0, db._get_generation())
        db.create_doc(tests.simple_doc)
        self.assertEqual(1, db._get_generation())

    def test__set_replica_uid(self):
        db = c_backend_wrapper.CDatabase(':memory:')
        self.assertIsNot(None, db._replica_uid)
        db._set_replica_uid('foo')
        self.assertEqual([('foo',)], db._run_sql(
            "SELECT value FROM u1db_config WHERE name='replica_uid'"))

    def test_default_replica_uid(self):
        self.db = c_backend_wrapper.CDatabase(':memory:')
        self.assertIsNot(None, self.db._replica_uid)
        self.assertEqual(32, len(self.db._replica_uid))
        # casting to an int from the uid *is* the check for correct behavior.
        val = int(self.db._replica_uid, 16)

    def test_get_conflicts_with_borked_data(self):
        self.db = c_backend_wrapper.CDatabase(':memory:')
        # We add an entry to conflicts, but not to documents, which is an
        # invalid situation
        self.db._run_sql("INSERT INTO conflicts"
                         " VALUES ('doc-id', 'doc-rev', '{}')")
        self.assertRaises(Exception, self.db.get_doc_conflicts, 'doc-id')

    def test_get_from_index(self):
        # We manually poke data into the DB, so that we test just the "get_doc"
        # code, rather than also testing the index management code.
        self.db = c_backend_wrapper.CDatabase(':memory:')
        doc = self.db.create_doc(tests.simple_doc)
        self.db.create_index("key-idx", ["key"])
        docs = self.db.get_from_index('key-idx', [('value',)])
        self.assertEqual([doc], docs)

    def test_get_from_index_2(self):
        self.db = c_backend_wrapper.CDatabase(':memory:')
        doc = self.db.create_doc(tests.nested_doc)
        self.db.create_index("multi-idx", ["key", "sub.doc"])
        docs = self.db.get_from_index('multi-idx', [('value', 'underneath')])
        self.assertEqual([doc], docs)

    def test__query_init_one_field(self):
        self.db = c_backend_wrapper.CDatabase(':memory:')
        self.db.create_index("key-idx", ["key"])
        query = self.db._query_init("key-idx")
        self.assertEqual("key-idx", query.index_name)
        self.assertEqual(1, query.num_fields)
        self.assertEqual(["key"], query.fields)

    def test__query_init_two_fields(self):
        self.db = c_backend_wrapper.CDatabase(':memory:')
        self.db.create_index("two-idx", ["key", "key2"])
        query = self.db._query_init("two-idx")
        self.assertEqual("two-idx", query.index_name)
        self.assertEqual(2, query.num_fields)
        self.assertEqual(["key", "key2"], query.fields)

    def assertFormatQueryEquals(self, expected, wildcards, fields):
        val, w = c_backend_wrapper._format_query(fields)
        self.assertEqual(expected, val)
        self.assertEqual(wildcards, w)

    def test__format_query(self):
        self.assertFormatQueryEquals(
            "SELECT d0.doc_id FROM document_fields d0"
            " WHERE d0.field_name = ? AND d0.value = ?",
            [0], ["1"])
        self.assertFormatQueryEquals(
            "SELECT d0.doc_id"
            " FROM document_fields d0, document_fields d1"
            " WHERE d0.field_name = ? AND d0.value = ?"
            " AND d0.doc_id = d1.doc_id"
            " AND d1.field_name = ? AND d1.value = ?",
            [0, 0], ["1", "2"])
        self.assertFormatQueryEquals(
            "SELECT d0.doc_id"
            " FROM document_fields d0, document_fields d1, document_fields d2"
            " WHERE d0.field_name = ? AND d0.value = ?"
            " AND d0.doc_id = d1.doc_id"
            " AND d1.field_name = ? AND d1.value = ?"
            " AND d0.doc_id = d2.doc_id"
            " AND d2.field_name = ? AND d2.value = ?",
            [0, 0, 0], ["1", "2", "3"])

    def test__format_query_wildcard(self):
        self.assertFormatQueryEquals(
            "SELECT d0.doc_id FROM document_fields d0"
            " WHERE d0.field_name = ? AND d0.value NOT NULL",
            [1], ["*"])
        self.assertFormatQueryEquals(
            "SELECT d0.doc_id"
            " FROM document_fields d0, document_fields d1"
            " WHERE d0.field_name = ? AND d0.value = ?"
            " AND d0.doc_id = d1.doc_id"
            " AND d1.field_name = ? AND d1.value NOT NULL",
            [0, 1], ["1", "*"])

    def test__format_query_glob(self):
        self.assertFormatQueryEquals(
            "SELECT d0.doc_id FROM document_fields d0"
            " WHERE d0.field_name = ? AND d0.value GLOB ?",
            [2], ["1*"])


class TestCSyncTarget(BackendTests):

    def setUp(self):
        super(TestCSyncTarget, self).setUp()
        self.db = c_backend_wrapper.CDatabase(':memory:')
        self.st = self.db.get_sync_target()

    def test_attached_to_db(self):
        self.assertEqual(self.db._replica_uid, self.st.get_sync_info("misc")[0])

    def test_get_sync_exchange(self):
        exc = self.st._get_sync_exchange("source-uid", 10)
        self.assertIsNot(None, exc)

    def test_sync_exchange_insert_doc_from_source(self):
        exc = self.st._get_sync_exchange("source-uid", 5)
        doc = c_backend_wrapper.make_document('doc-id', 'replica:1',
                tests.simple_doc)
        self.assertEqual([], exc.get_seen_ids())
        exc.insert_doc_from_source(doc, 10)
        self.assertGetDoc(self.db, 'doc-id', 'replica:1', tests.simple_doc,
                          False)
        self.assertEqual(10, self.db.get_sync_generation('source-uid'))
        self.assertEqual(['doc-id'], exc.get_seen_ids())

    def test_sync_exchange_conflicted_doc(self):
        doc = self.db.create_doc(tests.simple_doc)
        exc = self.st._get_sync_exchange("source-uid", 5)
        doc2 = c_backend_wrapper.make_document(doc.doc_id, 'replica:1',
                tests.nested_doc)
        self.assertEqual([], exc.get_seen_ids())
        # The insert should be rejected and the doc_id not considered 'seen'
        exc.insert_doc_from_source(doc2, 10)
        self.assertGetDoc(self.db, doc.doc_id, doc.rev, tests.simple_doc, False)
        self.assertEqual([], exc.get_seen_ids())

    def test_sync_exchange_find_doc_ids(self):
        doc = self.db.create_doc(tests.simple_doc)
        exc = self.st._get_sync_exchange("source-uid", 0)
        self.assertEqual(0, exc.target_gen)
        exc.find_doc_ids_to_return()
        self.assertEqual([(doc.doc_id, 1)], exc.get_doc_ids_to_return())
        self.assertEqual(1, exc.target_gen)

    def test_sync_exchange_find_doc_ids_not_including_recently_inserted(self):
        doc1 = self.db.create_doc(tests.simple_doc)
        doc2 = self.db.create_doc(tests.nested_doc)
        exc = self.st._get_sync_exchange("source-uid", 0)
        doc3 = c_backend_wrapper.make_document(doc1.doc_id,
                doc1.rev + "|zreplica:2", tests.simple_doc)
        exc.insert_doc_from_source(doc3, 10)
        exc.find_doc_ids_to_return()
        self.assertEqual([(doc2.doc_id, 2)], exc.get_doc_ids_to_return())
        self.assertEqual(3, exc.target_gen)

    def test_sync_exchange_return_docs(self):
        returned = []
        def return_doc_cb(doc, gen):
            returned.append((doc, gen))
        doc1 = self.db.create_doc(tests.simple_doc)
        exc = self.st._get_sync_exchange("source-uid", 0)
        exc.find_doc_ids_to_return()
        exc.return_docs(return_doc_cb)
        self.assertEqual([(doc1, 1)], returned)

    def test_sync_exchange_doc_ids(self):
        doc1 = self.db.create_doc(tests.simple_doc, doc_id='doc-1')
        db2 = c_backend_wrapper.CDatabase(':memory:')
        doc2 = db2.create_doc(tests.nested_doc, doc_id='doc-2')
        returned = []
        def return_doc_cb(doc, gen):
            returned.append((doc, gen))
        target_gen = self.st.sync_exchange_doc_ids(db2, [(doc2.doc_id, 1)], 0,
                                                   return_doc_cb)
        self.assertEqual(2, self.db._get_generation())
        self.assertEqual(2, target_gen)
        self.assertGetDoc(self.db, doc2.doc_id, doc2.rev, tests.nested_doc,
                          False)
        self.assertEqual([(doc1, 1)], returned)


class TestCHTTPSyncTarget(BackendTests):

    def test_format_sync_url(self):
        target = c_backend_wrapper.create_http_sync_target("http://base_url")
        self.assertEqual("http://base_url/sync-from/replica-uid",
            c_backend_wrapper._format_sync_url(target, "replica-uid"))

    def test_format_sync_url_escapes(self):
        # The base_url should not get munged (we assume it is already a
        # properly formed URL), but the replica-uid should get properly escaped
        target = c_backend_wrapper.create_http_sync_target(
                "http://host/base%2Ctest/")
        self.assertEqual("http://host/base%2Ctest/sync-from/replica%2Cuid",
            c_backend_wrapper._format_sync_url(target, "replica,uid"))

<<<<<<< HEAD
    def test_set_oauth_credentials(self):
        target = c_backend_wrapper.create_http_sync_target(
                "http://host/base%2Ctest/")
        target.set_oauth_credentials('consumer-key', 'consumer-secret',
            'token-key', 'token-secret')
=======
    def test_format_refuses_non_http(self):
        db = c_backend_wrapper.CDatabase(':memory:')
        target = db.get_sync_target()
        self.assertRaises(RuntimeError,
            c_backend_wrapper._format_sync_url, target, 'replica,uid')
>>>>>>> 2ddeaefe


class TestVectorClock(BackendTests):

    def create_vcr(self, rev):
        return c_backend_wrapper.VectorClockRev(rev)

    def test_parse_empty(self):
        self.assertEqual('VectorClockRev()',
                         repr(self.create_vcr('')))

    def test_parse_invalid(self):
        self.assertEqual('VectorClockRev(None)',
                         repr(self.create_vcr('x')))
        self.assertEqual('VectorClockRev(None)',
                         repr(self.create_vcr('x:a')))
        self.assertEqual('VectorClockRev(None)',
                         repr(self.create_vcr('y:1|x:a')))
        self.assertEqual('VectorClockRev(None)',
                         repr(self.create_vcr('x:a|y:1')))
        self.assertEqual('VectorClockRev(None)',
                         repr(self.create_vcr('y:1|x:2a')))
        self.assertEqual('VectorClockRev(None)',
                         repr(self.create_vcr('y:1||')))
        self.assertEqual('VectorClockRev(None)',
                         repr(self.create_vcr('y:1|')))
        self.assertEqual('VectorClockRev(None)',
                         repr(self.create_vcr('y:1|x:2|')))
        self.assertEqual('VectorClockRev(None)',
                         repr(self.create_vcr('y:1|x:2|:')))
        self.assertEqual('VectorClockRev(None)',
                         repr(self.create_vcr('y:1|x:2|m:')))
        self.assertEqual('VectorClockRev(None)',
                         repr(self.create_vcr('y:1|x:|m:3')))
        self.assertEqual('VectorClockRev(None)',
                         repr(self.create_vcr('y:1|:|m:3')))

    def test_parse_single(self):
        self.assertEqual('VectorClockRev(test:1)',
                         repr(self.create_vcr('test:1')))

    def test_parse_multi(self):
        self.assertEqual('VectorClockRev(test:1|z:2)',
                         repr(self.create_vcr('test:1|z:2')))
        self.assertEqual('VectorClockRev(ab:1|bc:2|cd:3|de:4|ef:5)',
                     repr(self.create_vcr('ab:1|bc:2|cd:3|de:4|ef:5')))
        self.assertEqual('VectorClockRev(a:2|b:1)',
                         repr(self.create_vcr('b:1|a:2')))


class TestCDocument(BackendTests):

    def make_document(self, *args, **kwargs):
        return c_backend_wrapper.make_document(*args, **kwargs)

    def test_create(self):
        doc = self.make_document('doc-id', 'uid:1', tests.simple_doc)

    def assertPyDocEqualCDoc(self, *args, **kwargs):
        cdoc = self.make_document(*args, **kwargs)
        pydoc = Document(*args, **kwargs)
        self.assertEqual(pydoc, cdoc)
        self.assertEqual(cdoc, pydoc)

    def test_cmp_to_pydoc_equal(self):
        self.assertPyDocEqualCDoc('doc-id', 'uid:1', tests.simple_doc)
        self.assertPyDocEqualCDoc('doc-id', 'uid:1', tests.simple_doc,
                                  has_conflicts=False)
        self.assertPyDocEqualCDoc('doc-id', 'uid:1', tests.simple_doc,
                                  has_conflicts=True)

    def test_cmp_to_pydoc_not_equal_conflicts(self):
        cdoc = self.make_document('doc-id', 'uid:1', tests.simple_doc)
        pydoc = Document('doc-id', 'uid:1', tests.simple_doc,
                         has_conflicts=True)
        self.assertNotEqual(cdoc, pydoc)
        self.assertNotEqual(pydoc, cdoc)

    def test_cmp_to_pydoc_not_equal_doc_id(self):
        cdoc = self.make_document('doc-id', 'uid:1', tests.simple_doc)
        pydoc = Document('doc2-id', 'uid:1', tests.simple_doc)
        self.assertNotEqual(cdoc, pydoc)
        self.assertNotEqual(pydoc, cdoc)

    def test_cmp_to_pydoc_not_equal_doc_rev(self):
        cdoc = self.make_document('doc-id', 'uid:1', tests.simple_doc)
        pydoc = Document('doc-id', 'uid:2', tests.simple_doc)
        self.assertNotEqual(cdoc, pydoc)
        self.assertNotEqual(pydoc, cdoc)

    def test_cmp_to_pydoc_not_equal_content(self):
        cdoc = self.make_document('doc-id', 'uid:1', tests.simple_doc)
        pydoc = Document('doc-id', 'uid:1', tests.nested_doc)
        self.assertNotEqual(cdoc, pydoc)
        self.assertNotEqual(pydoc, cdoc)


class TestUUID(BackendTests):

    def test_uuid4_conformance(self):
        uuids = set()
        for i in range(20):
            uuid = c_backend_wrapper.generate_hex_uuid()
            self.assertIsInstance(uuid, str)
            self.assertEqual(32, len(uuid))
            # This will raise ValueError if it isn't a valid hex string
            v = long(uuid, 16)
            # Version 4 uuids have 2 other requirements, the high 4 bits of the
            # seventh byte are always '0x4', and the middle bits of byte 9 are
            # always set
            self.assertEqual('4', uuid[12])
            self.assertTrue(uuid[16] in '89ab')
            self.assertTrue(uuid not in uuids)
            uuids.add(uuid)<|MERGE_RESOLUTION|>--- conflicted
+++ resolved
@@ -266,19 +266,17 @@
         self.assertEqual("http://host/base%2Ctest/sync-from/replica%2Cuid",
             c_backend_wrapper._format_sync_url(target, "replica,uid"))
 
-<<<<<<< HEAD
+    def test_format_refuses_non_http(self):
+        db = c_backend_wrapper.CDatabase(':memory:')
+        target = db.get_sync_target()
+        self.assertRaises(RuntimeError,
+            c_backend_wrapper._format_sync_url, target, 'replica,uid')
+
     def test_set_oauth_credentials(self):
         target = c_backend_wrapper.create_http_sync_target(
                 "http://host/base%2Ctest/")
         target.set_oauth_credentials('consumer-key', 'consumer-secret',
             'token-key', 'token-secret')
-=======
-    def test_format_refuses_non_http(self):
-        db = c_backend_wrapper.CDatabase(':memory:')
-        target = db.get_sync_target()
-        self.assertRaises(RuntimeError,
-            c_backend_wrapper._format_sync_url, target, 'replica,uid')
->>>>>>> 2ddeaefe
 
 
 class TestVectorClock(BackendTests):
