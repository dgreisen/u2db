--- conflicted
+++ resolved
@@ -107,18 +107,10 @@
 
 class DatabaseBaseTests(TestCase):
 
-    create_database = None
-<<<<<<< HEAD
     scenarios = LOCAL_DATABASES_SCENARIOS
 
     def create_database(self, replica_uid):
         return self.do_create_database(self, replica_uid)
-=======
-    scenarios = [
-        ('mem', {'create_database': create_memory_database}),
-        ('sql_partexpand', {'create_database': create_sqlite_partial_expanded}),
-        ]
->>>>>>> ed368f52
 
     def setUp(self):
         super(DatabaseBaseTests, self).setUp()
