# Copyright 2011 Canonical Ltd.
#
# This program is free software: you can redistribute it and/or modify it
# under the terms of the GNU General Public License version 3, as published
# by the Free Software Foundation.
#
# This program is distributed in the hope that it will be useful, but
# WITHOUT ANY WARRANTY; without even the implied warranties of
# MERCHANTABILITY, SATISFACTORY QUALITY, or FITNESS FOR A PARTICULAR
# PURPOSE.  See the GNU General Public License for more details.
#
# You should have received a copy of the GNU General Public License along
# with this program.  If not, see <http://www.gnu.org/licenses/>.

"""Test infrastructure for U1DB Client"""


<<<<<<< HEAD
from unittest import TestCase
from testscenarios import TestWithScenarios
=======
import testscenarios
import testtools


TestCase = testtools.TestCase


def load_with_scenarios(loader, standard_tests, pattern):
    """Load the tests in a given module.

    This just applies testscenarios.generate_scenarios to all the tests that
    are present. We do it at load time rather than at run time, because it
    plays nicer with various tools.
    """
    suite = loader.suiteClass()
    suite.addTests(testscenarios.generate_scenarios(standard_tests))
    return suite
>>>>>>> 57eceba7
<|MERGE_RESOLUTION|>--- conflicted
+++ resolved
@@ -15,10 +15,6 @@
 """Test infrastructure for U1DB Client"""
 
 
-<<<<<<< HEAD
-from unittest import TestCase
-from testscenarios import TestWithScenarios
-=======
 import testscenarios
 import testtools
 
@@ -35,5 +31,4 @@
     """
     suite = loader.suiteClass()
     suite.addTests(testscenarios.generate_scenarios(standard_tests))
-    return suite
->>>>>>> 57eceba7
+    return suite