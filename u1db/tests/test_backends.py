# Copyright 2011 Canonical Ltd.
#
# This program is free software: you can redistribute it and/or modify it
# under the terms of the GNU General Public License version 3, as published
# by the Free Software Foundation.
#
# This program is distributed in the hope that it will be useful, but
# WITHOUT ANY WARRANTY; without even the implied warranties of
# MERCHANTABILITY, SATISFACTORY QUALITY, or FITNESS FOR A PARTICULAR
# PURPOSE.  See the GNU General Public License for more details.
#
# You should have received a copy of the GNU General Public License along
# with this program.  If not, see <http://www.gnu.org/licenses/>.

"""The Client class for U1DB."""

import u1db
from u1db import (
    tests,
    vectorclock,
    )
from u1db.backends import (
    inmemory,
    sqlite_backend,
    )


simple_doc = '{"key": "value"}'


def create_memory_database(machine_id):
    return inmemory.InMemoryDatabase(machine_id)


def create_sqlite_database(machine_id):
    db = sqlite_backend.SQLiteDatabase(':memory:')
    db._set_machine_id(machine_id)
    return db


class DatabaseBaseTests(tests.TestCase):

    create_database = None
    scenarios = [
        ('mem', {'create_database': create_memory_database}),
        ('sqlite', {'create_database': create_sqlite_database}),
        ]


    def shortDescription(self):
        return self.id()

    def close_database(self, database):
        """Close the database that was opened by create_database.

        The default implementation is a no-op.
        """

    def setUp(self):
        super(DatabaseBaseTests, self).setUp()
        self.c = self.create_database('test')

    def tearDown(self):
        self.close_database(self.c)
        super(DatabaseBaseTests, self).tearDown()


class DatabaseTests(DatabaseBaseTests):

    def test_create_doc_allocating_doc_id(self):
        doc_id, new_rev = self.c.create_doc(simple_doc)
        self.assertNotEqual(None, doc_id)
        self.assertNotEqual(None, new_rev)
        self.assertEqual((new_rev, simple_doc, False), self.c.get_doc(doc_id))

    def test_create_doc_with_id(self):
        doc_id, new_rev = self.c.create_doc(simple_doc, doc_id='my-id')
        self.assertEqual('my-id', doc_id)
        self.assertNotEqual(None, new_rev)
        self.assertEqual((new_rev, simple_doc, False), self.c.get_doc('my-id'))

    def test_create_doc_existing_id(self):
        doc_id, new_rev = self.c.create_doc(simple_doc)
        new_doc = '{"something": "else"}'
        self.assertRaises(u1db.InvalidDocRev, self.c.create_doc,
                          new_doc, doc_id)
        self.assertEqual((new_rev, simple_doc, False), self.c.get_doc(doc_id))

    def test_put_doc_refuses_no_id(self):
        self.assertRaises(u1db.InvalidDocId,
            self.c.put_doc, None, None, simple_doc)

    def test_put_doc_creating_initial(self):
        new_rev = self.c.put_doc('my_doc_id', None, simple_doc)
        self.assertEqual((new_rev, simple_doc, False),
                         self.c.get_doc('my_doc_id'))

    def test_get_doc_after_put(self):
        doc_id, new_rev = self.c.create_doc(simple_doc, doc_id='my_doc_id')
        self.assertEqual((new_rev, simple_doc, False), self.c.get_doc('my_doc_id'))

    def test_get_doc_nonexisting(self):
        self.assertEqual((None, None, False), self.c.get_doc('non-existing'))

    def test_put_fails_with_bad_old_rev(self):
        doc_id, old_rev = self.c.create_doc(simple_doc, doc_id='my_doc_id')
        new_doc = '{"something": "else"}'
        self.assertRaises(u1db.InvalidDocRev,
            self.c.put_doc, 'my_doc_id', 'other:1', new_doc)
        self.assertEqual((old_rev, simple_doc, False),
                         self.c.get_doc('my_doc_id'))

    def test_delete_doc(self):
        doc_id, doc_rev = self.c.create_doc(simple_doc)
        self.assertEqual((doc_rev, simple_doc, False), self.c.get_doc(doc_id))
        deleted_rev = self.c.delete_doc(doc_id, doc_rev)
        self.assertNotEqual(None, deleted_rev)
        self.assertEqual((deleted_rev, None, False), self.c.get_doc(doc_id))

    def test_delete_doc_non_existant(self):
        self.assertRaises(KeyError,
            self.c.delete_doc, 'non-existing', 'other:1')

    def test_delete_doc_already_deleted(self):
        doc_id, doc_rev = self.c.create_doc(simple_doc)
        new_rev = self.c.delete_doc(doc_id, doc_rev)
        self.assertRaises(KeyError, self.c.delete_doc, doc_id, new_rev)
        self.assertEqual((new_rev, None, False), self.c.get_doc(doc_id))

    def test_delete_doc_bad_rev(self):
        doc_id, doc_rev = self.c.create_doc(simple_doc)
        self.assertEqual((doc_rev, simple_doc, False), self.c.get_doc(doc_id))
        self.assertRaises(u1db.InvalidDocRev,
            self.c.delete_doc, doc_id, 'other:1')
        self.assertEqual((doc_rev, simple_doc, False), self.c.get_doc(doc_id))

    def test_put_updates_transaction_log(self):
        doc_id, doc_rev = self.c.create_doc(simple_doc)
        self.assertEqual([doc_id], self.c._get_transaction_log())
        doc_rev = self.c.put_doc(doc_id, doc_rev, '{"something": "else"}')
        self.assertEqual([doc_id, doc_id], self.c._get_transaction_log())
        self.assertEqual((2, set([doc_id])), self.c.whats_changed())

    def test_delete_updates_transaction_log(self):
        doc_id, doc_rev = self.c.create_doc(simple_doc)
        db_rev, _ = self.c.whats_changed()
        self.c.delete_doc(doc_id, doc_rev)
        self.assertEqual((2, set([doc_id])), self.c.whats_changed(db_rev))

    def test_whats_changed_initial_database(self):
        self.assertEqual((0, set()), self.c.whats_changed())

    def test_whats_changed_returns_one_id_for_multiple_changes(self):
        doc_id, doc_rev = self.c.create_doc(simple_doc)
        self.c.put_doc(doc_id, doc_rev, '{"new": "contents"}')
        self.assertEqual((2, set([doc_id])), self.c.whats_changed())
        self.assertEqual((2, set()), self.c.whats_changed(2))

    def test__get_sync_info(self):
        self.assertEqual(('test', 0, 0), self.c._get_sync_info('other'))

    def test_put_updates_state_info(self):
        self.assertEqual(('test', 0, 0), self.c._get_sync_info('other'))
        doc_id, doc_rev = self.c.create_doc(simple_doc)
        self.assertEqual(('test', 1, 0), self.c._get_sync_info('other'))

    def test__record_sync_info(self):
        self.assertEqual(('test', 0, 0), self.c._get_sync_info('machine'))
        self.c._record_sync_info('machine', 10)
        self.assertEqual(('test', 0, 10), self.c._get_sync_info('machine'))


    def test__sync_exchange(self):
        result = self.c._sync_exchange([('doc-id', 'machine:1', simple_doc)],
                                       'machine', from_machine_rev=10,
                                       last_known_rev=0)
        self.assertEqual(('machine:1', simple_doc, False),
                         self.c.get_doc('doc-id'))
        self.assertEqual(['doc-id'], self.c._get_transaction_log())
        self.assertEqual(([], [], 1), result)
        self.assertEqual(10, self.c._get_sync_info('machine')[-1])

    def test__sync_exchange_refuses_conflicts(self):
        doc_id, doc_rev = self.c.create_doc(simple_doc)
        self.assertEqual([doc_id], self.c._get_transaction_log())
        new_doc = '{"key": "altval"}'
        result = self.c._sync_exchange([(doc_id, 'machine:1', new_doc)],
                                       'machine', from_machine_rev=10,
                                       last_known_rev=0)
        self.assertEqual([doc_id], self.c._get_transaction_log())
        self.assertEqual(([], [(doc_id, doc_rev, simple_doc)], 1), result)

    def test__sync_exchange_ignores_convergence(self):
        doc_id, doc_rev = self.c.create_doc(simple_doc)
        self.assertEqual([doc_id], self.c._get_transaction_log())
        result = self.c._sync_exchange([(doc_id, doc_rev, simple_doc)],
                                       'machine', from_machine_rev=10,
                                       last_known_rev=1)
        self.assertEqual([doc_id], self.c._get_transaction_log())
        self.assertEqual(([], [], 1), result)

    def test__sync_exchange_returns_new_docs(self):
        doc_id, doc_rev = self.c.create_doc(simple_doc)
        self.assertEqual([doc_id], self.c._get_transaction_log())
        result = self.c._sync_exchange([], 'other-machine',
                                       from_machine_rev=10, last_known_rev=0)
        self.assertEqual([doc_id], self.c._get_transaction_log())
        self.assertEqual(([(doc_id, doc_rev, simple_doc)], [], 1), result)

    def test__sync_exchange_getting_newer_docs(self):
        doc_id, doc_rev = self.c.create_doc(simple_doc)
        self.assertEqual([doc_id], self.c._get_transaction_log())
        new_doc = '{"key": "altval"}'
        result = self.c._sync_exchange([(doc_id, 'test:1|z:2', new_doc)],
                                       'other-machine', from_machine_rev=10,
                                       last_known_rev=0)
        self.assertEqual([doc_id, doc_id], self.c._get_transaction_log())
        self.assertEqual(([], [], 2), result)

    def test__sync_exchange_with_concurrent_updates(self):
        doc_id, doc_rev = self.c.create_doc(simple_doc)
        self.assertEqual([doc_id], self.c._get_transaction_log())
        orig_wc = self.c.whats_changed
        def after_whatschanged(*args, **kwargs):
            val = orig_wc(*args, **kwargs)
            self.c.create_doc('{"new": "doc"}')
            return val
        self.c.whats_changed = after_whatschanged
        new_doc = '{"key": "altval"}'
        result = self.c._sync_exchange([(doc_id, 'test:1|z:2', new_doc)],
                                       'other-machine', from_machine_rev=10,
                                       last_known_rev=0)
        self.assertEqual(([], [], 2), result)


class DatabaseIndexTests(DatabaseBaseTests):

    def test_create_index(self):
        self.c.create_index('test-idx', ['name'])
        self.assertEqual([('test-idx', ['name'])],
                         self.c.list_indexes())

    def test_create_index_evaluates_it(self):
        doc_id, doc_rev = self.c.create_doc(simple_doc)
        self.c.create_index('test-idx', ['key'])
        self.assertEqual([(doc_id, doc_rev, simple_doc)],
                         self.c.get_from_index('test-idx', [('value',)]))

    def test_create_index_multiple_exact_matches(self):
        doc_id, doc_rev = self.c.create_doc(simple_doc)
        doc2_id, doc2_rev = self.c.create_doc(simple_doc)
        self.c.create_index('test-idx', ['key'])
        self.assertEqual([(doc_id, doc_rev, simple_doc),
                          (doc2_id, doc2_rev, simple_doc)],
                         self.c.get_from_index('test-idx', [('value',)]))

    def test_get_from_index(self):
        doc_id, doc_rev = self.c.create_doc(simple_doc)
        self.c.create_index('test-idx', ['key'])
        self.assertEqual([(doc_id, doc_rev, simple_doc)],
                         self.c.get_from_index('test-idx', [('value',)]))

    def test_get_from_index_unmatched(self):
        doc_id, doc_rev = self.c.create_doc(simple_doc)
        self.c.create_index('test-idx', ['key'])
        self.assertEqual([], self.c.get_from_index('test-idx', [('novalue',)]))

    def test_get_from_index_some_matches(self):
        doc_id, doc_rev = self.c.create_doc(simple_doc)
        self.c.create_index('test-idx', ['key'])
        self.assertEqual([(doc_id, doc_rev, simple_doc)],
            self.c.get_from_index('test-idx', [('value',), ('novalue',)]))

    def test_get_from_index_multi(self):
        doc = '{"key": "value", "key2": "value2"}'
        doc_id, doc_rev = self.c.create_doc(doc)
        self.c.create_index('test-idx', ['key', 'key2'])
        self.assertEqual([(doc_id, doc_rev, doc)],
            self.c.get_from_index('test-idx', [('value', 'value2')]))

    # TODO: Add tests that show indexes actually show selectivity, etc

    def test_put_adds_to_index(self):
        self.c.create_index('test-idx', ['key'])
        doc_id, doc_rev = self.c.create_doc(simple_doc)
        self.assertEqual([(doc_id, doc_rev, simple_doc)],
            self.c.get_from_index('test-idx', [('value',)]))

    def test_put_updates_index(self):
        doc_id, doc_rev = self.c.create_doc(simple_doc)
        self.c.create_index('test-idx', ['key'])
        new_doc = '{"key": "altval"}'
        new_doc_rev = self.c.put_doc(doc_id, doc_rev, new_doc)
        self.assertEqual([],
            self.c.get_from_index('test-idx', [('value',)]))
        self.assertEqual([(doc_id, new_doc_rev, new_doc)],
            self.c.get_from_index('test-idx', [('altval',)]))

    def test_delete_updates_index(self):
        doc_id, doc_rev = self.c.create_doc(simple_doc)
        doc2_id, doc2_rev = self.c.create_doc(simple_doc)
        self.c.create_index('test-idx', ['key'])
        self.assertEqual([(doc_id, doc_rev, simple_doc),
                          (doc2_id, doc2_rev, simple_doc)],
            self.c.get_from_index('test-idx', [('value',)]))
        self.c.delete_doc(doc_id, doc_rev)
        self.assertEqual([(doc2_id, doc2_rev, simple_doc)],
            self.c.get_from_index('test-idx', [('value',)]))

    def test_delete_index(self):
        self.c.create_index('test-idx', ['key'])
        self.assertEqual([('test-idx', ['key'])], self.c.list_indexes())
        self.c.delete_index('test-idx')
        self.assertEqual([], self.c.list_indexes())

    def test__sync_exchange_updates_indexes(self):
        doc_id, doc_rev = self.c.create_doc(simple_doc)
        self.c.create_index('test-idx', ['key'])
        new_doc = '{"key": "altval"}'
        other_rev = 'test:1|z:2'
        result = self.c._sync_exchange([(doc_id, other_rev, new_doc)],
                                       'other-machine', from_machine_rev=10,
                                       last_known_rev=0)
        self.assertEqual((other_rev, new_doc, False), self.c.get_doc(doc_id))
        self.assertEqual([(doc_id, other_rev, new_doc)],
                         self.c.get_from_index('test-idx', [('altval',)]))
        self.assertEqual([], self.c.get_from_index('test-idx', [('value',)]))


class DatabaseSyncTests(DatabaseBaseTests):

    def setUp(self):
        super(DatabaseSyncTests, self).setUp()
        self.c1 = self.create_database('test1')
        self.c2 = self.create_database('test2')

    def test_sync_tracks_db_rev_of_other(self):
        self.assertEqual(0, self.c1.sync(self.c2))
        self.assertEqual(0, self.c1._get_sync_info('test2')[2])
        self.assertEqual(0, self.c2._get_sync_info('test1')[2])
        self.assertEqual({'receive': {'docs': [], 'from_id': 'test1',
                                      'from_rev': 0, 'last_known_rev': 0},
                          'return': {'new_docs': [], 'conf_docs': [],
                                     'last_rev': 0}},
                         self.c2._last_exchange_log)

    def test_sync_puts_changes(self):
        doc_id, doc_rev = self.c1.create_doc(simple_doc)
        self.assertEqual(1, self.c1.sync(self.c2))
        self.assertEqual((doc_rev, simple_doc, False), self.c2.get_doc(doc_id))
        self.assertEqual(1, self.c1._get_sync_info('test2')[2])
        self.assertEqual(1, self.c2._get_sync_info('test1')[2])
        self.assertEqual({'receive': {'docs': [(doc_id, doc_rev)],
                                      'from_id': 'test1',
                                      'from_rev': 1, 'last_known_rev': 0},
                          'return': {'new_docs': [], 'conf_docs': [],
                                     'last_rev': 1}},
                         self.c2._last_exchange_log)

    def test_sync_pulls_changes(self):
        doc_id, doc_rev = self.c2.create_doc(simple_doc)
        self.c1.create_index('test-idx', ['key'])
        self.assertEqual(0, self.c1.sync(self.c2))
        self.assertEqual((doc_rev, simple_doc, False), self.c1.get_doc(doc_id))
        self.assertEqual(1, self.c1._get_sync_info('test2')[2])
        self.assertEqual(1, self.c2._get_sync_info('test1')[2])
        self.assertEqual({'receive': {'docs': [], 'from_id': 'test1',
                                      'from_rev': 0, 'last_known_rev': 0},
                          'return': {'new_docs': [(doc_id, doc_rev)],
                                     'conf_docs': [], 'last_rev': 1}},
                         self.c2._last_exchange_log)
        self.assertEqual([(doc_id, doc_rev, simple_doc)],
                         self.c1.get_from_index('test-idx', [('value',)]))

    def test_sync_pulling_doesnt_update_other_if_changed(self):
        doc_id, doc_rev = self.c2.create_doc(simple_doc)
        # Right after we call c2._sync_exchange, we update our local database
        # with a new record. When we finish synchronizing, we can notice that
        # something locally was updated, and we cannot tell c2 our new updated
        # db_rev
        orig_se = self.c2._sync_exchange
        def after_sync_exchange(*args, **kwargs):
            result = orig_se(*args, **kwargs)
            self.c1.create_doc(simple_doc)
            return result
        self.c2._sync_exchange = after_sync_exchange
        self.assertEqual(0, self.c1.sync(self.c2))
        self.assertEqual({'receive': {'docs': [], 'from_id': 'test1',
                                      'from_rev': 0, 'last_known_rev': 0},
                          'return': {'new_docs': [(doc_id, doc_rev)],
                                     'conf_docs': [], 'last_rev': 1}},
                         self.c2._last_exchange_log)
        self.assertEqual(1, self.c1._get_sync_info('test2')[2])
        # c2 should not have gotten a '_record_sync_info' call, because the
        # local database had been updated more than just by the messages
        # returned from c2.
        self.assertEqual(0, self.c2._get_sync_info('test1')[2])

    def test_sync_ignores_convergence(self):
        doc_id, doc_rev = self.c1.create_doc(simple_doc)
        self.c3 = self.create_database('test3')
        self.assertEqual(1, self.c1.sync(self.c3))
        self.assertEqual(0, self.c2.sync(self.c3))
        self.assertEqual(1, self.c1.sync(self.c2))
        self.assertEqual({'receive': {'docs': [(doc_id, doc_rev)],
                                      'from_id': 'test1',
                                      'from_rev': 1, 'last_known_rev': 0},
                          'return': {'new_docs': [],
                                     'conf_docs': [], 'last_rev': 1}},
                         self.c2._last_exchange_log)

    def test_sync_ignores_superseded(self):
        doc_id, doc_rev = self.c1.create_doc(simple_doc)
        self.c3 = self.create_database('test3')
        self.c1.sync(self.c3)
        self.c2.sync(self.c3)
        new_doc = '{"key": "altval"}'
        doc_rev2 = self.c1.put_doc(doc_id, doc_rev, new_doc)
        self.c2.sync(self.c1)
        self.assertEqual({'receive': {'docs': [(doc_id, doc_rev)],
                                      'from_id': 'test2',
                                      'from_rev': 1, 'last_known_rev': 0},
                          'return': {'new_docs': [(doc_id, doc_rev2)],
                                     'conf_docs': [], 'last_rev': 2}},
                         self.c1._last_exchange_log)
        self.assertEqual((doc_rev2, new_doc, False), self.c1.get_doc(doc_id))


    def test_sync_sees_remote_conflicted(self):
        doc_id, doc1_rev = self.c1.create_doc(simple_doc)
        self.c1.create_index('test-idx', ['key'])
        new_doc = '{"key": "altval"}'
        doc_id, doc2_rev = self.c2.create_doc(new_doc, doc_id=doc_id)
        self.assertEqual([doc_id], self.c1._get_transaction_log())
        self.c1.sync(self.c2)
        self.assertEqual({'receive': {'docs': [(doc_id, doc1_rev)],
                                      'from_id': 'test1',
                                      'from_rev': 1, 'last_known_rev': 0},
                          'return': {'new_docs': [],
                                     'conf_docs': [(doc_id, doc2_rev)],
                                     'last_rev': 1}},
                         self.c2._last_exchange_log)
        self.assertEqual([doc_id, doc_id], self.c1._get_transaction_log())
        self.assertEqual((doc2_rev, new_doc, True), self.c1.get_doc(doc_id))
        self.assertEqual((doc2_rev, new_doc, False), self.c2.get_doc(doc_id))
        self.assertEqual([(doc_id, doc2_rev, new_doc)],
                         self.c1.get_from_index('test-idx', [('altval',)]))
        self.assertEqual([], self.c1.get_from_index('test-idx', [('value',)]))

    def test_sync_sees_remote_delete_conflicted(self):
        doc_id, doc1_rev = self.c1.create_doc(simple_doc)
        self.c1.create_index('test-idx', ['key'])
        self.c1.sync(self.c2)
        doc2_rev = doc1_rev
        new_doc = '{"key": "altval"}'
        doc1_rev = self.c1.put_doc(doc_id, doc1_rev, new_doc)
        doc2_rev = self.c2.delete_doc(doc_id, doc2_rev)
        self.assertEqual([doc_id, doc_id], self.c1._get_transaction_log())
        self.c1.sync(self.c2)
        self.assertEqual({'receive': {'docs': [(doc_id, doc1_rev)],
                                      'from_id': 'test1',
                                      'from_rev': 2, 'last_known_rev': 1},
                          'return': {'new_docs': [],
                                     'conf_docs': [(doc_id, doc2_rev)],
                                     'last_rev': 2}},
                         self.c2._last_exchange_log)
        self.assertEqual([doc_id, doc_id, doc_id],
                         self.c1._get_transaction_log())
        self.assertEqual((doc2_rev, None, True), self.c1.get_doc(doc_id))
        self.assertEqual((doc2_rev, None, False), self.c2.get_doc(doc_id))
        self.assertEqual([], self.c1.get_from_index('test-idx', [('value',)]))

    def test_sync_local_race_conflicted(self):
        doc_id, doc1_rev = self.c1.create_doc(simple_doc)
        self.c1.create_index('test-idx', ['key'])
        self.c1.sync(self.c2)
        new_doc1 = '{"key": "localval"}'
        new_doc2 = '{"key": "altval"}'
        doc2_rev2 = self.c2.put_doc(doc_id, doc1_rev, new_doc2)
        # Monkey patch so that after the local client has determined recent
        # changes, we get another one, before sync finishes.
        orig_wc = self.c1.whats_changed
        def after_whatschanged(*args, **kwargs):
            val = orig_wc(*args, **kwargs)
            self.c1.put_doc(doc_id, doc1_rev, new_doc1)
            return val
        self.c1.whats_changed = after_whatschanged
        self.c1.sync(self.c2)
        self.assertEqual((doc2_rev2, new_doc2, True), self.c1.get_doc(doc_id))
        self.assertEqual([(doc_id, doc2_rev2, new_doc2)],
                         self.c1.get_from_index('test-idx', [('altval',)]))
        self.assertEqual([], self.c1.get_from_index('test-idx', [('value',)]))
        self.assertEqual([], self.c1.get_from_index('test-idx', [('localval',)]))

    def test_sync_propagates_deletes(self):
        doc_id, doc1_rev = self.c1.create_doc(simple_doc)
        self.c1.create_index('test-idx', ['key'])
        self.c1.sync(self.c2)
        self.c2.create_index('test-idx', ['key'])
        self.c3 = self.create_database('test3')
        self.c1.sync(self.c3)
        deleted_rev = self.c1.delete_doc(doc_id, doc1_rev)
        self.c1.sync(self.c2)
        self.assertEqual({'receive': {'docs': [(doc_id, deleted_rev)],
                                      'from_id': 'test1',
                                      'from_rev': 2, 'last_known_rev': 1},
                          'return': {'new_docs': [], 'conf_docs': [],
                                     'last_rev': 2}},
                         self.c2._last_exchange_log)
        self.assertEqual((deleted_rev, None, False), self.c1.get_doc(doc_id))
        self.assertEqual((deleted_rev, None, False), self.c2.get_doc(doc_id))
        self.assertEqual([], self.c1.get_from_index('test-idx', [('value',)]))
        self.assertEqual([], self.c2.get_from_index('test-idx', [('value',)]))
        self.c2.sync(self.c3)
        self.assertEqual({'receive': {'docs': [(doc_id, deleted_rev)],
                                      'from_id': 'test2',
                                      'from_rev': 2, 'last_known_rev': 0},
                          'return': {'new_docs': [], 'conf_docs': [],
                                     'last_rev': 2}},
                         self.c3._last_exchange_log)
        self.assertEqual((deleted_rev, None, False), self.c3.get_doc(doc_id))

    def test_put_refuses_to_update_conflicted(self):
        doc_id, doc1_rev = self.c1.create_doc(simple_doc)
        new_doc1 = '{"key": "altval"}'
        doc_id, doc2_rev = self.c2.create_doc(new_doc1, doc_id=doc_id)
        self.c1.sync(self.c2)
        self.assertEqual((doc2_rev, new_doc1, True), self.c1.get_doc(doc_id))
        new_doc2 = '{"key": "local"}'
        self.assertRaises(u1db.ConflictedDoc,
            self.c1.put_doc, doc_id, doc2_rev, new_doc2)

    def test_delete_refuses_for_conflicted(self):
        doc_id, doc1_rev = self.c1.create_doc(simple_doc)
        new_doc1 = '{"key": "altval"}'
        doc_id, doc2_rev = self.c2.create_doc(new_doc1, doc_id=doc_id)
        self.c1.sync(self.c2)
        self.assertEqual((doc2_rev, new_doc1, True), self.c1.get_doc(doc_id))
        self.assertRaises(u1db.ConflictedDoc,
            self.c1.delete_doc, doc_id, doc2_rev)

    def test_get_doc_conflicts_unconflicted(self):
        doc_id, doc1_rev = self.c1.create_doc(simple_doc)
        self.assertEqual([], self.c1.get_doc_conflicts(doc_id))

    def test_get_doc_conflicts_no_such_id(self):
        self.assertEqual([], self.c1.get_doc_conflicts('doc-id'))

    def test_get_doc_conflicts(self):
        doc_id, doc1_rev = self.c1.create_doc(simple_doc)
        new_doc1 = '{"key": "altval"}'
        doc_id, doc2_rev = self.c2.create_doc(new_doc1, doc_id=doc_id)
        self.c1.sync(self.c2)
        self.assertEqual([(doc2_rev, new_doc1),
                          (doc1_rev, simple_doc)],
                         self.c1.get_doc_conflicts(doc_id))

    def test_resolve_doc(self):
        doc_id, doc1_rev = self.c1.create_doc(simple_doc)
        new_doc1 = '{"key": "altval"}'
        doc_id, doc2_rev = self.c2.create_doc(new_doc1, doc_id=doc_id)
        self.c1.sync(self.c2)
        self.assertEqual([(doc2_rev, new_doc1),
                          (doc1_rev, simple_doc)],
                         self.c1.get_doc_conflicts(doc_id))
        new_rev, has_conflicts = self.c1.resolve_doc(doc_id, simple_doc,
                                                     [doc2_rev, doc1_rev])
        self.assertFalse(has_conflicts)
        self.assertEqual((new_rev, simple_doc, False), self.c1.get_doc(doc_id))
        self.assertEqual([], self.c1.get_doc_conflicts(doc_id))

    def test_resolve_doc_picks_biggest_vcr(self):
        doc_id, doc1_rev = self.c1.create_doc(simple_doc)
        doc1_rev = self.c1.put_doc(doc_id, doc1_rev, simple_doc)
        new_doc1 = '{"key": "altval"}'
        doc_id, doc2_rev = self.c2.create_doc(new_doc1, doc_id=doc_id)
        doc2_rev = self.c2.put_doc(doc_id, doc2_rev, new_doc1)
        self.c1.sync(self.c2)
        self.assertEqual([(doc2_rev, new_doc1),
                          (doc1_rev, simple_doc)],
                         self.c1.get_doc_conflicts(doc_id))
        new_rev, has_conflicts = self.c1.resolve_doc(doc_id, simple_doc,
                                                     [doc2_rev, doc1_rev])
        self.assertFalse(has_conflicts)
        self.assertEqual((new_rev, simple_doc, False), self.c1.get_doc(doc_id))
        self.assertEqual([], self.c1.get_doc_conflicts(doc_id))
        vcr_1 = vectorclock.VectorClockRev(doc1_rev)
        vcr_2 = vectorclock.VectorClockRev(doc2_rev)
        vcr_new = vectorclock.VectorClockRev(new_rev)
        self.assertTrue(vcr_new.is_newer(vcr_1))
        self.assertTrue(vcr_new.is_newer(vcr_2))

    def test_resolve_doc_partial_not_winning(self):
        doc_id, doc1_rev = self.c1.create_doc(simple_doc)
        new_doc2 = '{"key": "valin2"}'
        doc_id, doc2_rev = self.c2.create_doc(new_doc2, doc_id=doc_id)
        self.c1.sync(self.c2)
        self.assertEqual([(doc2_rev, new_doc2),
                          (doc1_rev, simple_doc)],
                         self.c1.get_doc_conflicts(doc_id))
        self.c3 = self.create_database('test3')
        new_doc3 = '{"key": "valin3"}'
        doc_id, doc3_rev = self.c3.create_doc(new_doc3, doc_id=doc_id)
        self.c1.sync(self.c3)
        self.assertEqual([(doc3_rev, new_doc3),
                          (doc1_rev, simple_doc),
                          (doc2_rev, new_doc2)],
                         self.c1.get_doc_conflicts(doc_id))
        new_rev, has_conflicts = self.c1.resolve_doc(doc_id, simple_doc,
                                                     [doc2_rev, doc1_rev])
        self.assertTrue(has_conflicts)
        self.assertEqual((doc3_rev, new_doc3, True), self.c1.get_doc(doc_id))
        self.assertEqual([(doc3_rev, new_doc3), (new_rev, simple_doc)],
                         self.c1.get_doc_conflicts(doc_id))

    def test_resolve_doc_partial_winning(self):
        doc_id, doc1_rev = self.c1.create_doc(simple_doc)
        new_doc2 = '{"key": "valin2"}'
        doc_id, doc2_rev = self.c2.create_doc(new_doc2, doc_id=doc_id)
        self.c1.sync(self.c2)
        self.c3 = self.create_database('test3')
        new_doc3 = '{"key": "valin3"}'
        doc_id, doc3_rev = self.c3.create_doc(new_doc3, doc_id=doc_id)
        self.c1.sync(self.c3)
        self.assertEqual([(doc3_rev, new_doc3),
                          (doc1_rev, simple_doc),
                          (doc2_rev, new_doc2)],
                         self.c1.get_doc_conflicts(doc_id))
        new_rev, has_conflicts = self.c1.resolve_doc(doc_id, simple_doc,
                                                     [doc3_rev, doc1_rev])
        self.assertTrue(has_conflicts)
        self.assertEqual([(new_rev, simple_doc),
                          (doc2_rev, new_doc2)],
                         self.c1.get_doc_conflicts(doc_id))


<<<<<<< HEAD
class TestInMemoryDatabaseSync(InMemoryDatabaseMixin, DatabaseSyncTests,
                               tests.TestCase):
    pass


class TestSQLiteDatabaseSync(SQLiteDatabaseMixin, DatabaseSyncTests,
                             tests.TestCase):
    pass
=======
# Use a custom loader to apply the scenarios at load time.
load_tests = tests.load_with_scenarios
>>>>>>> 6efabae6
<|MERGE_RESOLUTION|>--- conflicted
+++ resolved
@@ -634,16 +634,5 @@
                          self.c1.get_doc_conflicts(doc_id))
 
 
-<<<<<<< HEAD
-class TestInMemoryDatabaseSync(InMemoryDatabaseMixin, DatabaseSyncTests,
-                               tests.TestCase):
-    pass
-
-
-class TestSQLiteDatabaseSync(SQLiteDatabaseMixin, DatabaseSyncTests,
-                             tests.TestCase):
-    pass
-=======
 # Use a custom loader to apply the scenarios at load time.
-load_tests = tests.load_with_scenarios
->>>>>>> 6efabae6
+load_tests = tests.load_with_scenarios