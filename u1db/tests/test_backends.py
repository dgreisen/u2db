--- conflicted
+++ resolved
@@ -751,7 +751,6 @@
         self.db.create_index('test-idx', ['sub.foo.bar.baz.qux.fnord'])
         self.assertEqual([], self.db.get_from_index('test-idx', [('*',)]))
 
-<<<<<<< HEAD
     def test_index_list(self):
         self.db.create_index("index", ["name"])
         content = '{"name": ["foo", "bar"]}'
@@ -759,11 +758,6 @@
         rows = self.db.get_from_index("index", [("bar", )])
         self.assertEqual([doc], rows)
 
-
-class PyDatabaseIndexTests(tests.DatabaseBaseTests):
-
-=======
->>>>>>> 5ca3403a
     def test_get_from_index_case_sensitive(self):
         self.db.create_index('test-idx', ['key'])
         doc1 = self.db.create_doc(simple_doc)
