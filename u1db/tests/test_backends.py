# Copyright 2011 Canonical Ltd.
#
# This program is free software: you can redistribute it and/or modify it
# under the terms of the GNU General Public License version 3, as published
# by the Free Software Foundation.
#
# This program is distributed in the hope that it will be useful, but
# WITHOUT ANY WARRANTY; without even the implied warranties of
# MERCHANTABILITY, SATISFACTORY QUALITY, or FITNESS FOR A PARTICULAR
# PURPOSE.  See the GNU General Public License for more details.
#
# You should have received a copy of the GNU General Public License along
# with this program.  If not, see <http://www.gnu.org/licenses/>.

"""The backend class for U1DB. This deals with hiding storage details."""

from u1db import (
    Document,
    errors,
    tests,
    vectorclock,
    )


simple_doc = tests.simple_doc
nested_doc = tests.nested_doc


from u1db.tests.test_remote_sync_target import (
    http_server_def,
)

from u1db.remote import (
    http_database
    )


def http_create_database(test, replica_uid):
    test.startServer()
    db = test.request_state._create_database(replica_uid)
    return http_database.HTTPDatabase(test.getURL('test'))


class AllDatabaseTests(tests.DatabaseBaseTests, tests.TestCaseWithServer):

    scenarios = tests.LOCAL_DATABASES_SCENARIOS + [
        ('http', {'do_create_database': http_create_database,
                  'server_def': http_server_def}),
        ]

    def test_close(self):
        self.db.close()

    def test_create_doc_allocating_doc_id(self):
        doc = self.db.create_doc(simple_doc)
        self.assertNotEqual(None, doc.doc_id)
        self.assertNotEqual(None, doc.rev)
        self.assertGetDoc(self.db, doc.doc_id, doc.rev, simple_doc, False)

    def test_create_doc_with_id(self):
        doc = self.db.create_doc(simple_doc, doc_id='my-id')
        self.assertEqual('my-id', doc.doc_id)
        self.assertNotEqual(None, doc.rev)
        self.assertGetDoc(self.db, doc.doc_id, doc.rev, simple_doc, False)

    def test_create_doc_existing_id(self):
        doc = self.db.create_doc(simple_doc)
        new_content = '{"something": "else"}'
        self.assertRaises(errors.RevisionConflict, self.db.create_doc,
                          new_content, doc.doc_id)
        self.assertGetDoc(self.db, doc.doc_id, doc.rev, simple_doc, False)

    def test_put_doc_creating_initial(self):
        doc = Document('my_doc_id', None, simple_doc)
        new_rev = self.db.put_doc(doc)
        self.assertGetDoc(self.db, 'my_doc_id', new_rev, simple_doc, False)

    def test_put_doc_update(self):
        doc = self.db.create_doc(simple_doc, doc_id='my_doc_id')
        orig_rev = doc.rev
        doc.content = '{"updated": "stuff"}'
        new_rev = self.db.put_doc(doc)
        self.assertNotEqual(new_rev, orig_rev)
        self.assertGetDoc(self.db, 'my_doc_id', new_rev,
                          '{"updated": "stuff"}', False)
        self.assertEqual(doc.rev, new_rev)

    def test_put_doc_refuses_no_id(self):
        doc = Document(None, None, simple_doc)
        self.assertRaises(errors.InvalidDocId, self.db.put_doc, doc)

    def test_put_doc_refuses_non_existing_old_rev(self):
        doc = Document('doc-id', 'test:4', simple_doc)
        self.assertRaises(errors.RevisionConflict, self.db.put_doc, doc)

    def test_put_fails_with_bad_old_rev(self):
        doc = self.db.create_doc(simple_doc, doc_id='my_doc_id')
        old_rev = doc.rev
        doc.rev = 'other:1'
        doc.content = '{"something": "else"}'
        self.assertRaises(errors.RevisionConflict, self.db.put_doc, doc)
        self.assertGetDoc(self.db, 'my_doc_id', old_rev, simple_doc, False)

    def test_get_doc_after_put(self):
        doc = self.db.create_doc(simple_doc, doc_id='my_doc_id')
        self.assertGetDoc(self.db, 'my_doc_id', doc.rev, simple_doc, False)

    def test_get_doc_nonexisting(self):
        self.assertIs(None, self.db.get_doc('non-existing'))

    def test_handles_nested_content(self):
        doc = self.db.create_doc(nested_doc)
        self.assertGetDoc(self.db, doc.doc_id, doc.rev, nested_doc, False)

    def test_handles_doc_with_null(self):
        doc = self.db.create_doc('{"key": null}')
        self.assertGetDoc(self.db, doc.doc_id, doc.rev, '{"key": null}', False)

    def test_delete_doc(self):
        doc = self.db.create_doc(simple_doc)
        self.assertGetDoc(self.db, doc.doc_id, doc.rev, simple_doc, False)
        orig_rev = doc.rev
        self.db.delete_doc(doc)
        self.assertNotEqual(orig_rev, doc.rev)
        self.assertGetDoc(self.db, doc.doc_id, doc.rev, None, False)
        self.assertIsNot(None, self.db.get_doc(doc.doc_id))

    def test_delete_doc_non_existant(self):
        doc = Document('non-existing', 'other:1', simple_doc)
        self.assertRaises(errors.DocumentDoesNotExist,
            self.db.delete_doc, doc)

    def test_delete_doc_already_deleted(self):
        doc = self.db.create_doc(simple_doc)
        self.db.delete_doc(doc)
        self.assertRaises(errors.DocumentAlreadyDeleted,
                          self.db.delete_doc, doc)
        self.assertGetDoc(self.db, doc.doc_id, doc.rev, None, False)

    def test_delete_doc_bad_rev(self):
        doc1 = self.db.create_doc(simple_doc)
        self.assertGetDoc(self.db, doc1.doc_id, doc1.rev, simple_doc, False)
        doc2 = Document(doc1.doc_id, 'other:1', simple_doc)
        self.assertRaises(errors.RevisionConflict, self.db.delete_doc, doc2)
        self.assertGetDoc(self.db, doc1.doc_id, doc1.rev, simple_doc, False)


class LocalDatabaseTests(tests.DatabaseBaseTests):

    def test_get_docs(self):
        doc1 = self.db.create_doc(simple_doc)
        doc2 = self.db.create_doc(nested_doc)
        self.assertEqual(sorted([doc1, doc2]),
                         sorted(self.db.get_docs([doc1.doc_id, doc2.doc_id])))

    def test_get_docs_conflicted(self):
        doc1 = self.db.create_doc(simple_doc)
        doc2 = Document(doc1.doc_id, 'alternate:1', nested_doc)
        self.db.force_doc_sync_conflict(doc2)
        self.assertEqual([doc2], self.db.get_docs([doc1.doc_id]))

    def test_get_docs_conflicts_ignored(self):
        doc1 = self.db.create_doc(simple_doc)
        doc2 = self.db.create_doc(nested_doc)
        alt_doc = Document(doc1.doc_id, 'alternate:1', nested_doc)
        self.db.force_doc_sync_conflict(alt_doc)
        self.assertEqual(
            sorted([Document(doc1.doc_id, 'alternate:1', nested_doc),
                    Document(doc2.doc_id, doc2.rev, nested_doc)]),
            sorted(self.db.get_docs([doc1.doc_id, doc2.doc_id],
                                    check_for_conflicts=False)))

    def test_resolve_doc(self):
        doc = self.db.create_doc(simple_doc)
        alt_doc = Document(doc.doc_id, 'alternate:1', nested_doc)
        self.db.force_doc_sync_conflict(alt_doc)
        self.assertEqual([('alternate:1', nested_doc),
                          (doc.rev, simple_doc)],
                         self.db.get_doc_conflicts(doc.doc_id))
        orig_rev = doc.rev
        self.db.resolve_doc(doc, [alt_doc.rev, doc.rev])
        self.assertNotEqual(orig_rev, doc.rev)
        self.assertFalse(doc.has_conflicts)
        self.assertGetDoc(self.db, doc.doc_id, doc.rev, simple_doc, False)
        self.assertEqual([], self.db.get_doc_conflicts(doc.doc_id))

    def test_resolve_doc_picks_biggest_vcr(self):
        doc1 = self.db.create_doc(simple_doc)
        doc2 = Document(doc1.doc_id, 'alternate:1', nested_doc)
        self.db.force_doc_sync_conflict(doc2)
        self.assertGetDocConflicts(self.db, doc1.doc_id,
                                   [(doc2.rev, nested_doc),
                                    (doc1.rev, simple_doc)])
        orig_doc1_rev = doc1.rev
        self.db.resolve_doc(doc1, [doc2.rev, doc1.rev])
        self.assertFalse(doc1.has_conflicts)
        self.assertNotEqual(orig_doc1_rev, doc1.rev)
        self.assertGetDoc(self.db, doc1.doc_id, doc1.rev, simple_doc, False)
        self.assertGetDocConflicts(self.db, doc1.doc_id, [])
        vcr_1 = vectorclock.VectorClockRev(orig_doc1_rev)
        vcr_2 = vectorclock.VectorClockRev(doc2.rev)
        vcr_new = vectorclock.VectorClockRev(doc1.rev)
        self.assertTrue(vcr_new.is_newer(vcr_1))
        self.assertTrue(vcr_new.is_newer(vcr_2))

    def test_resolve_doc_partial_not_winning(self):
        doc1 = self.db.create_doc(simple_doc)
        doc2 = Document(doc1.doc_id, 'alternate:1', nested_doc)
        self.db.force_doc_sync_conflict(doc2)
        self.assertGetDocConflicts(self.db, doc1.doc_id,
                                   [(doc2.rev, nested_doc),
                                    (doc1.rev, simple_doc)])
        content3 = '{"key": "valin3"}'
        doc3 = Document(doc1.doc_id, 'third:1', content3)
        self.db.force_doc_sync_conflict(doc3)
        self.assertGetDocConflicts(self.db, doc1.doc_id,
            [(doc3.rev, content3),
             (doc1.rev, simple_doc),
             (doc2.rev, nested_doc)])
        self.db.resolve_doc(doc1, [doc2.rev, doc1.rev])
        self.assertTrue(doc1.has_conflicts)
        self.assertGetDoc(self.db, doc1.doc_id, doc3.rev, content3, True)
        self.assertGetDocConflicts(self.db, doc1.doc_id,
            [(doc3.rev, content3),
             (doc1.rev, simple_doc)])

    def test_resolve_doc_partial_winning(self):
        doc1 = self.db.create_doc(simple_doc)
        doc2 = Document(doc1.doc_id, 'alternate:1', nested_doc)
        self.db.force_doc_sync_conflict(doc2)
        content3 = '{"key": "valin3"}'
        doc3 = Document(doc1.doc_id, 'third:1', content3)
        self.db.force_doc_sync_conflict(doc3)
        self.assertGetDocConflicts(self.db, doc1.doc_id,
                                   [(doc3.rev, content3),
                                    (doc1.rev, simple_doc),
                                    (doc2.rev, nested_doc)])
        self.db.resolve_doc(doc1, [doc3.rev, doc1.rev])
        self.assertTrue(doc1.has_conflicts)
        self.assertGetDocConflicts(self.db, doc1.doc_id,
                                   [(doc1.rev, simple_doc),
                                    (doc2.rev, nested_doc)])

    def test_resolve_doc_with_delete_conflict(self):
        doc1 = self.db.create_doc(simple_doc)
        self.db.delete_doc(doc1)
        doc2 = Document(doc1.doc_id, 'alternate:1', nested_doc)
        self.db.force_doc_sync_conflict(doc2)
        self.assertGetDocConflicts(self.db, doc1.doc_id,
                                   [(doc2.rev, nested_doc),
                                    (doc1.rev, None)])
        self.db.resolve_doc(doc2, [doc1.rev, doc2.rev])
        self.assertGetDocConflicts(self.db, doc1.doc_id, [])
        self.assertGetDoc(self.db, doc2.doc_id, doc2.rev, nested_doc, False)

    def test_resolve_doc_with_delete_to_delete(self):
        doc1 = self.db.create_doc(simple_doc)
        self.db.delete_doc(doc1)
        doc2 = Document(doc1.doc_id, 'alternate:1', nested_doc)
        self.db.force_doc_sync_conflict(doc2)
        self.assertGetDocConflicts(self.db, doc1.doc_id,
                                   [(doc2.rev, nested_doc),
                                    (doc1.rev, None)])
        self.db.resolve_doc(doc1, [doc1.rev, doc2.rev])
        self.assertGetDocConflicts(self.db, doc1.doc_id, [])
        self.assertGetDoc(self.db, doc1.doc_id, doc1.rev, None, False)

    def test_get_docs_empty_list(self):
        self.assertEqual([], self.db.get_docs([]))

    def test_simple_put_doc_if_newer(self):
        doc = Document('my-doc-id', 'test:1', simple_doc)
        state = self.db.put_doc_if_newer(doc)
        self.assertEqual('inserted', state)
        self.assertGetDoc(self.db, 'my-doc-id', 'test:1', simple_doc, False)

    def test_put_doc_if_newer_already_superseded(self):
        orig_doc = '{"new": "doc"}'
        doc1 = self.db.create_doc(orig_doc)
        doc1_rev1 = doc1.rev
        doc1.content = simple_doc
        self.db.put_doc(doc1)
        doc1_rev2 = doc1.rev
        # Nothing is inserted, because the document is already superseded
        doc = Document(doc1.doc_id, doc1_rev1, orig_doc)
        state = self.db.put_doc_if_newer(doc)
        self.assertEqual('superseded', state)
        self.assertGetDoc(self.db, doc1.doc_id, doc1_rev2, simple_doc, False)

    def test_put_doc_if_newer_already_converged(self):
        orig_doc = '{"new": "doc"}'
        doc1 = self.db.create_doc(orig_doc)
        state = self.db.put_doc_if_newer(doc1)
        self.assertEqual('converged', state)

    def test_put_doc_if_newer_conflicted(self):
        doc1 = self.db.create_doc(simple_doc)
        # Nothing is inserted, the document id is returned as would-conflict
        alt_doc = Document(doc1.doc_id, 'alternate:1', nested_doc)
        state = self.db.put_doc_if_newer(alt_doc)
        self.assertEqual('conflicted', state)
        # The database wasn't altered
        self.assertGetDoc(self.db, doc1.doc_id, doc1.rev, simple_doc, False)

    def test_force_doc_with_conflict(self):
        doc1 = self.db.create_doc(simple_doc)
        doc2 = Document(doc1.doc_id, 'alternate:1', nested_doc)
        self.db.force_doc_sync_conflict(doc2)
        self.assertTrue(doc2.has_conflicts)
        self.assertGetDoc(self.db, doc1.doc_id, 'alternate:1', nested_doc, True)
        self.assertEqual([('alternate:1', nested_doc),
                          (doc1.rev, simple_doc)],
                         self.db.get_doc_conflicts(doc1.doc_id))

<<<<<<< HEAD
    def test_force_doc_sync_conflict_was_deleted(self):
        doc1 = self.db.create_doc(simple_doc)
        self.db.delete_doc(doc1)
        doc2 = Document(doc1.doc_id, 'alternate:1', nested_doc)
        self.db.force_doc_sync_conflict(doc2)
        self.assertTrue(doc2.has_conflicts)
        self.assertGetDoc(self.db, doc1.doc_id, 'alternate:1', nested_doc, True)
        self.assertEqual([('alternate:1', nested_doc),
                          (doc1.rev, None)],
                         self.db.get_doc_conflicts(doc1.doc_id))

    def test_get_doc_after_put(self):
        doc = self.db.create_doc(simple_doc, doc_id='my_doc_id')
        self.assertGetDoc(self.db, 'my_doc_id', doc.rev, simple_doc, False)

    def test_get_doc_nonexisting(self):
        self.assertIs(None, self.db.get_doc('non-existing'))

=======
>>>>>>> 0c9b0b10
    def test_get_sync_generation(self):
        self.assertEqual(0, self.db.get_sync_generation('other-db'))
        self.db.set_sync_generation('other-db', 2)
        self.assertEqual(2, self.db.get_sync_generation('other-db'))

    def test_put_updates_transaction_log(self):
        doc = self.db.create_doc(simple_doc)
        self.assertEqual([doc.doc_id], self.db._get_transaction_log())
        doc.content = '{"something": "else"}'
        self.db.put_doc(doc)
        self.assertEqual([doc.doc_id, doc.doc_id],
                         self.db._get_transaction_log())
        self.assertEqual((2, set([doc.doc_id])), self.db.whats_changed())

    def test_delete_updates_transaction_log(self):
        doc = self.db.create_doc(simple_doc)
        db_gen, _ = self.db.whats_changed()
        self.db.delete_doc(doc)
        self.assertEqual((2, set([doc.doc_id])), self.db.whats_changed(db_gen))

    def test_delete_then_put(self):
        doc = self.db.create_doc(simple_doc)
        self.db.delete_doc(doc)
        self.assertGetDoc(self.db, doc.doc_id, doc.rev, None, False)
        doc.content = nested_doc
        self.db.put_doc(doc)
        self.assertGetDoc(self.db, doc.doc_id, doc.rev, nested_doc, False)

    def test_whats_changed_initial_database(self):
        self.assertEqual((0, set()), self.db.whats_changed())

    def test_whats_changed_returns_one_id_for_multiple_changes(self):
        doc = self.db.create_doc(simple_doc)
        doc.content = '{"new": "contents"}'
        self.db.put_doc(doc)
        self.assertEqual((2, set([doc.doc_id])), self.db.whats_changed())
        self.assertEqual((2, set()), self.db.whats_changed(2))


class DatabaseIndexTests(tests.DatabaseBaseTests):

    def test_create_index(self):
        self.db.create_index('test-idx', ['name'])
        self.assertEqual([('test-idx', ['name'])],
                         self.db.list_indexes())

    def test_create_index_evaluates_it(self):
        doc = self.db.create_doc(simple_doc)
        self.db.create_index('test-idx', ['key'])
        self.assertEqual([doc],
                         self.db.get_from_index('test-idx', [('value',)]))

    def test_create_index_multiple_exact_matches(self):
        doc = self.db.create_doc(simple_doc)
        doc2 = self.db.create_doc(simple_doc)
        self.db.create_index('test-idx', ['key'])
        self.assertEqual(sorted([doc, doc2]),
            sorted(self.db.get_from_index('test-idx', [('value',)])))

    def test_get_from_index(self):
        doc = self.db.create_doc(simple_doc)
        self.db.create_index('test-idx', ['key'])
        self.assertEqual([doc],
                         self.db.get_from_index('test-idx', [('value',)]))

    def test_get_from_index_unmatched(self):
        doc = self.db.create_doc(simple_doc)
        self.db.create_index('test-idx', ['key'])
        self.assertEqual([], self.db.get_from_index('test-idx', [('novalue',)]))

    def test_get_from_index_some_matches(self):
        doc = self.db.create_doc(simple_doc)
        self.db.create_index('test-idx', ['key'])
        self.assertEqual([doc],
            self.db.get_from_index('test-idx', [('value',), ('novalue',)]))

    def test_get_from_index_multi(self):
        content = '{"key": "value", "key2": "value2"}'
        doc = self.db.create_doc(content)
        self.db.create_index('test-idx', ['key', 'key2'])
        self.assertEqual([doc],
            self.db.get_from_index('test-idx', [('value', 'value2')]))

    def test_nested_index(self):
        doc = self.db.create_doc(nested_doc)
        self.db.create_index('test-idx', ['sub.doc'])
        self.assertEqual([doc],
            self.db.get_from_index('test-idx', [('underneath',)]))
        doc2 = self.db.create_doc(nested_doc)
        self.assertEqual(
            sorted([doc, doc2]),
            sorted(self.db.get_from_index('test-idx', [('underneath',)])))

    def test_create_adds_to_index(self):
        self.db.create_index('test-idx', ['key'])
        doc = self.db.create_doc(simple_doc)
        self.assertEqual([doc],
            self.db.get_from_index('test-idx', [('value',)]))

    def test_put_updates_index(self):
        doc = self.db.create_doc(simple_doc)
        self.db.create_index('test-idx', ['key'])
        new_content = '{"key": "altval"}'
        doc.content = new_content
        new_doc_rev = self.db.put_doc(doc)
        self.assertEqual([],
            self.db.get_from_index('test-idx', [('value',)]))
        self.assertEqual([doc],
            self.db.get_from_index('test-idx', [('altval',)]))

    def test_put_updates_when_adding_key(self):
        doc = self.db.create_doc("{}")
        self.db.create_index('test-idx', ['key'])
        self.assertEqual([],
            self.db.get_from_index('test-idx', [('*',)]))
        doc.content = simple_doc
        self.db.put_doc(doc)
        self.assertEqual([doc],
            self.db.get_from_index('test-idx', [('*',)]))

    def test_get_all_from_index(self):
        self.db.create_index('test-idx', ['key'])
        doc1 = self.db.create_doc(simple_doc)
        doc2 = self.db.create_doc(nested_doc)
        # This one should not be in the index
        doc3 = self.db.create_doc('{"no": "key"}')
        diff_value_doc = '{"key": "diff value"}'
        doc4 = self.db.create_doc(diff_value_doc)
        # This is essentially a 'prefix' match, but we match every entry.
        self.assertEqual(sorted([doc1, doc2, doc4]),
            sorted(self.db.get_from_index('test-idx', [('*',)])))

    def test_get_from_index_case_sensitive(self):
        self.db.create_index('test-idx', ['key'])
        doc1 = self.db.create_doc(simple_doc)
        self.assertEqual([], self.db.get_from_index('test-idx', [('V*',)]))
        self.assertEqual([doc1],
                         self.db.get_from_index('test-idx', [('v*',)]))

    def test_get_from_index_empty_string(self):
        self.db.create_index('test-idx', ['key'])
        doc1 = self.db.create_doc(simple_doc)
        content2 = '{"key": ""}'
        doc2 = self.db.create_doc(content2)
        self.assertEqual([doc2],
                         self.db.get_from_index('test-idx', [('',)]))
        # Empty string matches the wildcard.
        self.assertEqual(sorted([doc1, doc2]),
            sorted(self.db.get_from_index('test-idx', [('*',)])))

    def test_get_from_index_illegal_number_of_entries(self):
        self.db.create_index('test-idx', ['k1', 'k2'])
        self.assertRaises(errors.InvalidValueForIndex,
            self.db.get_from_index, 'test-idx', [()])
        self.assertRaises(errors.InvalidValueForIndex,
            self.db.get_from_index, 'test-idx', [('v1',)])
        self.assertRaises(errors.InvalidValueForIndex,
            self.db.get_from_index, 'test-idx', [('v1', 'v2', 'v3')])

    def test_get_from_index_illegal_wildcards(self):
        self.db.create_index('test-idx', ['k1', 'k2'])
        self.assertRaises(errors.InvalidValueForIndex,
            self.db.get_from_index, 'test-idx', [('v*', 'v2')])
        self.assertRaises(errors.InvalidValueForIndex,
            self.db.get_from_index, 'test-idx', [('*', 'v2')])

    def test_get_from_index_with_sql_wildcards(self):
        self.db.create_index('test-idx', ['key'])
        content1 = '{"key": "va%lue"}'
        content2 = '{"key": "value"}'
        content3 = '{"key": "va_lue"}'
        doc1 = self.db.create_doc(content1)
        doc2 = self.db.create_doc(content2)
        doc3 = self.db.create_doc(content3)
        # The '%' in the search should be treated literally, not as a sql
        # globbing character.
        self.assertEqual([doc1],
            self.db.get_from_index('test-idx', [('va%*',)]))
        # Same for '_'
        self.assertEqual([doc3],
            self.db.get_from_index('test-idx', [('va_*',)]))

    def test_get_from_index_not_null(self):
        self.db.create_index('test-idx', ['key'])
        doc1 = self.db.create_doc(simple_doc)
        doc2 = self.db.create_doc('{"key": null}')
        self.assertEqual([doc1],
            self.db.get_from_index('test-idx', [('*',)]))

    def test_get_partial_from_index(self):
        content1 = '{"k1": "v1", "k2": "v2"}'
        content2 = '{"k1": "v1", "k2": "x2"}'
        content3 = '{"k1": "v1", "k2": "y2"}'
        # doc4 has a different k1 value, so it doesn't match the prefix.
        content4 = '{"k1": "NN", "k2": "v2"}'
        doc1 = self.db.create_doc(content1)
        doc2 = self.db.create_doc(content2)
        doc3 = self.db.create_doc(content3)
        doc4 = self.db.create_doc(content4)
        self.db.create_index('test-idx', ['k1', 'k2'])
        self.assertEqual(sorted([doc1, doc2, doc3]),
            sorted(self.db.get_from_index('test-idx', [("v1", "*")])))

    def test_get_glob_match(self):
        # Note: the exact glob syntax is probably subject to change
        content1 = '{"k1": "v1", "k2": "v1"}'
        content2 = '{"k1": "v1", "k2": "v2"}'
        content3 = '{"k1": "v1", "k2": "v3"}'
        # doc4 has a different k2 prefix value, so it doesn't match
        content4 = '{"k1": "v1", "k2": "ZZ"}'
        self.db.create_index('test-idx', ['k1', 'k2'])
        doc1 = self.db.create_doc(content1)
        doc2 = self.db.create_doc(content2)
        doc3 = self.db.create_doc(content3)
        doc4 = self.db.create_doc(content4)
        self.assertEqual(sorted([doc1, doc2, doc3]),
            sorted(self.db.get_from_index('test-idx', [("v1", "v*")])))

    def test_delete_updates_index(self):
        doc = self.db.create_doc(simple_doc)
        doc2 = self.db.create_doc(simple_doc)
        self.db.create_index('test-idx', ['key'])
        self.assertEqual(sorted([doc, doc2]),
            sorted(self.db.get_from_index('test-idx', [('value',)])))
        self.db.delete_doc(doc)
        self.assertEqual([doc2],
            self.db.get_from_index('test-idx', [('value',)]))

    def test_delete_index(self):
        self.db.create_index('test-idx', ['key'])
        self.assertEqual([('test-idx', ['key'])], self.db.list_indexes())
        self.db.delete_index('test-idx')
        self.assertEqual([], self.db.list_indexes())

    def test_sync_exchange_updates_indexes(self):
        doc = self.db.create_doc(simple_doc)
        self.db.create_index('test-idx', ['key'])
        new_content = '{"key": "altval"}'
        other_rev = 'test:1|z:2'
        st = self.db.get_sync_target()
        def ignore(doc_id, doc_rev, doc):
            pass
        docs = [Document(doc.doc_id, other_rev, new_content)]
        result = st.sync_exchange(docs, 'other-replica',
                                  from_replica_generation=10,
                                  last_known_generation=0,
                                  return_doc_cb=ignore)
        self.assertGetDoc(self.db, doc.doc_id, other_rev, new_content, False)
        self.assertEqual([Document(doc.doc_id, other_rev, new_content)],
                         self.db.get_from_index('test-idx', [('altval',)]))
        self.assertEqual([], self.db.get_from_index('test-idx', [('value',)]))

# Use a custom loader to apply the scenarios at load time.
load_tests = tests.load_with_scenarios<|MERGE_RESOLUTION|>--- conflicted
+++ resolved
@@ -312,7 +312,6 @@
                           (doc1.rev, simple_doc)],
                          self.db.get_doc_conflicts(doc1.doc_id))
 
-<<<<<<< HEAD
     def test_force_doc_sync_conflict_was_deleted(self):
         doc1 = self.db.create_doc(simple_doc)
         self.db.delete_doc(doc1)
@@ -324,15 +323,6 @@
                           (doc1.rev, None)],
                          self.db.get_doc_conflicts(doc1.doc_id))
 
-    def test_get_doc_after_put(self):
-        doc = self.db.create_doc(simple_doc, doc_id='my_doc_id')
-        self.assertGetDoc(self.db, 'my_doc_id', doc.rev, simple_doc, False)
-
-    def test_get_doc_nonexisting(self):
-        self.assertIs(None, self.db.get_doc('non-existing'))
-
-=======
->>>>>>> 0c9b0b10
     def test_get_sync_generation(self):
         self.assertEqual(0, self.db.get_sync_generation('other-db'))
         self.db.set_sync_generation('other-db', 2)
