# Copyright 2011 Canonical Ltd.
#
# This file is part of u1db.
#
# u1db is free software: you can redistribute it and/or modify
# it under the terms of the GNU Lesser General Public License version 3
# as published by the Free Software Foundation.
#
# u1db is distributed in the hope that it will be useful,
# but WITHOUT ANY WARRANTY; without even the implied warranty of
# MERCHANTABILITY or FITNESS FOR A PARTICULAR PURPOSE.  See the
# GNU Lesser General Public License for more details.
#
# You should have received a copy of the GNU Lesser General Public License
# along with u1db.  If not, see <http://www.gnu.org/licenses/>.

"""The backend class for U1DB. This deals with hiding storage details."""

from u1db import (
    errors,
    tests,
    vectorclock,
    )


simple_doc = tests.simple_doc
nested_doc = tests.nested_doc


from u1db.tests.test_remote_sync_target import (
    http_server_def,
    oauth_http_server_def,
)

from u1db.remote import (
    http_database
    )

try:
    from u1db.tests import c_backend_wrapper
except ImportError:
    c_backend_wrapper = None


def http_create_database(test, replica_uid, path='test'):
    test.startServer()
    db = test.request_state._create_database(replica_uid)
    return http_database.HTTPDatabase(test.getURL(path))


def oauth_http_create_database(test, replica_uid):
    http_db = http_create_database(test, replica_uid, '~/test')
    http_db.set_oauth_credentials(tests.consumer1.key, tests.consumer1.secret,
                                  tests.token1.key, tests.token1.secret)
    return http_db


class AllDatabaseTests(tests.DatabaseBaseTests, tests.TestCaseWithServer):

    scenarios = tests.LOCAL_DATABASES_SCENARIOS + [
        ('http', {'do_create_database': http_create_database,
                  'make_document': tests.create_doc,
                  'server_def': http_server_def}),
        ('oauth_http', {'do_create_database': oauth_http_create_database,
                        'make_document': tests.create_doc,
                        'server_def': oauth_http_server_def})
        ] + tests.C_DATABASE_SCENARIOS

    def test_close(self):
        self.db.close()

    def test_create_doc_allocating_doc_id(self):
        doc = self.db.create_doc(simple_doc)
        self.assertNotEqual(None, doc.doc_id)
        self.assertNotEqual(None, doc.rev)
        self.assertGetDoc(self.db, doc.doc_id, doc.rev, simple_doc, False)

    def test_create_doc_with_id(self):
        doc = self.db.create_doc(simple_doc, doc_id='my-id')
        self.assertEqual('my-id', doc.doc_id)
        self.assertNotEqual(None, doc.rev)
        self.assertGetDoc(self.db, doc.doc_id, doc.rev, simple_doc, False)

    def test_create_doc_existing_id(self):
        doc = self.db.create_doc(simple_doc)
        new_content = '{"something": "else"}'
        self.assertRaises(errors.RevisionConflict, self.db.create_doc,
                          new_content, doc.doc_id)
        self.assertGetDoc(self.db, doc.doc_id, doc.rev, simple_doc, False)

    def test_put_doc_creating_initial(self):
        doc = self.make_document('my_doc_id', None, simple_doc)
        new_rev = self.db.put_doc(doc)
        self.assertIsNot(None, new_rev)
        self.assertGetDoc(self.db, 'my_doc_id', new_rev, simple_doc, False)

    def test_put_doc_space_in_id(self):
        doc = self.make_document('my doc id', None, simple_doc)
        new_rev = self.db.put_doc(doc)
        self.assertIsNot(None, new_rev)
        self.assertGetDoc(self.db, 'my doc id', new_rev, simple_doc, False)

    def test_put_doc_update(self):
        doc = self.db.create_doc(simple_doc, doc_id='my_doc_id')
        orig_rev = doc.rev
        doc.content = '{"updated": "stuff"}'
        new_rev = self.db.put_doc(doc)
        self.assertNotEqual(new_rev, orig_rev)
        self.assertGetDoc(self.db, 'my_doc_id', new_rev,
                          '{"updated": "stuff"}', False)
        self.assertEqual(doc.rev, new_rev)

    def test_put_doc_refuses_no_id(self):
        doc = self.make_document(None, None, simple_doc)
        self.assertRaises(errors.InvalidDocId, self.db.put_doc, doc)
        doc = self.make_document("", None, simple_doc)
        self.assertRaises(errors.InvalidDocId, self.db.put_doc, doc)

    def test_put_doc_refuses_slashes(self):
        doc = self.make_document('a/b', None, simple_doc)
        self.assertRaises(errors.InvalidDocId, self.db.put_doc, doc)
        doc = self.make_document(r'\b', None, simple_doc)
        self.assertRaises(errors.InvalidDocId, self.db.put_doc, doc)

    def test_put_doc_refuses_non_existing_old_rev(self):
        doc = self.make_document('doc-id', 'test:4', simple_doc)
        self.assertRaises(errors.RevisionConflict, self.db.put_doc, doc)

    def test_put_fails_with_bad_old_rev(self):
        doc = self.db.create_doc(simple_doc, doc_id='my_doc_id')
        old_rev = doc.rev
        bad_doc = self.make_document(doc.doc_id, 'other:1',
                                     '{"something": "else"}')
        self.assertRaises(errors.RevisionConflict, self.db.put_doc, bad_doc)
        self.assertGetDoc(self.db, 'my_doc_id', old_rev, simple_doc, False)

    def test_get_doc_after_put(self):
        doc = self.db.create_doc(simple_doc, doc_id='my_doc_id')
        self.assertGetDoc(self.db, 'my_doc_id', doc.rev, simple_doc, False)

    def test_get_doc_nonexisting(self):
        self.assertIs(None, self.db.get_doc('non-existing'))

    def test_handles_nested_content(self):
        doc = self.db.create_doc(nested_doc)
        self.assertGetDoc(self.db, doc.doc_id, doc.rev, nested_doc, False)

    def test_handles_doc_with_null(self):
        doc = self.db.create_doc('{"key": null}')
        self.assertGetDoc(self.db, doc.doc_id, doc.rev, '{"key": null}', False)

    def test_delete_doc(self):
        doc = self.db.create_doc(simple_doc)
        self.assertGetDoc(self.db, doc.doc_id, doc.rev, simple_doc, False)
        orig_rev = doc.rev
        self.db.delete_doc(doc)
        self.assertNotEqual(orig_rev, doc.rev)
        self.assertGetDoc(self.db, doc.doc_id, doc.rev, None, False)
        self.assertIsNot(None, self.db.get_doc(doc.doc_id))

    def test_delete_doc_non_existant(self):
        doc = self.make_document('non-existing', 'other:1', simple_doc)
        self.assertRaises(errors.DocumentDoesNotExist,
            self.db.delete_doc, doc)

    def test_delete_doc_already_deleted(self):
        doc = self.db.create_doc(simple_doc)
        self.db.delete_doc(doc)
        self.assertRaises(errors.DocumentAlreadyDeleted,
                          self.db.delete_doc, doc)
        self.assertGetDoc(self.db, doc.doc_id, doc.rev, None, False)

    def test_delete_doc_bad_rev(self):
        doc1 = self.db.create_doc(simple_doc)
        self.assertGetDoc(self.db, doc1.doc_id, doc1.rev, simple_doc, False)
        doc2 = self.make_document(doc1.doc_id, 'other:1', simple_doc)
        self.assertRaises(errors.RevisionConflict, self.db.delete_doc, doc2)
        self.assertGetDoc(self.db, doc1.doc_id, doc1.rev, simple_doc, False)

    def test_delete_doc_sets_content_to_None(self):
        doc = self.db.create_doc(simple_doc)
        self.db.delete_doc(doc)
        self.assertIs(None, doc.content)

    def test_delete_doc_rev_supersedes(self):
        doc = self.db.create_doc(simple_doc)
        doc.content = nested_doc
        self.db.put_doc(doc)
        doc.content = '{"fishy": "content"}'
        self.db.put_doc(doc)
        old_rev = doc.rev
        self.db.delete_doc(doc)
        cur_vc = vectorclock.VectorClockRev(old_rev)
        deleted_vc = vectorclock.VectorClockRev(doc.rev)
        self.assertTrue(deleted_vc.is_newer(cur_vc),
                "%s does not supersede %s" % (doc.rev, old_rev))

    def test_delete_then_put(self):
        doc = self.db.create_doc(simple_doc)
        self.db.delete_doc(doc)
        self.assertGetDoc(self.db, doc.doc_id, doc.rev, None, False)
        doc.content = nested_doc
        self.db.put_doc(doc)
        self.assertGetDoc(self.db, doc.doc_id, doc.rev, nested_doc, False)


class LocalDatabaseTests(tests.DatabaseBaseTests):

    scenarios = tests.LOCAL_DATABASES_SCENARIOS + tests.C_DATABASE_SCENARIOS

    def test_put_doc_refuses_slashes_picky(self):
        doc = self.make_document('/a', None, simple_doc)
        self.assertRaises(errors.InvalidDocId, self.db.put_doc, doc)

    def test_get_docs(self):
        doc1 = self.db.create_doc(simple_doc)
        doc2 = self.db.create_doc(nested_doc)
        self.assertEqual([doc1, doc2],
                         self.db.get_docs([doc1.doc_id, doc2.doc_id]))

    def test_get_docs_request_ordered(self):
        doc1 = self.db.create_doc(simple_doc)
        doc2 = self.db.create_doc(nested_doc)
        self.assertEqual([doc1, doc2],
                         self.db.get_docs([doc1.doc_id, doc2.doc_id]))
        self.assertEqual([doc2, doc1],
                         self.db.get_docs([doc2.doc_id, doc1.doc_id]))

    def test_get_docs_empty_list(self):
        self.assertEqual([], self.db.get_docs([]))

    def test_simple_put_doc_if_newer(self):
        doc = self.make_document('my-doc-id', 'test:1', simple_doc)
        state = self.db.put_doc_if_newer(doc, save_conflict=False)
        self.assertEqual('inserted', state)
        self.assertGetDoc(self.db, 'my-doc-id', 'test:1', simple_doc, False)

    def test_put_doc_if_newer_already_superseded(self):
        orig_doc = '{"new": "doc"}'
        doc1 = self.db.create_doc(orig_doc)
        doc1_rev1 = doc1.rev
        doc1.content = simple_doc
        self.db.put_doc(doc1)
        doc1_rev2 = doc1.rev
        # Nothing is inserted, because the document is already superseded
        doc = self.make_document(doc1.doc_id, doc1_rev1, orig_doc)
        state = self.db.put_doc_if_newer(doc, save_conflict=False)
        self.assertEqual('superseded', state)
        self.assertGetDoc(self.db, doc1.doc_id, doc1_rev2, simple_doc, False)

    def test_put_doc_if_newer_already_converged(self):
        orig_doc = '{"new": "doc"}'
        doc1 = self.db.create_doc(orig_doc)
        state = self.db.put_doc_if_newer(doc1, save_conflict=False)
        self.assertEqual('converged', state)

    def test_put_doc_if_newer_conflicted(self):
        doc1 = self.db.create_doc(simple_doc)
        # Nothing is inserted, the document id is returned as would-conflict
        alt_doc = self.make_document(doc1.doc_id, 'alternate:1', nested_doc)
        state = self.db.put_doc_if_newer(alt_doc, save_conflict=False)
        self.assertEqual('conflicted', state)
        # The database wasn't altered
        self.assertGetDoc(self.db, doc1.doc_id, doc1.rev, simple_doc, False)

    def test_put_doc_if_newer_replica_uid(self):
        doc1 = self.db.create_doc(simple_doc)
        self.db.set_sync_generation('other', 1)
        doc2 = self.make_document(doc1.doc_id, doc1.rev + '|other:1',
                                  nested_doc)
        self.assertEqual('inserted',
            self.db.put_doc_if_newer(doc2, save_conflict=False,
                                     replica_uid='other', replica_gen=2))
        self.assertEqual(2, self.db.get_sync_generation('other'))
        # Compare to the old rev, should be superseded
        doc2 = self.make_document(doc1.doc_id, doc1.rev, nested_doc)
        self.assertEqual('superseded',
            self.db.put_doc_if_newer(doc2, save_conflict=False,
                                     replica_uid='other', replica_gen=3))
        self.assertEqual(3, self.db.get_sync_generation('other'))
        # A conflict that isn't saved still records the sync gen, because we
        # don't need to see it again
        doc2 = self.make_document(doc1.doc_id, doc1.rev + '|fourth:1',
                                  nested_doc)
        self.assertEqual('conflicted',
            self.db.put_doc_if_newer(doc2, save_conflict=False,
                                     replica_uid='other', replica_gen=4))
        self.assertEqual(4, self.db.get_sync_generation('other'))

    def test_get_sync_generation(self):
        self.assertEqual(0, self.db.get_sync_generation('other-db'))
        self.db.set_sync_generation('other-db', 2)
        self.assertEqual(2, self.db.get_sync_generation('other-db'))

    def test_put_updates_transaction_log(self):
        doc = self.db.create_doc(simple_doc)
        self.assertEqual([doc.doc_id], self.db._get_transaction_log())
        doc.content = '{"something": "else"}'
        self.db.put_doc(doc)
        self.assertEqual([doc.doc_id, doc.doc_id],
                         self.db._get_transaction_log())
        self.assertEqual((2, [(doc.doc_id, 2)]), self.db.whats_changed())

    def test_delete_updates_transaction_log(self):
        doc = self.db.create_doc(simple_doc)
        db_gen, _ = self.db.whats_changed()
        self.db.delete_doc(doc)
        self.assertEqual((2, [(doc.doc_id, 2)]), self.db.whats_changed(db_gen))

    def test_whats_changed_initial_database(self):
        self.assertEqual((0, []), self.db.whats_changed())

    def test_whats_changed_returns_one_id_for_multiple_changes(self):
        doc = self.db.create_doc(simple_doc)
        doc.content = '{"new": "contents"}'
        self.db.put_doc(doc)
        self.assertEqual((2, [(doc.doc_id, 2)]), self.db.whats_changed())
        self.assertEqual((2, []), self.db.whats_changed(2))

    def test_whats_changed_returns_last_edits_ascending(self):
        doc = self.db.create_doc(simple_doc)
        doc1 = self.db.create_doc(simple_doc)
        doc.content = '{"new": "contents"}'
        self.db.delete_doc(doc1)
        self.db.put_doc(doc)
        self.assertEqual((4, [(doc1.doc_id, 3), (doc.doc_id, 4)]),
                         self.db.whats_changed())


class LocalDatabaseWithConflictsTests(tests.DatabaseBaseTests):
    # test supporting/functionality around storing conflicts

    scenarios = tests.LOCAL_DATABASES_SCENARIOS + tests.C_DATABASE_SCENARIOS

    def test_get_docs_conflicted(self):
        doc1 = self.db.create_doc(simple_doc)
        doc2 = self.make_document(doc1.doc_id, 'alternate:1', nested_doc)
        self.db.put_doc_if_newer(doc2, save_conflict=True)
        self.assertEqual([doc2], self.db.get_docs([doc1.doc_id]))

    def test_get_docs_conflicts_ignored(self):
        doc1 = self.db.create_doc(simple_doc)
        doc2 = self.db.create_doc(nested_doc)
        alt_doc = self.make_document(doc1.doc_id, 'alternate:1', nested_doc)
        self.db.put_doc_if_newer(alt_doc, save_conflict=True)
        no_conflict_doc = self.make_document(doc1.doc_id, 'alternate:1',
                                             nested_doc)
        self.assertEqual([no_conflict_doc, doc2],
                         self.db.get_docs([doc1.doc_id, doc2.doc_id],
                                          check_for_conflicts=False))

    def test_get_doc_conflicts(self):
        doc = self.db.create_doc(simple_doc)
        alt_doc = self.make_document(doc.doc_id, 'alternate:1', nested_doc)
        self.db.put_doc_if_newer(alt_doc, save_conflict=True)
        self.assertEqual([alt_doc, doc],
                         self.db.get_doc_conflicts(doc.doc_id))

    def test_get_doc_conflicts_unconflicted(self):
        doc = self.db.create_doc(simple_doc)
        self.assertEqual([], self.db.get_doc_conflicts(doc.doc_id))

    def test_get_doc_conflicts_no_such_id(self):
        self.assertEqual([], self.db.get_doc_conflicts('doc-id'))

    def test_resolve_doc(self):
        doc = self.db.create_doc(simple_doc)
        alt_doc = self.make_document(doc.doc_id, 'alternate:1', nested_doc)
        self.db.put_doc_if_newer(alt_doc, save_conflict=True)
        self.assertGetDocConflicts(self.db, doc.doc_id,
            [('alternate:1', nested_doc), (doc.rev, simple_doc)])
        orig_rev = doc.rev
        self.db.resolve_doc(doc, [alt_doc.rev, doc.rev])
        self.assertNotEqual(orig_rev, doc.rev)
        self.assertFalse(doc.has_conflicts)
        self.assertGetDoc(self.db, doc.doc_id, doc.rev, simple_doc, False)
        self.assertGetDocConflicts(self.db, doc.doc_id, [])

    def test_resolve_doc_picks_biggest_vcr(self):
        doc1 = self.db.create_doc(simple_doc)
        doc2 = self.make_document(doc1.doc_id, 'alternate:1', nested_doc)
        self.db.put_doc_if_newer(doc2, save_conflict=True)
        self.assertGetDocConflicts(self.db, doc1.doc_id,
                                   [(doc2.rev, nested_doc),
                                    (doc1.rev, simple_doc)])
        orig_doc1_rev = doc1.rev
        self.db.resolve_doc(doc1, [doc2.rev, doc1.rev])
        self.assertFalse(doc1.has_conflicts)
        self.assertNotEqual(orig_doc1_rev, doc1.rev)
        self.assertGetDoc(self.db, doc1.doc_id, doc1.rev, simple_doc, False)
        self.assertGetDocConflicts(self.db, doc1.doc_id, [])
        vcr_1 = vectorclock.VectorClockRev(orig_doc1_rev)
        vcr_2 = vectorclock.VectorClockRev(doc2.rev)
        vcr_new = vectorclock.VectorClockRev(doc1.rev)
        self.assertTrue(vcr_new.is_newer(vcr_1))
        self.assertTrue(vcr_new.is_newer(vcr_2))

    def test_resolve_doc_partial_not_winning(self):
        doc1 = self.db.create_doc(simple_doc)
        doc2 = self.make_document(doc1.doc_id, 'alternate:1', nested_doc)
        self.db.put_doc_if_newer(doc2, save_conflict=True)
        self.assertGetDocConflicts(self.db, doc1.doc_id,
                                   [(doc2.rev, nested_doc),
                                    (doc1.rev, simple_doc)])
        content3 = '{"key": "valin3"}'
        doc3 = self.make_document(doc1.doc_id, 'third:1', content3)
        self.db.put_doc_if_newer(doc3, save_conflict=True)
        self.assertGetDocConflicts(self.db, doc1.doc_id,
            [(doc3.rev, content3),
             (doc1.rev, simple_doc),
             (doc2.rev, nested_doc)])
        self.db.resolve_doc(doc1, [doc2.rev, doc1.rev])
        self.assertTrue(doc1.has_conflicts)
        self.assertGetDoc(self.db, doc1.doc_id, doc3.rev, content3, True)
        self.assertGetDocConflicts(self.db, doc1.doc_id,
            [(doc3.rev, content3),
             (doc1.rev, simple_doc)])

    def test_resolve_doc_partial_winning(self):
        doc1 = self.db.create_doc(simple_doc)
        doc2 = self.make_document(doc1.doc_id, 'alternate:1', nested_doc)
        self.db.put_doc_if_newer(doc2, save_conflict=True)
        content3 = '{"key": "valin3"}'
        doc3 = self.make_document(doc1.doc_id, 'third:1', content3)
        self.db.put_doc_if_newer(doc3, save_conflict=True)
        self.assertGetDocConflicts(self.db, doc1.doc_id,
                                   [(doc3.rev, content3),
                                    (doc1.rev, simple_doc),
                                    (doc2.rev, nested_doc)])
        self.db.resolve_doc(doc1, [doc3.rev, doc1.rev])
        self.assertTrue(doc1.has_conflicts)
        self.assertGetDocConflicts(self.db, doc1.doc_id,
                                   [(doc1.rev, simple_doc),
                                    (doc2.rev, nested_doc)])

    def test_resolve_doc_with_delete_conflict(self):
        doc1 = self.db.create_doc(simple_doc)
        self.db.delete_doc(doc1)
        doc2 = self.make_document(doc1.doc_id, 'alternate:1', nested_doc)
        self.db.put_doc_if_newer(doc2, save_conflict=True)
        self.assertGetDocConflicts(self.db, doc1.doc_id,
                                   [(doc2.rev, nested_doc),
                                    (doc1.rev, None)])
        self.db.resolve_doc(doc2, [doc1.rev, doc2.rev])
        self.assertGetDocConflicts(self.db, doc1.doc_id, [])
        self.assertGetDoc(self.db, doc2.doc_id, doc2.rev, nested_doc, False)

    def test_resolve_doc_with_delete_to_delete(self):
        doc1 = self.db.create_doc(simple_doc)
        self.db.delete_doc(doc1)
        doc2 = self.make_document(doc1.doc_id, 'alternate:1', nested_doc)
        self.db.put_doc_if_newer(doc2, save_conflict=True)
        self.assertGetDocConflicts(self.db, doc1.doc_id,
                                   [(doc2.rev, nested_doc),
                                    (doc1.rev, None)])
        self.db.resolve_doc(doc1, [doc1.rev, doc2.rev])
        self.assertGetDocConflicts(self.db, doc1.doc_id, [])
        self.assertGetDoc(self.db, doc1.doc_id, doc1.rev, None, False)

    def test_put_doc_if_newer_save_conflicted(self):
        doc1 = self.db.create_doc(simple_doc)
        # Document is inserted as a conflict
        doc2 = self.make_document(doc1.doc_id, 'alternate:1', nested_doc)
        state = self.db.put_doc_if_newer(doc2, save_conflict=True)
        self.assertEqual('conflicted', state)
        # The database was updated
        self.assertGetDoc(self.db, doc1.doc_id, doc2.rev, nested_doc, True)

    def test_force_doc_conflict_supersedes_properly(self):
        doc1 = self.db.create_doc(simple_doc)
        doc2 = self.make_document(doc1.doc_id, 'alternate:1', '{"b": 1}')
        self.db.put_doc_if_newer(doc2, save_conflict=True)
        doc3 = self.make_document(doc1.doc_id, 'altalt:1', '{"c": 1}')
        self.db.put_doc_if_newer(doc3, save_conflict=True)
        doc22 = self.make_document(doc1.doc_id, 'alternate:2', '{"b": 2}')
        self.db.put_doc_if_newer(doc22, save_conflict=True)
        self.assertGetDocConflicts(self.db, doc1.doc_id,
            [('alternate:2', doc22.content),
             ('altalt:1', doc3.content),
             (doc1.rev, simple_doc)])

    def test_put_doc_if_newer_save_conflict_was_deleted(self):
        doc1 = self.db.create_doc(simple_doc)
        self.db.delete_doc(doc1)
        doc2 = self.make_document(doc1.doc_id, 'alternate:1', nested_doc)
        self.db.put_doc_if_newer(doc2, save_conflict=True)
        self.assertTrue(doc2.has_conflicts)
        self.assertGetDoc(self.db, doc1.doc_id, 'alternate:1', nested_doc, True)
        self.assertGetDocConflicts(self.db, doc1.doc_id,
            [('alternate:1', nested_doc), (doc1.rev, None)])

    def test_put_doc_if_newer_propagates_full_resolution(self):
        doc1 = self.db.create_doc(simple_doc)
        doc2 = self.make_document(doc1.doc_id, 'alternate:1', nested_doc)
        self.db.put_doc_if_newer(doc2, save_conflict=True)
        resolved_vcr = vectorclock.VectorClockRev(doc1.rev)
        vcr_2 = vectorclock.VectorClockRev(doc2.rev)
        resolved_vcr.maximize(vcr_2)
        resolved_vcr.increment('alternate')
        doc_resolved = self.make_document(doc1.doc_id, resolved_vcr.as_str(),
                                '{"good": 1}')
        state = self.db.put_doc_if_newer(doc_resolved, save_conflict=True)
        self.assertEqual('inserted', state)
        self.assertFalse(doc_resolved.has_conflicts)
        self.assertGetDocConflicts(self.db, doc1.doc_id, [])
        doc3 = self.db.get_doc(doc1.doc_id)
        self.assertFalse(doc3.has_conflicts)

    def test_put_doc_if_newer_propagates_partial_resolution(self):
        doc1 = self.db.create_doc(simple_doc)
        doc2 = self.make_document(doc1.doc_id, 'altalt:1', '{}')
        self.db.put_doc_if_newer(doc2, save_conflict=True)
        doc3 = self.make_document(doc1.doc_id, 'alternate:1', nested_doc)
        self.db.put_doc_if_newer(doc3, save_conflict=True)
        self.assertGetDocConflicts(self.db, doc1.doc_id,
            [('alternate:1', nested_doc), ('test:1', simple_doc),
             ('altalt:1', '{}')])
        resolved_vcr = vectorclock.VectorClockRev(doc1.rev)
        vcr_3 = vectorclock.VectorClockRev(doc3.rev)
        resolved_vcr.maximize(vcr_3)
        resolved_vcr.increment('alternate')
        doc_resolved = self.make_document(doc1.doc_id, resolved_vcr.as_str(),
                                          '{"good": 1}')
        state = self.db.put_doc_if_newer(doc_resolved, save_conflict=True)
        self.assertEqual('inserted', state)
        self.assertTrue(doc_resolved.has_conflicts)
        doc4 = self.db.get_doc(doc1.doc_id)
        self.assertTrue(doc4.has_conflicts)
        self.assertGetDocConflicts(self.db, doc1.doc_id,
            [('alternate:2|test:1', '{"good": 1}'), ('altalt:1', '{}')])

    def test_put_doc_if_newer_replica_uid(self):
        doc1 = self.db.create_doc(simple_doc)
        self.db.set_sync_generation('other', 1)
        doc2 = self.make_document(doc1.doc_id, doc1.rev + '|other:1',
                                  nested_doc)
        self.db.put_doc_if_newer(doc2, save_conflict=True,
                                 replica_uid='other', replica_gen=2)
        # Conflict vs the current update
        doc2 = self.make_document(doc1.doc_id, doc1.rev + '|third:3',
                                  nested_doc)
        self.assertEqual('conflicted',
            self.db.put_doc_if_newer(doc2, save_conflict=True,
                replica_uid='other', replica_gen=3))
        self.assertEqual(3, self.db.get_sync_generation('other'))

    def test_put_refuses_to_update_conflicted(self):
        doc1 = self.db.create_doc(simple_doc)
        content2 = '{"key": "altval"}'
        doc2 = self.make_document(doc1.doc_id, 'altrev:1', content2)
        self.db.put_doc_if_newer(doc2, save_conflict=True)
        self.assertGetDoc(self.db, doc1.doc_id, doc2.rev, content2, True)
        content3 = '{"key": "local"}'
        doc2.content = content3
        self.assertRaises(errors.ConflictedDoc, self.db.put_doc, doc2)

    def test_delete_refuses_for_conflicted(self):
        doc1 = self.db.create_doc(simple_doc)
        doc2 = self.make_document(doc1.doc_id, 'altrev:1', nested_doc)
        self.db.put_doc_if_newer(doc2, save_conflict=True)
        self.assertGetDoc(self.db, doc2.doc_id, doc2.rev, nested_doc, True)
        self.assertRaises(errors.ConflictedDoc, self.db.delete_doc, doc2)


class DatabaseIndexTests(tests.DatabaseBaseTests):

    scenarios = tests.LOCAL_DATABASES_SCENARIOS + tests.C_DATABASE_SCENARIOS

    def test_create_index(self):
        self.db.create_index('test-idx', ['name'])
        self.assertEqual([('test-idx', ['name'])],
                         self.db.list_indexes())

    def test_create_index_evaluates_it(self):
        doc = self.db.create_doc(simple_doc)
        self.db.create_index('test-idx', ['key'])
        self.assertEqual([doc],
                         self.db.get_from_index('test-idx', [('value',)]))

    def test_delete_index(self):
        self.db.create_index('test-idx', ['key'])
        self.assertEqual([('test-idx', ['key'])], self.db.list_indexes())
        self.db.delete_index('test-idx')
        self.assertEqual([], self.db.list_indexes())

    def test_create_adds_to_index(self):
        self.db.create_index('test-idx', ['key'])
        doc = self.db.create_doc(simple_doc)
        self.assertEqual([doc],
            self.db.get_from_index('test-idx', [('value',)]))

    def test_get_from_index_unmatched(self):
        doc = self.db.create_doc(simple_doc)
        self.db.create_index('test-idx', ['key'])
        self.assertEqual([], self.db.get_from_index('test-idx', [('novalue',)]))

    def test_create_index_multiple_exact_matches(self):
        doc = self.db.create_doc(simple_doc)
        doc2 = self.db.create_doc(simple_doc)
        self.db.create_index('test-idx', ['key'])
        self.assertEqual(sorted([doc, doc2]),
            sorted(self.db.get_from_index('test-idx', [('value',)])))

    def test_get_from_index(self):
        doc = self.db.create_doc(simple_doc)
        self.db.create_index('test-idx', ['key'])
        self.assertEqual([doc],
                         self.db.get_from_index('test-idx', [('value',)]))

    def test_get_from_index_some_matches(self):
        doc = self.db.create_doc(simple_doc)
        self.db.create_index('test-idx', ['key'])
        self.assertEqual([doc],
            self.db.get_from_index('test-idx', [('value',), ('novalue',)]))

    def test_get_from_index_multi(self):
        content = '{"key": "value", "key2": "value2"}'
        doc = self.db.create_doc(content)
        self.db.create_index('test-idx', ['key', 'key2'])
        self.assertEqual([doc],
            self.db.get_from_index('test-idx', [('value', 'value2')]))

    def test_put_updates_index(self):
        doc = self.db.create_doc(simple_doc)
        self.db.create_index('test-idx', ['key'])
        new_content = '{"key": "altval"}'
        doc.content = new_content
        new_doc_rev = self.db.put_doc(doc)
        self.assertEqual([],
            self.db.get_from_index('test-idx', [('value',)]))
        self.assertEqual([doc],
            self.db.get_from_index('test-idx', [('altval',)]))

    def test_delete_updates_index(self):
        doc = self.db.create_doc(simple_doc)
        doc2 = self.db.create_doc(simple_doc)
        self.db.create_index('test-idx', ['key'])
        self.assertEqual(sorted([doc, doc2]),
            sorted(self.db.get_from_index('test-idx', [('value',)])))
        self.db.delete_doc(doc)
        self.assertEqual([doc2],
            self.db.get_from_index('test-idx', [('value',)]))

    def test_get_from_index_illegal_number_of_entries(self):
        self.db.create_index('test-idx', ['k1', 'k2'])
        self.assertRaises(errors.InvalidValueForIndex,
            self.db.get_from_index, 'test-idx', [()])
        self.assertRaises(errors.InvalidValueForIndex,
            self.db.get_from_index, 'test-idx', [('v1',)])
        self.assertRaises(errors.InvalidValueForIndex,
            self.db.get_from_index, 'test-idx', [('v1', 'v2', 'v3')])

    def test_get_from_index_illegal_wildcard_order(self):
        self.db.create_index('test-idx', ['k1', 'k2'])
        self.assertRaises(errors.InvalidValueForIndex,
            self.db.get_from_index, 'test-idx', [('*', 'v2')])

    def test_get_from_index_illegal_glob_after_wildcard(self):
        self.db.create_index('test-idx', ['k1', 'k2'])
        self.assertRaises(errors.InvalidValueForIndex,
            self.db.get_from_index, 'test-idx', [('*', 'v*')])

    def test_get_all_from_index(self):
        self.db.create_index('test-idx', ['key'])
        doc1 = self.db.create_doc(simple_doc)
        doc2 = self.db.create_doc(nested_doc)
        # This one should not be in the index
        doc3 = self.db.create_doc('{"no": "key"}')
        diff_value_doc = '{"key": "diff value"}'
        doc4 = self.db.create_doc(diff_value_doc)
        # This is essentially a 'prefix' match, but we match every entry.
        self.assertEqual(sorted([doc1, doc2, doc4]),
            sorted(self.db.get_from_index('test-idx', [('*',)])))

    def test_put_updates_when_adding_key(self):
        doc = self.db.create_doc("{}")
        self.db.create_index('test-idx', ['key'])
        self.assertEqual([],
            self.db.get_from_index('test-idx', [('*',)]))
        doc.content = simple_doc
        self.db.put_doc(doc)
        self.assertEqual([doc],
            self.db.get_from_index('test-idx', [('*',)]))

    def test_get_from_index_empty_string(self):
        self.db.create_index('test-idx', ['key'])
        doc1 = self.db.create_doc(simple_doc)
        content2 = '{"key": ""}'
        doc2 = self.db.create_doc(content2)
        self.assertEqual([doc2],
                         self.db.get_from_index('test-idx', [('',)]))
        # Empty string matches the wildcard.
        self.assertEqual(sorted([doc1, doc2]),
            sorted(self.db.get_from_index('test-idx', [('*',)])))

    def test_get_from_index_not_null(self):
        self.db.create_index('test-idx', ['key'])
        doc1 = self.db.create_doc(simple_doc)
        doc2 = self.db.create_doc('{"key": null}')
        self.assertEqual([doc1],
            self.db.get_from_index('test-idx', [('*',)]))

    def test_get_partial_from_index(self):
        content1 = '{"k1": "v1", "k2": "v2"}'
        content2 = '{"k1": "v1", "k2": "x2"}'
        content3 = '{"k1": "v1", "k2": "y2"}'
        # doc4 has a different k1 value, so it doesn't match the prefix.
        content4 = '{"k1": "NN", "k2": "v2"}'
        doc1 = self.db.create_doc(content1)
        doc2 = self.db.create_doc(content2)
        doc3 = self.db.create_doc(content3)
        doc4 = self.db.create_doc(content4)
        self.db.create_index('test-idx', ['k1', 'k2'])
        self.assertEqual(sorted([doc1, doc2, doc3]),
            sorted(self.db.get_from_index('test-idx', [("v1", "*")])))

<<<<<<< HEAD
=======
    def test_get_glob_match(self):
        # Note: the exact glob syntax is probably subject to change
        content1 = '{"k1": "v1", "k2": "v1"}'
        content2 = '{"k1": "v1", "k2": "v2"}'
        content3 = '{"k1": "v1", "k2": "v3"}'
        # doc4 has a different k2 prefix value, so it doesn't match
        content4 = '{"k1": "v1", "k2": "ZZ"}'
        self.db.create_index('test-idx', ['k1', 'k2'])
        doc1 = self.db.create_doc(content1)
        doc2 = self.db.create_doc(content2)
        doc3 = self.db.create_doc(content3)
        doc4 = self.db.create_doc(content4)
        self.assertEqual(sorted([doc1, doc2, doc3]),
            sorted(self.db.get_from_index('test-idx', [("v1", "v*")])))


class PyDatabaseIndexTests(tests.DatabaseBaseTests):

>>>>>>> f0617ab3
    def test_nested_index(self):
        doc = self.db.create_doc(nested_doc)
        self.db.create_index('test-idx', ['sub.doc'])
        self.assertEqual([doc],
            self.db.get_from_index('test-idx', [('underneath',)]))
        doc2 = self.db.create_doc(nested_doc)
        self.assertEqual(
            sorted([doc, doc2]),
            sorted(self.db.get_from_index('test-idx', [('underneath',)])))

    def test_nested_nonexistent(self):
        doc = self.db.create_doc(nested_doc)
        # sub exists, but sub.foo does not:
        self.db.create_index('test-idx', ['sub.foo'])
        self.assertEqual([], self.db.get_from_index('test-idx', [('*',)]))

    def test_nested_nonexistent2(self):
        doc = self.db.create_doc(nested_doc)
        # sub exists, but sub.foo does not:
        self.db.create_index('test-idx', ['sub.foo.bar.baz.qux.fnord'])
        self.assertEqual([], self.db.get_from_index('test-idx', [('*',)]))


class PyDatabaseIndexTests(tests.DatabaseBaseTests):

    def test_get_from_index_case_sensitive(self):
        self.db.create_index('test-idx', ['key'])
        doc1 = self.db.create_doc(simple_doc)
        self.assertEqual([], self.db.get_from_index('test-idx', [('V*',)]))
        self.assertEqual([doc1],
                         self.db.get_from_index('test-idx', [('v*',)]))

    def test_get_from_index_illegal_glob_before_value(self):
        self.db.create_index('test-idx', ['k1', 'k2'])
        self.assertRaises(errors.InvalidValueForIndex,
            self.db.get_from_index, 'test-idx', [('v*', 'v2')])

    def test_get_from_index_illegal_glob_after_glob(self):
        self.db.create_index('test-idx', ['k1', 'k2'])
        self.assertRaises(errors.InvalidValueForIndex,
            self.db.get_from_index, 'test-idx', [('*', 'v*')])

    def test_get_from_index_with_sql_wildcards(self):
        self.db.create_index('test-idx', ['key'])
        content1 = '{"key": "va%lue"}'
        content2 = '{"key": "value"}'
        content3 = '{"key": "va_lue"}'
        doc1 = self.db.create_doc(content1)
        doc2 = self.db.create_doc(content2)
        doc3 = self.db.create_doc(content3)
        # The '%' in the search should be treated literally, not as a sql
        # globbing character.
        self.assertEqual([doc1],
            self.db.get_from_index('test-idx', [('va%*',)]))
        # Same for '_'
        self.assertEqual([doc3],
            self.db.get_from_index('test-idx', [('va_*',)]))

    def test_get_from_index_with_lower(self):
        self.db.create_index("index", ["lower(name)"])
        content = '{"name": "Foo"}'
        doc = self.db.create_doc(content)
        rows = self.db.get_from_index("index", [("foo", )])
        self.assertEqual([doc], rows)

    def test_get_from_index_with_lower_matches_same_case(self):
        self.db.create_index("index", ["lower(name)"])
        content = '{"name": "foo"}'
        doc = self.db.create_doc(content)
        rows = self.db.get_from_index("index", [("foo", )])
        self.assertEqual([doc], rows)

    def test_index_lower_doesnt_match_different_case(self):
        self.db.create_index("index", ["lower(name)"])
        content = '{"name": "Foo"}'
        doc = self.db.create_doc(content)
        rows = self.db.get_from_index("index", [("Foo", )])
        self.assertEqual([], rows)

    def test_index_lower_doesnt_match_other_index(self):
        self.db.create_index("index", ["lower(name)"])
        self.db.create_index("other_index", ["name"])
        content = '{"name": "Foo"}'
        doc = self.db.create_doc(content)
        rows = self.db.get_from_index("index", [("Foo", )])
        self.assertEqual(0, len(rows))

    def test_index_list(self):
        self.db.create_index("index", ["name"])
        content = '{"name": ["foo", "bar"]}'
        doc = self.db.create_doc(content)
        rows = self.db.get_from_index("index", [("bar", )])
        self.assertEqual([doc], rows)

    def test_index_split_words_match_first(self):
        self.db.create_index("index", ["split_words(name)"])
        content = '{"name": "foo bar"}'
        doc = self.db.create_doc(content)
        rows = self.db.get_from_index("index", [("foo", )])
        self.assertEqual([doc], rows)

    def test_index_split_words_match_second(self):
        self.db.create_index("index", ["split_words(name)"])
        content = '{"name": "foo bar"}'
        doc = self.db.create_doc(content)
        rows = self.db.get_from_index("index", [("bar", )])
        self.assertEqual([doc], rows)

    def test_index_split_words_match_both(self):
        self.db.create_index("index", ["split_words(name)"])
        content = '{"name": "foo foo"}'
        doc = self.db.create_doc(content)
        rows = self.db.get_from_index("index", [("foo", )])
        self.assertEqual([doc], rows)

    def test_sync_exchange_updates_indexes(self):
        doc = self.db.create_doc(simple_doc)
        self.db.create_index('test-idx', ['key'])
        new_content = '{"key": "altval"}'
        other_rev = 'test:1|z:2'
        st = self.db.get_sync_target()

        def ignore(doc_id, doc_rev, doc):
            pass

        doc_other = self.make_document(doc.doc_id, other_rev, new_content)
        docs_by_gen = [(doc_other, 10)]
        result = st.sync_exchange(docs_by_gen, 'other-replica',
                                  last_known_generation=0,
                                  return_doc_cb=ignore)
        self.assertGetDoc(self.db, doc.doc_id, other_rev, new_content, False)
        self.assertEqual([doc_other],
                         self.db.get_from_index('test-idx', [('altval',)]))
        self.assertEqual([], self.db.get_from_index('test-idx', [('value',)]))


# Use a custom loader to apply the scenarios at load time.
load_tests = tests.load_with_scenarios<|MERGE_RESOLUTION|>--- conflicted
+++ resolved
@@ -714,8 +714,6 @@
         self.assertEqual(sorted([doc1, doc2, doc3]),
             sorted(self.db.get_from_index('test-idx', [("v1", "*")])))
 
-<<<<<<< HEAD
-=======
     def test_get_glob_match(self):
         # Note: the exact glob syntax is probably subject to change
         content1 = '{"k1": "v1", "k2": "v1"}'
@@ -734,7 +732,6 @@
 
 class PyDatabaseIndexTests(tests.DatabaseBaseTests):
 
->>>>>>> f0617ab3
     def test_nested_index(self):
         doc = self.db.create_doc(nested_doc)
         self.db.create_index('test-idx', ['sub.doc'])
