# Copyright 2011 Canonical Ltd.
#
# This file is part of u1db.
#
# u1db is free software: you can redistribute it and/or modify
# it under the terms of the GNU Lesser General Public License version 3
# as published by the Free Software Foundation.
#
# u1db is distributed in the hope that it will be useful,
# but WITHOUT ANY WARRANTY; without even the implied warranty of
# MERCHANTABILITY or FITNESS FOR A PARTICULAR PURPOSE.  See the
# GNU Lesser General Public License for more details.
#
# You should have received a copy of the GNU Lesser General Public License
# along with u1db.  If not, see <http://www.gnu.org/licenses/>.

"""The backend class for U1DB. This deals with hiding storage details."""

import simplejson
from u1db import (
    DocumentBase,
    errors,
    tests,
    vectorclock,
    )

simple_doc = tests.simple_doc
nested_doc = tests.nested_doc

from u1db.tests.test_remote_sync_target import (
    http_server_def,
    oauth_http_server_def,
)

from u1db.remote import (
    http_database,
    )

try:
    from u1db.tests import c_backend_wrapper
except ImportError:
    c_backend_wrapper = None  # noqa


def make_http_database_for_test(test, replica_uid, path='test'):
    test.startServer()
    test.request_state._create_database(replica_uid)
    return http_database.HTTPDatabase(test.getURL(path))


def copy_http_database_for_test(test, db):
    # DO NOT COPY OR REUSE THIS CODE OUTSIDE TESTS: COPYING U1DB DATABASES IS
    # THE WRONG THING TO DO, THE ONLY REASON WE DO SO HERE IS TO TEST THAT WE
    # CORRECTLY DETECT IT HAPPENING SO THAT WE CAN RAISE ERRORS RATHER THAN
    # CORRUPT USER DATA. USE SYNC INSTEAD, OR WE WILL SEND NINJA TO YOUR
    # HOUSE.
    return test.request_state._copy_database(db)


def make_oauth_http_database_for_test(test, replica_uid):
    http_db = make_http_database_for_test(test, replica_uid, '~/test')
    http_db.set_oauth_credentials(tests.consumer1.key, tests.consumer1.secret,
                                  tests.token1.key, tests.token1.secret)
    return http_db


def copy_oauth_http_database_for_test(test, db):
    # DO NOT COPY OR REUSE THIS CODE OUTSIDE TESTS: COPYING U1DB DATABASES IS
    # THE WRONG THING TO DO, THE ONLY REASON WE DO SO HERE IS TO TEST THAT WE
    # CORRECTLY DETECT IT HAPPENING SO THAT WE CAN RAISE ERRORS RATHER THAN
    # CORRUPT USER DATA. USE SYNC INSTEAD, OR WE WILL SEND NINJA TO YOUR
    # HOUSE.
    http_db = test.request_state._copy_database(db)
    http_db.set_oauth_credentials(tests.consumer1.key, tests.consumer1.secret,
                                  tests.token1.key, tests.token1.secret)
    return http_db


class TestAlternativeDocument(DocumentBase):
    """A (not very) alternative implementation of Document."""


class AllDatabaseTests(tests.DatabaseBaseTests, tests.TestCaseWithServer):

    scenarios = tests.LOCAL_DATABASES_SCENARIOS + [
        ('http', {'make_database_for_test': make_http_database_for_test,
                  'copy_database_for_test': copy_http_database_for_test,
                  'make_document_for_test': tests.make_document_for_test,
                  'server_def': http_server_def}),
        ('oauth_http', {'make_database_for_test':
                        make_oauth_http_database_for_test,
                        'copy_database_for_test':
                        copy_oauth_http_database_for_test,
                        'make_document_for_test': tests.make_document_for_test,
                        'server_def': oauth_http_server_def})
        ] + tests.C_DATABASE_SCENARIOS

    def test_close(self):
        self.db.close()

    def test_create_doc_allocating_doc_id(self):
        doc = self.db.create_doc_from_json(simple_doc)
        self.assertNotEqual(None, doc.doc_id)
        self.assertNotEqual(None, doc.rev)
        self.assertGetDoc(self.db, doc.doc_id, doc.rev, simple_doc, False)

    def test_create_doc_different_ids_same_db(self):
        doc1 = self.db.create_doc_from_json(simple_doc)
        doc2 = self.db.create_doc_from_json(nested_doc)
        self.assertNotEqual(doc1.doc_id, doc2.doc_id)

    def test_create_doc_with_id(self):
        doc = self.db.create_doc_from_json(simple_doc, doc_id='my-id')
        self.assertEqual('my-id', doc.doc_id)
        self.assertNotEqual(None, doc.rev)
        self.assertGetDoc(self.db, doc.doc_id, doc.rev, simple_doc, False)

    def test_create_doc_existing_id(self):
        doc = self.db.create_doc_from_json(simple_doc)
        new_content = '{"something": "else"}'
        self.assertRaises(
            errors.RevisionConflict, self.db.create_doc_from_json,
            new_content, doc.doc_id)
        self.assertGetDoc(self.db, doc.doc_id, doc.rev, simple_doc, False)

    def test_put_doc_creating_initial(self):
        doc = self.make_document('my_doc_id', None, simple_doc)
        new_rev = self.db.put_doc(doc)
        self.assertIsNot(None, new_rev)
        self.assertGetDoc(self.db, 'my_doc_id', new_rev, simple_doc, False)

    def test_put_doc_space_in_id(self):
        doc = self.make_document('my doc id', None, simple_doc)
        self.assertRaises(errors.InvalidDocId, self.db.put_doc, doc)

    def test_put_doc_update(self):
        doc = self.db.create_doc_from_json(simple_doc, doc_id='my_doc_id')
        orig_rev = doc.rev
        doc.set_json('{"updated": "stuff"}')
        new_rev = self.db.put_doc(doc)
        self.assertNotEqual(new_rev, orig_rev)
        self.assertGetDoc(self.db, 'my_doc_id', new_rev,
                          '{"updated": "stuff"}', False)
        self.assertEqual(doc.rev, new_rev)

    def test_put_non_ascii_key(self):
        content = simplejson.dumps({u'key\xe5': u'val'})
        doc = self.db.create_doc_from_json(content, doc_id='my_doc')
        self.assertGetDoc(self.db, 'my_doc', doc.rev, content, False)

    def test_put_non_ascii_value(self):
        content = simplejson.dumps({'key': u'\xe5'})
        doc = self.db.create_doc_from_json(content, doc_id='my_doc')
        self.assertGetDoc(self.db, 'my_doc', doc.rev, content, False)

    def test_put_doc_refuses_no_id(self):
        doc = self.make_document(None, None, simple_doc)
        self.assertRaises(errors.InvalidDocId, self.db.put_doc, doc)
        doc = self.make_document("", None, simple_doc)
        self.assertRaises(errors.InvalidDocId, self.db.put_doc, doc)

    def test_put_doc_refuses_slashes(self):
        doc = self.make_document('a/b', None, simple_doc)
        self.assertRaises(errors.InvalidDocId, self.db.put_doc, doc)
        doc = self.make_document(r'\b', None, simple_doc)
        self.assertRaises(errors.InvalidDocId, self.db.put_doc, doc)

    def test_put_doc_refuses_non_existing_old_rev(self):
        doc = self.make_document('doc-id', 'test:4', simple_doc)
        self.assertRaises(errors.RevisionConflict, self.db.put_doc, doc)

    def test_put_doc_refuses_non_ascii_doc_id(self):
        doc = self.make_document('d\xc3\xa5c-id', None, simple_doc)
        self.assertRaises(errors.InvalidDocId, self.db.put_doc, doc)

    def test_put_fails_with_bad_old_rev(self):
        doc = self.db.create_doc_from_json(simple_doc, doc_id='my_doc_id')
        old_rev = doc.rev
        bad_doc = self.make_document(doc.doc_id, 'other:1',
                                     '{"something": "else"}')
        self.assertRaises(errors.RevisionConflict, self.db.put_doc, bad_doc)
        self.assertGetDoc(self.db, 'my_doc_id', old_rev, simple_doc, False)

    def test_create_succeeds_after_delete(self):
        doc = self.db.create_doc_from_json(simple_doc, doc_id='my_doc_id')
        self.db.delete_doc(doc)
        deleted_doc = self.db.get_doc('my_doc_id', include_deleted=True)
        deleted_vc = vectorclock.VectorClockRev(deleted_doc.rev)
        new_doc = self.db.create_doc_from_json(simple_doc, doc_id='my_doc_id')
        self.assertGetDoc(self.db, 'my_doc_id', new_doc.rev, simple_doc, False)
        new_vc = vectorclock.VectorClockRev(new_doc.rev)
        self.assertTrue(
            new_vc.is_newer(deleted_vc),
            "%s does not supersede %s" % (new_doc.rev, deleted_doc.rev))

    def test_put_succeeds_after_delete(self):
        doc = self.db.create_doc_from_json(simple_doc, doc_id='my_doc_id')
        self.db.delete_doc(doc)
        deleted_doc = self.db.get_doc('my_doc_id', include_deleted=True)
        deleted_vc = vectorclock.VectorClockRev(deleted_doc.rev)
        doc2 = self.make_document('my_doc_id', None, simple_doc)
        self.db.put_doc(doc2)
        self.assertGetDoc(self.db, 'my_doc_id', doc2.rev, simple_doc, False)
        new_vc = vectorclock.VectorClockRev(doc2.rev)
        self.assertTrue(
            new_vc.is_newer(deleted_vc),
            "%s does not supersede %s" % (doc2.rev, deleted_doc.rev))

    def test_get_doc_after_put(self):
        doc = self.db.create_doc_from_json(simple_doc, doc_id='my_doc_id')
        self.assertGetDoc(self.db, 'my_doc_id', doc.rev, simple_doc, False)

    def test_get_doc_nonexisting(self):
        self.assertIs(None, self.db.get_doc('non-existing'))

    def test_get_doc_deleted(self):
        doc = self.db.create_doc_from_json(simple_doc, doc_id='my_doc_id')
        self.db.delete_doc(doc)
        self.assertIs(None, self.db.get_doc('my_doc_id'))

    def test_get_doc_include_deleted(self):
        doc = self.db.create_doc_from_json(simple_doc, doc_id='my_doc_id')
        self.db.delete_doc(doc)
        self.assertGetDocIncludeDeleted(
            self.db, doc.doc_id, doc.rev, None, False)

    def test_get_docs(self):
        doc1 = self.db.create_doc_from_json(simple_doc)
        doc2 = self.db.create_doc_from_json(nested_doc)
        self.assertEqual([doc1, doc2],
                         self.db.get_docs([doc1.doc_id, doc2.doc_id]))

    def test_get_docs_deleted(self):
        doc1 = self.db.create_doc_from_json(simple_doc)
        doc2 = self.db.create_doc_from_json(nested_doc)
        self.db.delete_doc(doc1)
        self.assertEqual([doc2], self.db.get_docs([doc1.doc_id, doc2.doc_id]))

    def test_get_docs_include_deleted(self):
        doc1 = self.db.create_doc_from_json(simple_doc)
        doc2 = self.db.create_doc_from_json(nested_doc)
        self.db.delete_doc(doc1)
        self.assertEqual(
            [doc1, doc2],
            self.db.get_docs([doc1.doc_id, doc2.doc_id], include_deleted=True))

    def test_get_docs_request_ordered(self):
        doc1 = self.db.create_doc_from_json(simple_doc)
        doc2 = self.db.create_doc_from_json(nested_doc)
        self.assertEqual([doc1, doc2],
                         self.db.get_docs([doc1.doc_id, doc2.doc_id]))
        self.assertEqual([doc2, doc1],
                         self.db.get_docs([doc2.doc_id, doc1.doc_id]))

    def test_get_docs_empty_list(self):
        self.assertEqual([], self.db.get_docs([]))

    def test_handles_nested_content(self):
        doc = self.db.create_doc_from_json(nested_doc)
        self.assertGetDoc(self.db, doc.doc_id, doc.rev, nested_doc, False)

    def test_handles_doc_with_null(self):
        doc = self.db.create_doc_from_json('{"key": null}')
        self.assertGetDoc(self.db, doc.doc_id, doc.rev, '{"key": null}', False)

    def test_delete_doc(self):
        doc = self.db.create_doc_from_json(simple_doc)
        self.assertGetDoc(self.db, doc.doc_id, doc.rev, simple_doc, False)
        orig_rev = doc.rev
        self.db.delete_doc(doc)
        self.assertNotEqual(orig_rev, doc.rev)
        self.assertGetDocIncludeDeleted(
            self.db, doc.doc_id, doc.rev, None, False)
        self.assertIs(None, self.db.get_doc(doc.doc_id))

    def test_delete_doc_non_existent(self):
        doc = self.make_document('non-existing', 'other:1', simple_doc)
        self.assertRaises(errors.DocumentDoesNotExist, self.db.delete_doc, doc)

    def test_delete_doc_already_deleted(self):
        doc = self.db.create_doc_from_json(simple_doc)
        self.db.delete_doc(doc)
        self.assertRaises(errors.DocumentAlreadyDeleted,
                          self.db.delete_doc, doc)
        self.assertGetDocIncludeDeleted(
            self.db, doc.doc_id, doc.rev, None, False)

    def test_delete_doc_bad_rev(self):
        doc1 = self.db.create_doc_from_json(simple_doc)
        self.assertGetDoc(self.db, doc1.doc_id, doc1.rev, simple_doc, False)
        doc2 = self.make_document(doc1.doc_id, 'other:1', simple_doc)
        self.assertRaises(errors.RevisionConflict, self.db.delete_doc, doc2)
        self.assertGetDoc(self.db, doc1.doc_id, doc1.rev, simple_doc, False)

    def test_delete_doc_sets_content_to_None(self):
        doc = self.db.create_doc_from_json(simple_doc)
        self.db.delete_doc(doc)
        self.assertIs(None, doc.get_json())

    def test_delete_doc_rev_supersedes(self):
        doc = self.db.create_doc_from_json(simple_doc)
        doc.set_json(nested_doc)
        self.db.put_doc(doc)
        doc.set_json('{"fishy": "content"}')
        self.db.put_doc(doc)
        old_rev = doc.rev
        self.db.delete_doc(doc)
        cur_vc = vectorclock.VectorClockRev(old_rev)
        deleted_vc = vectorclock.VectorClockRev(doc.rev)
        self.assertTrue(deleted_vc.is_newer(cur_vc),
                "%s does not supersede %s" % (doc.rev, old_rev))

    def test_delete_then_put(self):
        doc = self.db.create_doc_from_json(simple_doc)
        self.db.delete_doc(doc)
        self.assertGetDocIncludeDeleted(
            self.db, doc.doc_id, doc.rev, None, False)
        doc.set_json(nested_doc)
        self.db.put_doc(doc)
        self.assertGetDoc(self.db, doc.doc_id, doc.rev, nested_doc, False)


class DocumentSizeTests(tests.DatabaseBaseTests):

    scenarios = tests.LOCAL_DATABASES_SCENARIOS + tests.C_DATABASE_SCENARIOS

    def test_put_doc_refuses_oversized_documents(self):
        self.db.set_document_size_limit(1)
        doc = self.make_document('doc-id', None, simple_doc)
        self.assertRaises(errors.DocumentTooBig, self.db.put_doc, doc)

    def test_create_doc_refuses_oversized_documents(self):
        self.db.set_document_size_limit(1)
        self.assertRaises(
            errors.DocumentTooBig, self.db.create_doc_from_json, simple_doc,
            doc_id='my_doc_id')

    def test_set_document_size_limit_zero(self):
        self.db.set_document_size_limit(0)
        self.assertEqual(0, self.db.document_size_limit)

    def test_set_document_size_limit(self):
        self.db.set_document_size_limit(1000000)
        self.assertEqual(1000000, self.db.document_size_limit)


class LocalDatabaseTests(tests.DatabaseBaseTests):

    scenarios = tests.LOCAL_DATABASES_SCENARIOS + tests.C_DATABASE_SCENARIOS

    def test_create_doc_different_ids_diff_db(self):
        doc1 = self.db.create_doc_from_json(simple_doc)
        db2 = self.create_database('other-uid')
        doc2 = db2.create_doc_from_json(simple_doc)
        self.assertNotEqual(doc1.doc_id, doc2.doc_id)

    def test_put_doc_refuses_slashes_picky(self):
        doc = self.make_document('/a', None, simple_doc)
        self.assertRaises(errors.InvalidDocId, self.db.put_doc, doc)

    def test_get_all_docs_empty(self):
        self.assertEqual([], self.db.get_all_docs()[1])

    def test_get_all_docs(self):
        doc1 = self.db.create_doc_from_json(simple_doc)
        doc2 = self.db.create_doc_from_json(nested_doc)
        self.assertEqual(
            sorted([doc1, doc2]), sorted(self.db.get_all_docs()[1]))

    def test_get_all_docs_exclude_deleted(self):
        doc1 = self.db.create_doc_from_json(simple_doc)
        doc2 = self.db.create_doc_from_json(nested_doc)
        self.db.delete_doc(doc2)
        self.assertEqual([doc1], self.db.get_all_docs()[1])

    def test_get_all_docs_include_deleted(self):
        doc1 = self.db.create_doc_from_json(simple_doc)
        doc2 = self.db.create_doc_from_json(nested_doc)
        self.db.delete_doc(doc2)
        self.assertEqual(
            sorted([doc1, doc2]),
            sorted(self.db.get_all_docs(include_deleted=True)[1]))

    def test_get_all_docs_generation(self):
        self.db.create_doc_from_json(simple_doc)
        self.db.create_doc_from_json(nested_doc)
        self.assertEqual(2, self.db.get_all_docs()[0])

    def test_simple_put_doc_if_newer(self):
        doc = self.make_document('my-doc-id', 'test:1', simple_doc)
        state_at_gen = self.db._put_doc_if_newer(
            doc, save_conflict=False, replica_uid='r', replica_gen=1,
            replica_trans_id='foo')
        self.assertEqual(('inserted', 1), state_at_gen)
        self.assertGetDoc(self.db, 'my-doc-id', 'test:1', simple_doc, False)

    def test_simple_put_doc_if_newer_deleted(self):
        self.db.create_doc_from_json('{}', doc_id='my-doc-id')
        doc = self.make_document('my-doc-id', 'test:2', None)
        state_at_gen = self.db._put_doc_if_newer(
            doc, save_conflict=False, replica_uid='r', replica_gen=1,
            replica_trans_id='foo')
        self.assertEqual(('inserted', 2), state_at_gen)
        self.assertGetDocIncludeDeleted(
            self.db, 'my-doc-id', 'test:2', None, False)

    def test_put_doc_if_newer_already_superseded(self):
        orig_doc = '{"new": "doc"}'
        doc1 = self.db.create_doc_from_json(orig_doc)
        doc1_rev1 = doc1.rev
        doc1.set_json(simple_doc)
        self.db.put_doc(doc1)
        doc1_rev2 = doc1.rev
        # Nothing is inserted, because the document is already superseded
        doc = self.make_document(doc1.doc_id, doc1_rev1, orig_doc)
        state, _ = self.db._put_doc_if_newer(
            doc, save_conflict=False, replica_uid='r', replica_gen=1,
            replica_trans_id='foo')
        self.assertEqual('superseded', state)
        self.assertGetDoc(self.db, doc1.doc_id, doc1_rev2, simple_doc, False)

    def test_put_doc_if_newer_autoresolve(self):
        doc1 = self.db.create_doc_from_json(simple_doc)
        rev = doc1.rev
        doc = self.make_document(doc1.doc_id, "whatever:1", doc1.get_json())
        state, _ = self.db._put_doc_if_newer(
            doc, save_conflict=False, replica_uid='r', replica_gen=1,
            replica_trans_id='foo')
        self.assertEqual('superseded', state)
        doc2 = self.db.get_doc(doc1.doc_id)
        v2 = vectorclock.VectorClockRev(doc2.rev)
        self.assertTrue(v2.is_newer(vectorclock.VectorClockRev("whatever:1")))
        self.assertTrue(v2.is_newer(vectorclock.VectorClockRev(rev)))

    def test_put_doc_if_newer_already_converged(self):
        orig_doc = '{"new": "doc"}'
        doc1 = self.db.create_doc_from_json(orig_doc)
        state_at_gen = self.db._put_doc_if_newer(
            doc1, save_conflict=False, replica_uid='r', replica_gen=1,
            replica_trans_id='foo')
        self.assertEqual(('converged', 1), state_at_gen)

    def test_put_doc_if_newer_conflicted(self):
        doc1 = self.db.create_doc_from_json(simple_doc)
        # Nothing is inserted, the document id is returned as would-conflict
        alt_doc = self.make_document(doc1.doc_id, 'alternate:1', nested_doc)
        state, _ = self.db._put_doc_if_newer(
            alt_doc, save_conflict=False, replica_uid='r', replica_gen=1,
            replica_trans_id='foo')
        self.assertEqual('conflicted', state)
        # The database wasn't altered
        self.assertGetDoc(self.db, doc1.doc_id, doc1.rev, simple_doc, False)

    def test_put_doc_if_newer_newer_generation(self):
        self.db._set_replica_gen_and_trans_id('other', 1, 'T-sid')
        doc = self.make_document('doc_id', 'other:2', simple_doc)
        state, _ = self.db._put_doc_if_newer(
            doc, save_conflict=False, replica_uid='other', replica_gen=2,
            replica_trans_id='T-irrelevant')
        self.assertEqual('inserted', state)

    def test_put_doc_if_newer_same_generation_same_txid(self):
        self.db._set_replica_gen_and_trans_id('other', 1, 'T-sid')
        doc = self.db.create_doc_from_json(simple_doc)
        self.make_document(doc.doc_id, 'other:1', simple_doc)
        state, _ = self.db._put_doc_if_newer(
            doc, save_conflict=False, replica_uid='other', replica_gen=1,
            replica_trans_id='T-sid')
        self.assertEqual('converged', state)

    def test_put_doc_if_newer_wrong_transaction_id(self):
        self.db._set_replica_gen_and_trans_id('other', 1, 'T-sid')
        doc = self.make_document('doc_id', 'other:1', simple_doc)
        self.assertRaises(
            errors.InvalidTransactionId,
            self.db._put_doc_if_newer, doc, save_conflict=False,
            replica_uid='other', replica_gen=1, replica_trans_id='T-sad')

    def test_put_doc_if_newer_old_generation_older_doc(self):
        orig_doc = '{"new": "doc"}'
        doc = self.db.create_doc_from_json(orig_doc)
        doc_rev1 = doc.rev
        doc.set_json(simple_doc)
        self.db.put_doc(doc)
        self.db._set_replica_gen_and_trans_id('other', 3, 'T-sid')
        older_doc = self.make_document(doc.doc_id, doc_rev1, simple_doc)
        state, _ = self.db._put_doc_if_newer(
            older_doc, save_conflict=False, replica_uid='other', replica_gen=8,
            replica_trans_id='T-irrelevant')
        self.assertEqual('superseded', state)

    def test_put_doc_if_newer_old_generation_newer_doc(self):
        self.db._set_replica_gen_and_trans_id('other', 5, 'T-sid')
        doc = self.make_document('doc_id', 'other:1', simple_doc)
        self.assertRaises(
            errors.InvalidGeneration,
            self.db._put_doc_if_newer, doc, save_conflict=False,
            replica_uid='other', replica_gen=1, replica_trans_id='T-sad')

    def test_put_doc_if_newer_replica_uid(self):
        doc1 = self.db.create_doc_from_json(simple_doc)
        self.db._set_replica_gen_and_trans_id('other', 1, 'T-sid')
        doc2 = self.make_document(doc1.doc_id, doc1.rev + '|other:1',
                                  nested_doc)
        self.assertEqual('inserted',
            self.db._put_doc_if_newer(doc2, save_conflict=False,
                                      replica_uid='other', replica_gen=2,
                                      replica_trans_id='T-id2')[0])
        self.assertEqual((2, 'T-id2'), self.db._get_replica_gen_and_trans_id(
            'other'))
        # Compare to the old rev, should be superseded
        doc2 = self.make_document(doc1.doc_id, doc1.rev, nested_doc)
        self.assertEqual('superseded',
            self.db._put_doc_if_newer(doc2, save_conflict=False,
                                      replica_uid='other', replica_gen=3,
                                      replica_trans_id='T-id3')[0])
        self.assertEqual(
            (3, 'T-id3'), self.db._get_replica_gen_and_trans_id('other'))
        # A conflict that isn't saved still records the sync gen, because we
        # don't need to see it again
        doc2 = self.make_document(doc1.doc_id, doc1.rev + '|fourth:1',
                                  '{}')
        self.assertEqual('conflicted',
            self.db._put_doc_if_newer(doc2, save_conflict=False,
                                      replica_uid='other', replica_gen=4,
                                      replica_trans_id='T-id4')[0])
        self.assertEqual(
            (4, 'T-id4'), self.db._get_replica_gen_and_trans_id('other'))

    def test__get_replica_gen_and_trans_id(self):
        self.assertEqual(
            (0, ''), self.db._get_replica_gen_and_trans_id('other-db'))
        self.db._set_replica_gen_and_trans_id('other-db', 2, 'T-transaction')
        self.assertEqual(
            (2, 'T-transaction'),
            self.db._get_replica_gen_and_trans_id('other-db'))

    def test_put_updates_transaction_log(self):
        doc = self.db.create_doc_from_json(simple_doc)
        self.assertTransactionLog([doc.doc_id], self.db)
        doc.set_json('{"something": "else"}')
        self.db.put_doc(doc)
        self.assertTransactionLog([doc.doc_id, doc.doc_id], self.db)
        last_trans_id = self.getLastTransId(self.db)
        self.assertEqual((2, last_trans_id, [(doc.doc_id, 2, last_trans_id)]),
                         self.db.whats_changed())

    def test_delete_updates_transaction_log(self):
        doc = self.db.create_doc_from_json(simple_doc)
        db_gen, _, _ = self.db.whats_changed()
        self.db.delete_doc(doc)
        last_trans_id = self.getLastTransId(self.db)
        self.assertEqual((2, last_trans_id, [(doc.doc_id, 2, last_trans_id)]),
                         self.db.whats_changed(db_gen))

    def test_whats_changed_initial_database(self):
        self.assertEqual((0, '', []), self.db.whats_changed())

    def test_whats_changed_returns_one_id_for_multiple_changes(self):
        doc = self.db.create_doc_from_json(simple_doc)
        doc.set_json('{"new": "contents"}')
        self.db.put_doc(doc)
        last_trans_id = self.getLastTransId(self.db)
        self.assertEqual((2, last_trans_id, [(doc.doc_id, 2, last_trans_id)]),
                         self.db.whats_changed())
        self.assertEqual((2, last_trans_id, []), self.db.whats_changed(2))

    def test_whats_changed_returns_last_edits_ascending(self):
        doc = self.db.create_doc_from_json(simple_doc)
        doc1 = self.db.create_doc_from_json(simple_doc)
        doc.set_json('{"new": "contents"}')
        self.db.delete_doc(doc1)
        delete_trans_id = self.getLastTransId(self.db)
        self.db.put_doc(doc)
        put_trans_id = self.getLastTransId(self.db)
        self.assertEqual((4, put_trans_id,
                          [(doc1.doc_id, 3, delete_trans_id),
                           (doc.doc_id, 4, put_trans_id)]),
                         self.db.whats_changed())

    def test_whats_changed_doesnt_include_old_gen(self):
        self.db.create_doc_from_json(simple_doc)
        self.db.create_doc_from_json(simple_doc)
        doc2 = self.db.create_doc_from_json(simple_doc)
        last_trans_id = self.getLastTransId(self.db)
        self.assertEqual((3, last_trans_id, [(doc2.doc_id, 3, last_trans_id)]),
                         self.db.whats_changed(2))


class LocalDatabaseValidateGenNTransIdTests(tests.DatabaseBaseTests):

    scenarios = tests.LOCAL_DATABASES_SCENARIOS + tests.C_DATABASE_SCENARIOS

    def test_validate_gen_and_trans_id(self):
        self.db.create_doc_from_json(simple_doc)
        gen, trans_id = self.db._get_generation_info()
        self.db.validate_gen_and_trans_id(gen, trans_id)

    def test_validate_gen_and_trans_id_invalid_txid(self):
        self.db.create_doc_from_json(simple_doc)
        gen, _ = self.db._get_generation_info()
        self.assertRaises(
            errors.InvalidTransactionId,
            self.db.validate_gen_and_trans_id, gen, 'wrong')

    def test_validate_gen_and_trans_id_invalid_gen(self):
        self.db.create_doc_from_json(simple_doc)
        gen, trans_id = self.db._get_generation_info()
        self.assertRaises(
            errors.InvalidGeneration,
            self.db.validate_gen_and_trans_id, gen + 1, trans_id)


class LocalDatabaseValidateSourceGenTests(tests.DatabaseBaseTests):

    scenarios = tests.LOCAL_DATABASES_SCENARIOS + tests.C_DATABASE_SCENARIOS

    def test_validate_source_gen_and_trans_id_same(self):
        self.db._set_replica_gen_and_trans_id('other', 1, 'T-sid')
        self.db._validate_source('other', 1, 'T-sid')

    def test_validate_source_gen_newer(self):
        self.db._set_replica_gen_and_trans_id('other', 1, 'T-sid')
        self.db._validate_source('other', 2, 'T-whatevs')

    def test_validate_source_wrong_txid(self):
        self.db._set_replica_gen_and_trans_id('other', 1, 'T-sid')
        self.assertRaises(
            errors.InvalidTransactionId,
            self.db._validate_source, 'other', 1, 'T-sad')


class LocalDatabaseWithConflictsTests(tests.DatabaseBaseTests):
    # test supporting/functionality around storing conflicts

    scenarios = tests.LOCAL_DATABASES_SCENARIOS + tests.C_DATABASE_SCENARIOS

    def test_get_docs_conflicted(self):
        doc1 = self.db.create_doc_from_json(simple_doc)
        doc2 = self.make_document(doc1.doc_id, 'alternate:1', nested_doc)
        self.db._put_doc_if_newer(
            doc2, save_conflict=True, replica_uid='r', replica_gen=1,
            replica_trans_id='foo')
        self.assertEqual([doc2], self.db.get_docs([doc1.doc_id]))

    def test_get_docs_conflicts_ignored(self):
        doc1 = self.db.create_doc_from_json(simple_doc)
        doc2 = self.db.create_doc_from_json(nested_doc)
        alt_doc = self.make_document(doc1.doc_id, 'alternate:1', nested_doc)
        self.db._put_doc_if_newer(
            alt_doc, save_conflict=True, replica_uid='r', replica_gen=1,
            replica_trans_id='foo')
        no_conflict_doc = self.make_document(doc1.doc_id, 'alternate:1',
                                             nested_doc)
        self.assertEqual([no_conflict_doc, doc2],
                         self.db.get_docs([doc1.doc_id, doc2.doc_id],
                                          check_for_conflicts=False))

    def test_get_doc_conflicts(self):
        doc = self.db.create_doc_from_json(simple_doc)
        alt_doc = self.make_document(doc.doc_id, 'alternate:1', nested_doc)
        self.db._put_doc_if_newer(
            alt_doc, save_conflict=True, replica_uid='r', replica_gen=1,
            replica_trans_id='foo')
        self.assertEqual([alt_doc, doc],
                         self.db.get_doc_conflicts(doc.doc_id))

    def test_get_doc_conflicts_unconflicted(self):
        doc = self.db.create_doc_from_json(simple_doc)
        self.assertEqual([], self.db.get_doc_conflicts(doc.doc_id))

    def test_get_doc_conflicts_no_such_id(self):
        self.assertEqual([], self.db.get_doc_conflicts('doc-id'))

    def test_resolve_doc(self):
        doc = self.db.create_doc_from_json(simple_doc)
        alt_doc = self.make_document(doc.doc_id, 'alternate:1', nested_doc)
        self.db._put_doc_if_newer(
            alt_doc, save_conflict=True, replica_uid='r', replica_gen=1,
            replica_trans_id='foo')
        self.assertGetDocConflicts(self.db, doc.doc_id,
            [('alternate:1', nested_doc), (doc.rev, simple_doc)])
        orig_rev = doc.rev
        self.db.resolve_doc(doc, [alt_doc.rev, doc.rev])
        self.assertNotEqual(orig_rev, doc.rev)
        self.assertFalse(doc.has_conflicts)
        self.assertGetDoc(self.db, doc.doc_id, doc.rev, simple_doc, False)
        self.assertGetDocConflicts(self.db, doc.doc_id, [])

    def test_resolve_doc_picks_biggest_vcr(self):
        doc1 = self.db.create_doc_from_json(simple_doc)
        doc2 = self.make_document(doc1.doc_id, 'alternate:1', nested_doc)
        self.db._put_doc_if_newer(
            doc2, save_conflict=True, replica_uid='r', replica_gen=1,
            replica_trans_id='foo')
        self.assertGetDocConflicts(self.db, doc1.doc_id,
                                   [(doc2.rev, nested_doc),
                                    (doc1.rev, simple_doc)])
        orig_doc1_rev = doc1.rev
        self.db.resolve_doc(doc1, [doc2.rev, doc1.rev])
        self.assertFalse(doc1.has_conflicts)
        self.assertNotEqual(orig_doc1_rev, doc1.rev)
        self.assertGetDoc(self.db, doc1.doc_id, doc1.rev, simple_doc, False)
        self.assertGetDocConflicts(self.db, doc1.doc_id, [])
        vcr_1 = vectorclock.VectorClockRev(orig_doc1_rev)
        vcr_2 = vectorclock.VectorClockRev(doc2.rev)
        vcr_new = vectorclock.VectorClockRev(doc1.rev)
        self.assertTrue(vcr_new.is_newer(vcr_1))
        self.assertTrue(vcr_new.is_newer(vcr_2))

    def test_resolve_doc_partial_not_winning(self):
        doc1 = self.db.create_doc_from_json(simple_doc)
        doc2 = self.make_document(doc1.doc_id, 'alternate:1', nested_doc)
        self.db._put_doc_if_newer(
            doc2, save_conflict=True, replica_uid='r', replica_gen=1,
            replica_trans_id='foo')
        self.assertGetDocConflicts(self.db, doc1.doc_id,
                                   [(doc2.rev, nested_doc),
                                    (doc1.rev, simple_doc)])
        content3 = '{"key": "valin3"}'
        doc3 = self.make_document(doc1.doc_id, 'third:1', content3)
        self.db._put_doc_if_newer(
            doc3, save_conflict=True, replica_uid='r', replica_gen=2,
            replica_trans_id='bar')
        self.assertGetDocConflicts(self.db, doc1.doc_id,
            [(doc3.rev, content3),
             (doc1.rev, simple_doc),
             (doc2.rev, nested_doc)])
        self.db.resolve_doc(doc1, [doc2.rev, doc1.rev])
        self.assertTrue(doc1.has_conflicts)
        self.assertGetDoc(self.db, doc1.doc_id, doc3.rev, content3, True)
        self.assertGetDocConflicts(self.db, doc1.doc_id,
            [(doc3.rev, content3),
             (doc1.rev, simple_doc)])

    def test_resolve_doc_partial_winning(self):
        doc1 = self.db.create_doc_from_json(simple_doc)
        doc2 = self.make_document(doc1.doc_id, 'alternate:1', nested_doc)
        self.db._put_doc_if_newer(
            doc2, save_conflict=True, replica_uid='r', replica_gen=1,
            replica_trans_id='foo')
        content3 = '{"key": "valin3"}'
        doc3 = self.make_document(doc1.doc_id, 'third:1', content3)
        self.db._put_doc_if_newer(
            doc3, save_conflict=True, replica_uid='r', replica_gen=2,
            replica_trans_id='bar')
        self.assertGetDocConflicts(self.db, doc1.doc_id,
                                   [(doc3.rev, content3),
                                    (doc1.rev, simple_doc),
                                    (doc2.rev, nested_doc)])
        self.db.resolve_doc(doc1, [doc3.rev, doc1.rev])
        self.assertTrue(doc1.has_conflicts)
        self.assertGetDocConflicts(self.db, doc1.doc_id,
                                   [(doc1.rev, simple_doc),
                                    (doc2.rev, nested_doc)])

    def test_resolve_doc_with_delete_conflict(self):
        doc1 = self.db.create_doc_from_json(simple_doc)
        self.db.delete_doc(doc1)
        doc2 = self.make_document(doc1.doc_id, 'alternate:1', nested_doc)
        self.db._put_doc_if_newer(
            doc2, save_conflict=True, replica_uid='r', replica_gen=1,
            replica_trans_id='foo')
        self.assertGetDocConflicts(self.db, doc1.doc_id,
                                   [(doc2.rev, nested_doc),
                                    (doc1.rev, None)])
        self.db.resolve_doc(doc2, [doc1.rev, doc2.rev])
        self.assertGetDocConflicts(self.db, doc1.doc_id, [])
        self.assertGetDoc(self.db, doc2.doc_id, doc2.rev, nested_doc, False)

    def test_resolve_doc_with_delete_to_delete(self):
        doc1 = self.db.create_doc_from_json(simple_doc)
        self.db.delete_doc(doc1)
        doc2 = self.make_document(doc1.doc_id, 'alternate:1', nested_doc)
        self.db._put_doc_if_newer(
            doc2, save_conflict=True, replica_uid='r', replica_gen=1,
            replica_trans_id='foo')
        self.assertGetDocConflicts(self.db, doc1.doc_id,
                                   [(doc2.rev, nested_doc),
                                    (doc1.rev, None)])
        self.db.resolve_doc(doc1, [doc1.rev, doc2.rev])
        self.assertGetDocConflicts(self.db, doc1.doc_id, [])
        self.assertGetDocIncludeDeleted(
            self.db, doc1.doc_id, doc1.rev, None, False)

    def test_put_doc_if_newer_save_conflicted(self):
        doc1 = self.db.create_doc_from_json(simple_doc)
        # Document is inserted as a conflict
        doc2 = self.make_document(doc1.doc_id, 'alternate:1', nested_doc)
        state, _ = self.db._put_doc_if_newer(
            doc2, save_conflict=True, replica_uid='r', replica_gen=1,
            replica_trans_id='foo')
        self.assertEqual('conflicted', state)
        # The database was updated
        self.assertGetDoc(self.db, doc1.doc_id, doc2.rev, nested_doc, True)

    def test_force_doc_conflict_supersedes_properly(self):
        doc1 = self.db.create_doc_from_json(simple_doc)
        doc2 = self.make_document(doc1.doc_id, 'alternate:1', '{"b": 1}')
        self.db._put_doc_if_newer(
            doc2, save_conflict=True, replica_uid='r', replica_gen=1,
            replica_trans_id='foo')
        doc3 = self.make_document(doc1.doc_id, 'altalt:1', '{"c": 1}')
        self.db._put_doc_if_newer(
            doc3, save_conflict=True, replica_uid='r', replica_gen=2,
            replica_trans_id='bar')
        doc22 = self.make_document(doc1.doc_id, 'alternate:2', '{"b": 2}')
        self.db._put_doc_if_newer(
            doc22, save_conflict=True, replica_uid='r', replica_gen=3,
            replica_trans_id='zed')
        self.assertGetDocConflicts(self.db, doc1.doc_id,
            [('alternate:2', doc22.get_json()),
             ('altalt:1', doc3.get_json()),
             (doc1.rev, simple_doc)])

    def test_put_doc_if_newer_save_conflict_was_deleted(self):
        doc1 = self.db.create_doc_from_json(simple_doc)
        self.db.delete_doc(doc1)
        doc2 = self.make_document(doc1.doc_id, 'alternate:1', nested_doc)
        self.db._put_doc_if_newer(
            doc2, save_conflict=True, replica_uid='r', replica_gen=1,
            replica_trans_id='foo')
        self.assertTrue(doc2.has_conflicts)
        self.assertGetDoc(
            self.db, doc1.doc_id, 'alternate:1', nested_doc, True)
        self.assertGetDocConflicts(self.db, doc1.doc_id,
            [('alternate:1', nested_doc), (doc1.rev, None)])

    def test_put_doc_if_newer_propagates_full_resolution(self):
        doc1 = self.db.create_doc_from_json(simple_doc)
        doc2 = self.make_document(doc1.doc_id, 'alternate:1', nested_doc)
        self.db._put_doc_if_newer(
            doc2, save_conflict=True, replica_uid='r', replica_gen=1,
            replica_trans_id='foo')
        resolved_vcr = vectorclock.VectorClockRev(doc1.rev)
        vcr_2 = vectorclock.VectorClockRev(doc2.rev)
        resolved_vcr.maximize(vcr_2)
        resolved_vcr.increment('alternate')
        doc_resolved = self.make_document(doc1.doc_id, resolved_vcr.as_str(),
                                '{"good": 1}')
        state, _ = self.db._put_doc_if_newer(
            doc_resolved, save_conflict=True, replica_uid='r', replica_gen=2,
            replica_trans_id='foo2')
        self.assertEqual('inserted', state)
        self.assertFalse(doc_resolved.has_conflicts)
        self.assertGetDocConflicts(self.db, doc1.doc_id, [])
        doc3 = self.db.get_doc(doc1.doc_id)
        self.assertFalse(doc3.has_conflicts)

    def test_put_doc_if_newer_propagates_partial_resolution(self):
        doc1 = self.db.create_doc_from_json(simple_doc)
        doc2 = self.make_document(doc1.doc_id, 'altalt:1', '{}')
        self.db._put_doc_if_newer(
            doc2, save_conflict=True, replica_uid='r', replica_gen=1,
            replica_trans_id='foo')
        doc3 = self.make_document(doc1.doc_id, 'alternate:1', nested_doc)
        self.db._put_doc_if_newer(
            doc3, save_conflict=True, replica_uid='r', replica_gen=2,
            replica_trans_id='foo2')
        self.assertGetDocConflicts(self.db, doc1.doc_id,
            [('alternate:1', nested_doc), ('test:1', simple_doc),
             ('altalt:1', '{}')])
        resolved_vcr = vectorclock.VectorClockRev(doc1.rev)
        vcr_3 = vectorclock.VectorClockRev(doc3.rev)
        resolved_vcr.maximize(vcr_3)
        resolved_vcr.increment('alternate')
        doc_resolved = self.make_document(doc1.doc_id, resolved_vcr.as_str(),
                                          '{"good": 1}')
        state, _ = self.db._put_doc_if_newer(
            doc_resolved, save_conflict=True, replica_uid='r', replica_gen=3,
            replica_trans_id='foo3')
        self.assertEqual('inserted', state)
        self.assertTrue(doc_resolved.has_conflicts)
        doc4 = self.db.get_doc(doc1.doc_id)
        self.assertTrue(doc4.has_conflicts)
        self.assertGetDocConflicts(self.db, doc1.doc_id,
            [('alternate:2|test:1', '{"good": 1}'), ('altalt:1', '{}')])

    def test_put_doc_if_newer_replica_uid(self):
        doc1 = self.db.create_doc_from_json(simple_doc)
        self.db._set_replica_gen_and_trans_id('other', 1, 'T-id')
        doc2 = self.make_document(doc1.doc_id, doc1.rev + '|other:1',
                                  nested_doc)
        self.db._put_doc_if_newer(doc2, save_conflict=True,
                                  replica_uid='other', replica_gen=2,
                                  replica_trans_id='T-id2')
        # Conflict vs the current update
        doc2 = self.make_document(doc1.doc_id, doc1.rev + '|third:3',
                                  '{}')
        self.assertEqual('conflicted',
            self.db._put_doc_if_newer(doc2, save_conflict=True,
                replica_uid='other', replica_gen=3,
                replica_trans_id='T-id3')[0])
        self.assertEqual(
            (3, 'T-id3'), self.db._get_replica_gen_and_trans_id('other'))

    def test_put_doc_if_newer_autoresolve_2(self):
        # this is an ordering variant of _3, but that already works
        # adding the test explicitly to catch the regression easily
        doc_a1 = self.db.create_doc_from_json(simple_doc)
        doc_a2 = self.make_document(doc_a1.doc_id, 'test:2', "{}")
        doc_a1b1 = self.make_document(doc_a1.doc_id, 'test:1|other:1',
                                      '{"a":"42"}')
        doc_a3 = self.make_document(doc_a1.doc_id, 'test:2|other:1', "{}")
        state, _ = self.db._put_doc_if_newer(
            doc_a2, save_conflict=True, replica_uid='r', replica_gen=1,
            replica_trans_id='foo')
        self.assertEqual(state, 'inserted')
        state, _ = self.db._put_doc_if_newer(
            doc_a1b1, save_conflict=True, replica_uid='r', replica_gen=2,
            replica_trans_id='foo2')
        self.assertEqual(state, 'conflicted')
        state, _ = self.db._put_doc_if_newer(
            doc_a3, save_conflict=True, replica_uid='r', replica_gen=3,
            replica_trans_id='foo3')
        self.assertEqual(state, 'inserted')
        self.assertFalse(self.db.get_doc(doc_a1.doc_id).has_conflicts)

    def test_put_doc_if_newer_autoresolve_3(self):
        doc_a1 = self.db.create_doc_from_json(simple_doc)
        doc_a1b1 = self.make_document(doc_a1.doc_id, 'test:1|other:1', "{}")
        doc_a2 = self.make_document(doc_a1.doc_id, 'test:2',  '{"a":"42"}')
        doc_a3 = self.make_document(doc_a1.doc_id, 'test:3', "{}")
        state, _ = self.db._put_doc_if_newer(
            doc_a1b1, save_conflict=True, replica_uid='r', replica_gen=1,
            replica_trans_id='foo')
        self.assertEqual(state, 'inserted')
        state, _ = self.db._put_doc_if_newer(
            doc_a2, save_conflict=True, replica_uid='r', replica_gen=2,
            replica_trans_id='foo2')
        self.assertEqual(state, 'conflicted')
        state, _ = self.db._put_doc_if_newer(
            doc_a3, save_conflict=True, replica_uid='r', replica_gen=3,
            replica_trans_id='foo3')
        self.assertEqual(state, 'superseded')
        doc = self.db.get_doc(doc_a1.doc_id, True)
        self.assertFalse(doc.has_conflicts)
        rev = vectorclock.VectorClockRev(doc.rev)
        rev_a3 = vectorclock.VectorClockRev('test:3')
        rev_a1b1 = vectorclock.VectorClockRev('test:1|other:1')
        self.assertTrue(rev.is_newer(rev_a3))
        self.assertTrue(rev.is_newer(rev_a1b1))

    def test_put_doc_if_newer_autoresolve_4(self):
        doc_a1 = self.db.create_doc_from_json(simple_doc)
        doc_a1b1 = self.make_document(doc_a1.doc_id, 'test:1|other:1', None)
        doc_a2 = self.make_document(doc_a1.doc_id, 'test:2',  '{"a":"42"}')
        doc_a3 = self.make_document(doc_a1.doc_id, 'test:3', None)
        state, _ = self.db._put_doc_if_newer(
            doc_a1b1, save_conflict=True, replica_uid='r', replica_gen=1,
            replica_trans_id='foo')
        self.assertEqual(state, 'inserted')
        state, _ = self.db._put_doc_if_newer(
            doc_a2, save_conflict=True, replica_uid='r', replica_gen=2,
            replica_trans_id='foo2')
        self.assertEqual(state, 'conflicted')
        state, _ = self.db._put_doc_if_newer(
            doc_a3, save_conflict=True, replica_uid='r', replica_gen=3,
            replica_trans_id='foo3')
        self.assertEqual(state, 'superseded')
        doc = self.db.get_doc(doc_a1.doc_id, True)
        self.assertFalse(doc.has_conflicts)
        rev = vectorclock.VectorClockRev(doc.rev)
        rev_a3 = vectorclock.VectorClockRev('test:3')
        rev_a1b1 = vectorclock.VectorClockRev('test:1|other:1')
        self.assertTrue(rev.is_newer(rev_a3))
        self.assertTrue(rev.is_newer(rev_a1b1))

    def test_put_refuses_to_update_conflicted(self):
        doc1 = self.db.create_doc_from_json(simple_doc)
        content2 = '{"key": "altval"}'
        doc2 = self.make_document(doc1.doc_id, 'altrev:1', content2)
        self.db._put_doc_if_newer(
            doc2, save_conflict=True, replica_uid='r', replica_gen=1,
            replica_trans_id='foo')
        self.assertGetDoc(self.db, doc1.doc_id, doc2.rev, content2, True)
        content3 = '{"key": "local"}'
        doc2.set_json(content3)
        self.assertRaises(errors.ConflictedDoc, self.db.put_doc, doc2)

    def test_delete_refuses_for_conflicted(self):
        doc1 = self.db.create_doc_from_json(simple_doc)
        doc2 = self.make_document(doc1.doc_id, 'altrev:1', nested_doc)
        self.db._put_doc_if_newer(
            doc2, save_conflict=True, replica_uid='r', replica_gen=1,
            replica_trans_id='foo')
        self.assertGetDoc(self.db, doc2.doc_id, doc2.rev, nested_doc, True)
        self.assertRaises(errors.ConflictedDoc, self.db.delete_doc, doc2)


class DatabaseIndexTests(tests.DatabaseBaseTests):

    scenarios = tests.LOCAL_DATABASES_SCENARIOS + tests.C_DATABASE_SCENARIOS

    def test_create_index(self):
        self.db.create_index('test-idx', 'name')
        self.assertEqual([('test-idx', ['name'])],
                         self.db.list_indexes())

    def test_create_index_on_non_ascii_field_name(self):
        doc = self.db.create_doc_from_json(
            simplejson.dumps({u'\xe5': 'value'}))
        self.db.create_index('test-idx', u'\xe5')
        self.assertEqual([doc], self.db.get_from_index('test-idx', 'value'))

    def test_list_indexes_with_non_ascii_field_names(self):
        self.db.create_index('test-idx', u'\xe5')
        self.assertEqual(
            [('test-idx', [u'\xe5'])], self.db.list_indexes())

    def test_create_index_evaluates_it(self):
        doc = self.db.create_doc_from_json(simple_doc)
        self.db.create_index('test-idx', 'key')
        self.assertEqual([doc], self.db.get_from_index('test-idx', 'value'))

    def test_wildcard_matches_unicode_value(self):
        doc = self.db.create_doc_from_json(simplejson.dumps(
            {"key": u"valu\xe5"}))
        self.db.create_index('test-idx', 'key')
        self.assertEqual([doc], self.db.get_from_index('test-idx', '*'))

    def test_retrieve_unicode_value_from_index(self):
        doc = self.db.create_doc_from_json(simplejson.dumps(
            {"key": u"valu\xe5"}))
        self.db.create_index('test-idx', 'key')
        self.assertEqual(
            [doc], self.db.get_from_index('test-idx', u"valu\xe5"))

    def test_create_index_fails_if_name_taken(self):
        self.db.create_index('test-idx', 'key')
        self.assertRaises(errors.IndexNameTakenError,
                          self.db.create_index,
                          'test-idx', 'stuff')

    def test_create_index_does_not_fail_if_name_taken_with_same_index(self):
        self.db.create_index('test-idx', 'key')
        self.db.create_index('test-idx', 'key')
        self.assertEqual([('test-idx', ['key'])], self.db.list_indexes())

    def test_create_index_after_deleting_document(self):
        doc = self.db.create_doc_from_json(simple_doc)
        doc2 = self.db.create_doc_from_json(simple_doc)
        self.db.delete_doc(doc2)
        self.db.create_index('test-idx', 'key')
        self.assertEqual([doc], self.db.get_from_index('test-idx', 'value'))

    def test_delete_index(self):
        self.db.create_index('test-idx', 'key')
        self.assertEqual([('test-idx', ['key'])], self.db.list_indexes())
        self.db.delete_index('test-idx')
        self.assertEqual([], self.db.list_indexes())

    def test_create_adds_to_index(self):
        self.db.create_index('test-idx', 'key')
        doc = self.db.create_doc_from_json(simple_doc)
        self.assertEqual([doc], self.db.get_from_index('test-idx', 'value'))

    def test_get_from_index_unmatched(self):
        self.db.create_doc_from_json(simple_doc)
        self.db.create_index('test-idx', 'key')
        self.assertEqual([], self.db.get_from_index('test-idx', 'novalue'))

    def test_create_index_multiple_exact_matches(self):
        doc = self.db.create_doc_from_json(simple_doc)
        doc2 = self.db.create_doc_from_json(simple_doc)
        self.db.create_index('test-idx', 'key')
        self.assertEqual(
            sorted([doc, doc2]),
            sorted(self.db.get_from_index('test-idx', 'value')))

    def test_get_from_index(self):
        doc = self.db.create_doc_from_json(simple_doc)
        self.db.create_index('test-idx', 'key')
        self.assertEqual([doc], self.db.get_from_index('test-idx', 'value'))

    def test_get_from_index_multi(self):
        content = '{"key": "value", "key2": "value2"}'
        doc = self.db.create_doc_from_json(content)
        self.db.create_index('test-idx', 'key', 'key2')
        self.assertEqual(
            [doc], self.db.get_from_index('test-idx', 'value', 'value2'))

    def test_get_from_index_multi_list(self):
        doc = self.db.create_doc_from_json(
            '{"key": "value", "key2": ["value2-1", "value2-2", "value2-3"]}')
        self.db.create_index('test-idx', 'key', 'key2')
        self.assertEqual(
            [doc], self.db.get_from_index('test-idx', 'value', 'value2-1'))
        self.assertEqual(
            [doc], self.db.get_from_index('test-idx', 'value', 'value2-2'))
        self.assertEqual(
            [doc], self.db.get_from_index('test-idx', 'value', 'value2-3'))
        self.assertEqual(
            [('value', 'value2-1'), ('value', 'value2-2'),
             ('value', 'value2-3')],
            sorted(self.db.get_index_keys('test-idx')))

    def test_get_index_keys_multi_list_list(self):
        self.db.create_doc_from_json(
            '{"key": "value1-1 value1-2 value1-3", '
            '"key2": ["value2-1", "value2-2", "value2-3"]}')
        self.db.create_index('test-idx', 'split_words(key)', 'key2')
        self.assertEqual(
            [(u'value1-1', u'value2-1'), (u'value1-1', u'value2-2'),
             (u'value1-1', u'value2-3'), (u'value1-2', u'value2-1'),
             (u'value1-2', u'value2-2'), (u'value1-2', u'value2-3'),
             (u'value1-3', u'value2-1'), (u'value1-3', u'value2-2'),
             (u'value1-3', u'value2-3')],
            sorted(self.db.get_index_keys('test-idx')))

    def test_get_from_index_multi_ordered(self):
        doc1 = self.db.create_doc_from_json(
            '{"key": "value3", "key2": "value4"}')
        doc2 = self.db.create_doc_from_json(
            '{"key": "value2", "key2": "value3"}')
        doc3 = self.db.create_doc_from_json(
            '{"key": "value2", "key2": "value2"}')
        doc4 = self.db.create_doc_from_json(
            '{"key": "value1", "key2": "value1"}')
        self.db.create_index('test-idx', 'key', 'key2')
        self.assertEqual(
            [doc4, doc3, doc2, doc1],
            self.db.get_from_index('test-idx', 'v*', '*'))

    def test_get_range_from_index_start_end(self):
        doc1 = self.db.create_doc_from_json('{"key": "value3"}')
        doc2 = self.db.create_doc_from_json('{"key": "value2"}')
        self.db.create_doc_from_json('{"key": "value4"}')
        self.db.create_doc_from_json('{"key": "value1"}')
        self.db.create_index('test-idx', 'key')
        self.assertEqual(
            [doc2, doc1],
            self.db.get_range_from_index('test-idx', 'value2', 'value3'))

    def test_get_range_from_index_start(self):
        doc1 = self.db.create_doc_from_json('{"key": "value3"}')
        doc2 = self.db.create_doc_from_json('{"key": "value2"}')
        doc3 = self.db.create_doc_from_json('{"key": "value4"}')
        self.db.create_doc_from_json('{"key": "value1"}')
        self.db.create_index('test-idx', 'key')
        self.assertEqual(
            [doc2, doc1, doc3],
            self.db.get_range_from_index('test-idx', 'value2'))

    def test_get_range_from_index_end(self):
        self.db.create_doc_from_json('{"key": "value3"}')
        doc2 = self.db.create_doc_from_json('{"key": "value2"}')
        self.db.create_doc_from_json('{"key": "value4"}')
        doc4 = self.db.create_doc_from_json('{"key": "value1"}')
        self.db.create_index('test-idx', 'key')
        self.assertEqual(
            [doc4, doc2],
            self.db.get_range_from_index('test-idx', None, 'value2'))

    def test_get_wildcard_range_from_index_start(self):
        doc1 = self.db.create_doc_from_json('{"key": "value4"}')
        doc2 = self.db.create_doc_from_json('{"key": "value23"}')
        doc3 = self.db.create_doc_from_json('{"key": "value2"}')
        doc4 = self.db.create_doc_from_json('{"key": "value22"}')
        self.db.create_doc_from_json('{"key": "value1"}')
        self.db.create_index('test-idx', 'key')
        self.assertEqual(
            [doc3, doc4, doc2, doc1],
            self.db.get_range_from_index('test-idx', 'value2*'))

    def test_get_wildcard_range_from_index_end(self):
        self.db.create_doc_from_json('{"key": "value4"}')
        doc2 = self.db.create_doc_from_json('{"key": "value23"}')
        doc3 = self.db.create_doc_from_json('{"key": "value2"}')
        doc4 = self.db.create_doc_from_json('{"key": "value22"}')
        doc5 = self.db.create_doc_from_json('{"key": "value1"}')
        self.db.create_index('test-idx', 'key')
        self.assertEqual(
            [doc5, doc3, doc4, doc2],
            self.db.get_range_from_index('test-idx', None, 'value2*'))

    def test_get_wildcard_range_from_index_start_end(self):
        self.db.create_doc_from_json('{"key": "a"}')
        self.db.create_doc_from_json('{"key": "boo3"}')
        doc3 = self.db.create_doc_from_json('{"key": "catalyst"}')
        doc4 = self.db.create_doc_from_json('{"key": "whaever"}')
        self.db.create_doc_from_json('{"key": "zerg"}')
        self.db.create_index('test-idx', 'key')
        self.assertEqual(
            [doc3, doc4],
            self.db.get_range_from_index('test-idx', 'cat*', 'zap*'))

    def test_get_range_from_index_multi_column_start_end(self):
        self.db.create_doc_from_json('{"key": "value3", "key2": "value4"}')
        doc2 = self.db.create_doc_from_json(
            '{"key": "value2", "key2": "value3"}')
        doc3 = self.db.create_doc_from_json(
            '{"key": "value2", "key2": "value2"}')
        self.db.create_doc_from_json('{"key": "value1", "key2": "value1"}')
        self.db.create_index('test-idx', 'key', 'key2')
        self.assertEqual(
            [doc3, doc2],
            self.db.get_range_from_index(
                'test-idx', ('value2', 'value2'), ('value2', 'value3')))

    def test_get_range_from_index_multi_column_start(self):
        doc1 = self.db.create_doc_from_json(
            '{"key": "value3", "key2": "value4"}')
        doc2 = self.db.create_doc_from_json(
            '{"key": "value2", "key2": "value3"}')
        self.db.create_doc_from_json('{"key": "value2", "key2": "value2"}')
        self.db.create_doc_from_json('{"key": "value1", "key2": "value1"}')
        self.db.create_index('test-idx', 'key', 'key2')
        self.assertEqual(
            [doc2, doc1],
            self.db.get_range_from_index('test-idx', ('value2', 'value3')))

    def test_get_range_from_index_multi_column_end(self):
        self.db.create_doc_from_json('{"key": "value3", "key2": "value4"}')
        doc2 = self.db.create_doc_from_json(
            '{"key": "value2", "key2": "value3"}')
        doc3 = self.db.create_doc_from_json(
            '{"key": "value2", "key2": "value2"}')
        doc4 = self.db.create_doc_from_json(
            '{"key": "value1", "key2": "value1"}')
        self.db.create_index('test-idx', 'key', 'key2')
        self.assertEqual(
            [doc4, doc3, doc2],
            self.db.get_range_from_index(
                'test-idx', None, ('value2', 'value3')))

    def test_get_wildcard_range_from_index_multi_column_start(self):
        doc1 = self.db.create_doc_from_json(
            '{"key": "value3", "key2": "value4"}')
        doc2 = self.db.create_doc_from_json(
            '{"key": "value2", "key2": "value23"}')
        doc3 = self.db.create_doc_from_json(
            '{"key": "value2", "key2": "value2"}')
        self.db.create_doc_from_json('{"key": "value1", "key2": "value1"}')
        self.db.create_index('test-idx', 'key', 'key2')
        self.assertEqual(
            [doc3, doc2, doc1],
            self.db.get_range_from_index('test-idx', ('value2', 'value2*')))

    def test_get_wildcard_range_from_index_multi_column_end(self):
        self.db.create_doc_from_json('{"key": "value3", "key2": "value4"}')
        doc2 = self.db.create_doc_from_json(
            '{"key": "value2", "key2": "value23"}')
        doc3 = self.db.create_doc_from_json(
            '{"key": "value2", "key2": "value2"}')
        doc4 = self.db.create_doc_from_json(
            '{"key": "value1", "key2": "value1"}')
        self.db.create_index('test-idx', 'key', 'key2')
        self.assertEqual(
            [doc4, doc3, doc2],
            self.db.get_range_from_index(
                'test-idx', None, ('value2', 'value2*')))

    def test_get_glob_range_from_index_multi_column_start(self):
        doc1 = self.db.create_doc_from_json(
            '{"key": "value3", "key2": "value4"}')
        doc2 = self.db.create_doc_from_json(
            '{"key": "value2", "key2": "value23"}')
        self.db.create_doc_from_json('{"key": "value1", "key2": "value2"}')
        self.db.create_doc_from_json('{"key": "value1", "key2": "value1"}')
        self.db.create_index('test-idx', 'key', 'key2')
        self.assertEqual(
            [doc2, doc1],
            self.db.get_range_from_index('test-idx', ('value2', '*')))

    def test_get_glob_range_from_index_multi_column_end(self):
        self.db.create_doc_from_json('{"key": "value3", "key2": "value4"}')
        doc2 = self.db.create_doc_from_json(
            '{"key": "value2", "key2": "value23"}')
        doc3 = self.db.create_doc_from_json(
            '{"key": "value1", "key2": "value2"}')
        doc4 = self.db.create_doc_from_json(
            '{"key": "value1", "key2": "value1"}')
        self.db.create_index('test-idx', 'key', 'key2')
        self.assertEqual(
            [doc4, doc3, doc2],
            self.db.get_range_from_index('test-idx', None, ('value2', '*')))

    def test_get_range_from_index_illegal_wildcard_order(self):
        self.db.create_index('test-idx', 'k1', 'k2')
        self.assertRaises(
            errors.InvalidGlobbing,
            self.db.get_range_from_index, 'test-idx', ('*', 'v2'))

    def test_get_range_from_index_illegal_glob_after_wildcard(self):
        self.db.create_index('test-idx', 'k1', 'k2')
        self.assertRaises(
            errors.InvalidGlobbing,
            self.db.get_range_from_index, 'test-idx', ('*', 'v*'))

    def test_get_range_from_index_illegal_wildcard_order_end(self):
        self.db.create_index('test-idx', 'k1', 'k2')
        self.assertRaises(
            errors.InvalidGlobbing,
            self.db.get_range_from_index, 'test-idx', None, ('*', 'v2'))

    def test_get_range_from_index_illegal_glob_after_wildcard_end(self):
        self.db.create_index('test-idx', 'k1', 'k2')
        self.assertRaises(
            errors.InvalidGlobbing,
            self.db.get_range_from_index, 'test-idx', None, ('*', 'v*'))

    def test_get_from_index_fails_if_no_index(self):
        self.assertRaises(
            errors.IndexDoesNotExist, self.db.get_from_index, 'foo')

    def test_get_index_keys_fails_if_no_index(self):
        self.assertRaises(errors.IndexDoesNotExist,
                          self.db.get_index_keys,
                          'foo')

    def test_get_index_keys_works_if_no_docs(self):
        self.db.create_index('test-idx', 'key')
        self.assertEqual([], self.db.get_index_keys('test-idx'))

    def test_put_updates_index(self):
        doc = self.db.create_doc_from_json(simple_doc)
        self.db.create_index('test-idx', 'key')
        new_content = '{"key": "altval"}'
        doc.set_json(new_content)
        self.db.put_doc(doc)
        self.assertEqual([], self.db.get_from_index('test-idx', 'value'))
        self.assertEqual([doc], self.db.get_from_index('test-idx', 'altval'))

    def test_delete_updates_index(self):
        doc = self.db.create_doc_from_json(simple_doc)
        doc2 = self.db.create_doc_from_json(simple_doc)
        self.db.create_index('test-idx', 'key')
        self.assertEqual(
            sorted([doc, doc2]),
            sorted(self.db.get_from_index('test-idx', 'value')))
        self.db.delete_doc(doc)
        self.assertEqual([doc2], self.db.get_from_index('test-idx', 'value'))

    def test_get_from_index_illegal_number_of_entries(self):
        self.db.create_index('test-idx', 'k1', 'k2')
        self.assertRaises(
            errors.InvalidValueForIndex, self.db.get_from_index, 'test-idx')
        self.assertRaises(
            errors.InvalidValueForIndex,
            self.db.get_from_index, 'test-idx', 'v1')
        self.assertRaises(
            errors.InvalidValueForIndex,
            self.db.get_from_index, 'test-idx', 'v1', 'v2', 'v3')

    def test_get_from_index_illegal_wildcard_order(self):
        self.db.create_index('test-idx', 'k1', 'k2')
        self.assertRaises(
            errors.InvalidGlobbing,
            self.db.get_from_index, 'test-idx', '*', 'v2')

    def test_get_from_index_illegal_glob_after_wildcard(self):
        self.db.create_index('test-idx', 'k1', 'k2')
        self.assertRaises(
            errors.InvalidGlobbing,
            self.db.get_from_index, 'test-idx', '*', 'v*')

    def test_get_all_from_index(self):
        self.db.create_index('test-idx', 'key')
        doc1 = self.db.create_doc_from_json(simple_doc)
        doc2 = self.db.create_doc_from_json(nested_doc)
        # This one should not be in the index
        self.db.create_doc_from_json('{"no": "key"}')
        diff_value_doc = '{"key": "diff value"}'
        doc4 = self.db.create_doc_from_json(diff_value_doc)
        # This is essentially a 'prefix' match, but we match every entry.
        self.assertEqual(
            sorted([doc1, doc2, doc4]),
            sorted(self.db.get_from_index('test-idx', '*')))

    def test_get_all_from_index_ordered(self):
        self.db.create_index('test-idx', 'key')
        doc1 = self.db.create_doc_from_json('{"key": "value x"}')
        doc2 = self.db.create_doc_from_json('{"key": "value b"}')
        doc3 = self.db.create_doc_from_json('{"key": "value a"}')
        doc4 = self.db.create_doc_from_json('{"key": "value m"}')
        # This is essentially a 'prefix' match, but we match every entry.
        self.assertEqual(
            [doc3, doc2, doc4, doc1], self.db.get_from_index('test-idx', '*'))

    def test_put_updates_when_adding_key(self):
        doc = self.db.create_doc_from_json("{}")
        self.db.create_index('test-idx', 'key')
        self.assertEqual([], self.db.get_from_index('test-idx', '*'))
        doc.set_json(simple_doc)
        self.db.put_doc(doc)
        self.assertEqual([doc], self.db.get_from_index('test-idx', '*'))

    def test_get_from_index_empty_string(self):
        self.db.create_index('test-idx', 'key')
        doc1 = self.db.create_doc_from_json(simple_doc)
        content2 = '{"key": ""}'
        doc2 = self.db.create_doc_from_json(content2)
        self.assertEqual([doc2], self.db.get_from_index('test-idx', ''))
        # Empty string matches the wildcard.
        self.assertEqual(
            sorted([doc1, doc2]),
            sorted(self.db.get_from_index('test-idx', '*')))

    def test_get_from_index_not_null(self):
        self.db.create_index('test-idx', 'key')
        doc1 = self.db.create_doc_from_json(simple_doc)
        self.db.create_doc_from_json('{"key": null}')
        self.assertEqual([doc1], self.db.get_from_index('test-idx', '*'))

    def test_get_partial_from_index(self):
        content1 = '{"k1": "v1", "k2": "v2"}'
        content2 = '{"k1": "v1", "k2": "x2"}'
        content3 = '{"k1": "v1", "k2": "y2"}'
        # doc4 has a different k1 value, so it doesn't match the prefix.
        content4 = '{"k1": "NN", "k2": "v2"}'
        doc1 = self.db.create_doc_from_json(content1)
        doc2 = self.db.create_doc_from_json(content2)
        doc3 = self.db.create_doc_from_json(content3)
        self.db.create_doc_from_json(content4)
        self.db.create_index('test-idx', 'k1', 'k2')
        self.assertEqual(
            sorted([doc1, doc2, doc3]),
            sorted(self.db.get_from_index('test-idx', "v1", "*")))

    def test_get_glob_match(self):
        # Note: the exact glob syntax is probably subject to change
        content1 = '{"k1": "v1", "k2": "v1"}'
        content2 = '{"k1": "v1", "k2": "v2"}'
        content3 = '{"k1": "v1", "k2": "v3"}'
        # doc4 has a different k2 prefix value, so it doesn't match
        content4 = '{"k1": "v1", "k2": "ZZ"}'
        self.db.create_index('test-idx', 'k1', 'k2')
        doc1 = self.db.create_doc_from_json(content1)
        doc2 = self.db.create_doc_from_json(content2)
        doc3 = self.db.create_doc_from_json(content3)
        self.db.create_doc_from_json(content4)
        self.assertEqual(
            sorted([doc1, doc2, doc3]),
            sorted(self.db.get_from_index('test-idx', "v1", "v*")))

    def test_nested_index(self):
        doc = self.db.create_doc_from_json(nested_doc)
        self.db.create_index('test-idx', 'sub.doc')
        self.assertEqual(
            [doc], self.db.get_from_index('test-idx', 'underneath'))
        doc2 = self.db.create_doc_from_json(nested_doc)
        self.assertEqual(
            sorted([doc, doc2]),
            sorted(self.db.get_from_index('test-idx', 'underneath')))

    def test_nested_nonexistent(self):
        self.db.create_doc_from_json(nested_doc)
        # sub exists, but sub.foo does not:
        self.db.create_index('test-idx', 'sub.foo')
        self.assertEqual([], self.db.get_from_index('test-idx', '*'))

    def test_nested_nonexistent2(self):
        self.db.create_doc_from_json(nested_doc)
        # sub exists, but sub.foo does not:
        self.db.create_index('test-idx', 'sub.foo.bar.baz.qux.fnord')
        self.assertEqual([], self.db.get_from_index('test-idx', '*'))

<<<<<<< HEAD
    def test_nested_traverses_lists(self):
        # subpath finds dicts in list
        doc = self.db.create_doc_from_json(
            '{"foo": [{"zap": "bar"}, {"zap": "baz"}]}')
        # subpath only finds dicts in list
        self.db.create_doc_from_json('{"foo": ["zap", "baz"]}')
        self.db.create_index('test-idx', 'foo.zap')
        self.assertEqual([doc], self.db.get_from_index('test-idx', 'bar'))
        self.assertEqual([doc], self.db.get_from_index('test-idx', 'baz'))
=======
    def test_nested_unknown_operation(self):
        self.db.create_doc_from_json(nested_doc)
        # sub exists, but sub.foo does not:
        self.assertRaises(
            errors.IndexDefinitionParseError, self.db.create_index, 'test-idx',
            'unknown_operation(field1)')
>>>>>>> a900babd

    def test_index_list1(self):
        self.db.create_index("index", "name")
        content = '{"name": ["foo", "bar"]}'
        doc = self.db.create_doc_from_json(content)
        rows = self.db.get_from_index("index", "bar")
        self.assertEqual([doc], rows)

    def test_index_list2(self):
        self.db.create_index("index", "name")
        content = '{"name": ["foo", "bar"]}'
        doc = self.db.create_doc_from_json(content)
        rows = self.db.get_from_index("index", "foo")
        self.assertEqual([doc], rows)

    def test_get_from_index_case_sensitive(self):
        self.db.create_index('test-idx', 'key')
        doc1 = self.db.create_doc_from_json(simple_doc)
        self.assertEqual([], self.db.get_from_index('test-idx', 'V*'))
        self.assertEqual([doc1], self.db.get_from_index('test-idx', 'v*'))

    def test_get_from_index_illegal_glob_before_value(self):
        self.db.create_index('test-idx', 'k1', 'k2')
        self.assertRaises(
            errors.InvalidGlobbing,
            self.db.get_from_index, 'test-idx', 'v*', 'v2')

    def test_get_from_index_illegal_glob_after_glob(self):
        self.db.create_index('test-idx', 'k1', 'k2')
        self.assertRaises(
            errors.InvalidGlobbing,
            self.db.get_from_index, 'test-idx', 'v*', 'v*')

    def test_get_from_index_with_sql_wildcards(self):
        self.db.create_index('test-idx', 'key')
        content1 = '{"key": "va%lue"}'
        content2 = '{"key": "value"}'
        content3 = '{"key": "va_lue"}'
        doc1 = self.db.create_doc_from_json(content1)
        self.db.create_doc_from_json(content2)
        doc3 = self.db.create_doc_from_json(content3)
        # The '%' in the search should be treated literally, not as a sql
        # globbing character.
        self.assertEqual([doc1], self.db.get_from_index('test-idx', 'va%*'))
        # Same for '_'
        self.assertEqual([doc3], self.db.get_from_index('test-idx', 'va_*'))

    def test_get_from_index_with_lower(self):
        self.db.create_index("index", "lower(name)")
        content = '{"name": "Foo"}'
        doc = self.db.create_doc_from_json(content)
        rows = self.db.get_from_index("index", "foo")
        self.assertEqual([doc], rows)

    def test_get_from_index_with_lower_matches_same_case(self):
        self.db.create_index("index", "lower(name)")
        content = '{"name": "foo"}'
        doc = self.db.create_doc_from_json(content)
        rows = self.db.get_from_index("index", "foo")
        self.assertEqual([doc], rows)

    def test_index_lower_doesnt_match_different_case(self):
        self.db.create_index("index", "lower(name)")
        content = '{"name": "Foo"}'
        self.db.create_doc_from_json(content)
        rows = self.db.get_from_index("index", "Foo")
        self.assertEqual([], rows)

    def test_index_lower_doesnt_match_other_index(self):
        self.db.create_index("index", "lower(name)")
        self.db.create_index("other_index", "name")
        content = '{"name": "Foo"}'
        self.db.create_doc_from_json(content)
        rows = self.db.get_from_index("index", "Foo")
        self.assertEqual(0, len(rows))

    def test_index_split_words_match_first(self):
        self.db.create_index("index", "split_words(name)")
        content = '{"name": "foo bar"}'
        doc = self.db.create_doc_from_json(content)
        rows = self.db.get_from_index("index", "foo")
        self.assertEqual([doc], rows)

    def test_index_split_words_match_second(self):
        self.db.create_index("index", "split_words(name)")
        content = '{"name": "foo bar"}'
        doc = self.db.create_doc_from_json(content)
        rows = self.db.get_from_index("index", "bar")
        self.assertEqual([doc], rows)

    def test_index_split_words_match_both(self):
        self.db.create_index("index", "split_words(name)")
        content = '{"name": "foo foo"}'
        doc = self.db.create_doc_from_json(content)
        rows = self.db.get_from_index("index", "foo")
        self.assertEqual([doc], rows)

    def test_index_split_words_double_space(self):
        self.db.create_index("index", "split_words(name)")
        content = '{"name": "foo  bar"}'
        doc = self.db.create_doc_from_json(content)
        rows = self.db.get_from_index("index", "bar")
        self.assertEqual([doc], rows)

    def test_index_split_words_leading_space(self):
        self.db.create_index("index", "split_words(name)")
        content = '{"name": " foo bar"}'
        doc = self.db.create_doc_from_json(content)
        rows = self.db.get_from_index("index", "foo")
        self.assertEqual([doc], rows)

    def test_index_split_words_trailing_space(self):
        self.db.create_index("index", "split_words(name)")
        content = '{"name": "foo bar "}'
        doc = self.db.create_doc_from_json(content)
        rows = self.db.get_from_index("index", "bar")
        self.assertEqual([doc], rows)

    def test_get_from_index_with_number(self):
        self.db.create_index("index", "number(foo, 5)")
        content = '{"foo": 12}'
        doc = self.db.create_doc_from_json(content)
        rows = self.db.get_from_index("index", "00012")
        self.assertEqual([doc], rows)

    def test_get_from_index_with_number_bigger_than_padding(self):
        self.db.create_index("index", "number(foo, 5)")
        content = '{"foo": 123456}'
        doc = self.db.create_doc_from_json(content)
        rows = self.db.get_from_index("index", "123456")
        self.assertEqual([doc], rows)

    def test_number_mapping_ignores_non_numbers(self):
        self.db.create_index("index", "number(foo, 5)")
        content = '{"foo": 56}'
        doc1 = self.db.create_doc_from_json(content)
        content = '{"foo": "this is not a maigret painting"}'
        self.db.create_doc_from_json(content)
        rows = self.db.get_from_index("index", "*")
        self.assertEqual([doc1], rows)

    def test_get_from_index_with_bool(self):
        self.db.create_index("index", "bool(foo)")
        content = '{"foo": true}'
        doc = self.db.create_doc_from_json(content)
        rows = self.db.get_from_index("index", "1")
        self.assertEqual([doc], rows)

    def test_get_from_index_with_bool_false(self):
        self.db.create_index("index", "bool(foo)")
        content = '{"foo": false}'
        doc = self.db.create_doc_from_json(content)
        rows = self.db.get_from_index("index", "0")
        self.assertEqual([doc], rows)

    def test_get_from_index_with_non_bool(self):
        self.db.create_index("index", "bool(foo)")
        content = '{"foo": 42}'
        self.db.create_doc_from_json(content)
        rows = self.db.get_from_index("index", "*")
        self.assertEqual([], rows)

    def test_get_from_index_with_combine(self):
        self.db.create_index("index", "combine(foo, bar)")
        content = '{"foo": "value1", "bar": "value2"}'
        doc = self.db.create_doc_from_json(content)
        rows = self.db.get_from_index("index", "value1")
        self.assertEqual([doc], rows)
        rows = self.db.get_from_index("index", "value2")
        self.assertEqual([doc], rows)

    def test_get_complex_combine(self):
        self.db.create_index(
            "index", "combine(number(foo, 5), lower(bar), split_words(baz))")
        content = '{"foo": 12, "bar": "ALLCAPS", "baz": "qux nox"}'
        doc = self.db.create_doc_from_json(content)
        content = '{"foo": "not a number", "bar": "something"}'
        doc2 = self.db.create_doc_from_json(content)
        rows = self.db.get_from_index("index", "00012")
        self.assertEqual([doc], rows)
        rows = self.db.get_from_index("index", "allcaps")
        self.assertEqual([doc], rows)
        rows = self.db.get_from_index("index", "nox")
        self.assertEqual([doc], rows)
        rows = self.db.get_from_index("index", "something")
        self.assertEqual([doc2], rows)

    def test_get_index_keys_from_index(self):
        self.db.create_index('test-idx', 'key')
        content1 = '{"key": "value1"}'
        content2 = '{"key": "value2"}'
        content3 = '{"key": "value2"}'
        self.db.create_doc_from_json(content1)
        self.db.create_doc_from_json(content2)
        self.db.create_doc_from_json(content3)
        self.assertEqual(
            [('value1',), ('value2',)],
            sorted(self.db.get_index_keys('test-idx')))

    def test_get_index_keys_from_multicolumn_index(self):
        self.db.create_index('test-idx', 'key1', 'key2')
        content1 = '{"key1": "value1", "key2": "val2-1"}'
        content2 = '{"key1": "value2", "key2": "val2-2"}'
        content3 = '{"key1": "value2", "key2": "val2-2"}'
        content4 = '{"key1": "value2", "key2": "val3"}'
        self.db.create_doc_from_json(content1)
        self.db.create_doc_from_json(content2)
        self.db.create_doc_from_json(content3)
        self.db.create_doc_from_json(content4)
        self.assertEqual([
            ('value1', 'val2-1'),
            ('value2', 'val2-2'),
            ('value2', 'val3')],
            sorted(self.db.get_index_keys('test-idx')))


class PythonBackendTests(tests.DatabaseBaseTests):

    def setUp(self):
        super(PythonBackendTests, self).setUp()
        self.simple_doc = simplejson.loads(simple_doc)

    def test_create_doc_with_factory(self):
        self.db.set_document_factory(TestAlternativeDocument)
        doc = self.db.create_doc(self.simple_doc, doc_id='my_doc_id')
        self.assertTrue(isinstance(doc, TestAlternativeDocument))

    def test_get_doc_after_put_with_factory(self):
        doc = self.db.create_doc(self.simple_doc, doc_id='my_doc_id')
        self.db.set_document_factory(TestAlternativeDocument)
        result = self.db.get_doc('my_doc_id')
        self.assertTrue(isinstance(result, TestAlternativeDocument))
        self.assertEqual(doc.doc_id, result.doc_id)
        self.assertEqual(doc.rev, result.rev)
        self.assertEqual(doc.get_json(), result.get_json())
        self.assertEqual(False, result.has_conflicts)

    def test_get_doc_nonexisting_with_factory(self):
        self.db.set_document_factory(TestAlternativeDocument)
        self.assertIs(None, self.db.get_doc('non-existing'))

    def test_get_all_docs_with_factory(self):
        self.db.set_document_factory(TestAlternativeDocument)
        self.db.create_doc(self.simple_doc)
        self.assertTrue(isinstance(
            self.db.get_all_docs()[1][0], TestAlternativeDocument))

    def test_get_docs_conflicted_with_factory(self):
        self.db.set_document_factory(TestAlternativeDocument)
        doc1 = self.db.create_doc(self.simple_doc)
        doc2 = self.make_document(doc1.doc_id, 'alternate:1', nested_doc)
        self.db._put_doc_if_newer(
            doc2, save_conflict=True, replica_uid='r', replica_gen=1,
            replica_trans_id='foo')
        self.assertTrue(
            isinstance(
                self.db.get_docs([doc1.doc_id])[0], TestAlternativeDocument))

    def test_get_from_index_with_factory(self):
        self.db.set_document_factory(TestAlternativeDocument)
        self.db.create_doc(self.simple_doc)
        self.db.create_index('test-idx', 'key')
        self.assertTrue(
            isinstance(
                self.db.get_from_index('test-idx', 'value')[0],
                TestAlternativeDocument))

    def test_sync_exchange_updates_indexes(self):
        doc = self.db.create_doc(self.simple_doc)
        self.db.create_index('test-idx', 'key')
        new_content = '{"key": "altval"}'
        other_rev = 'test:1|z:2'
        st = self.db.get_sync_target()

        def ignore(doc_id, doc_rev, doc):
            pass

        doc_other = self.make_document(doc.doc_id, other_rev, new_content)
        docs_by_gen = [(doc_other, 10, 'T-sid')]
        st.sync_exchange(
            docs_by_gen, 'other-replica', last_known_generation=0,
            last_known_trans_id=None, return_doc_cb=ignore)
        self.assertGetDoc(self.db, doc.doc_id, other_rev, new_content, False)
        self.assertEqual(
            [doc_other], self.db.get_from_index('test-idx', 'altval'))
        self.assertEqual([], self.db.get_from_index('test-idx', 'value'))


# Use a custom loader to apply the scenarios at load time.
load_tests = tests.load_with_scenarios<|MERGE_RESOLUTION|>--- conflicted
+++ resolved
@@ -1456,7 +1456,6 @@
         self.db.create_index('test-idx', 'sub.foo.bar.baz.qux.fnord')
         self.assertEqual([], self.db.get_from_index('test-idx', '*'))
 
-<<<<<<< HEAD
     def test_nested_traverses_lists(self):
         # subpath finds dicts in list
         doc = self.db.create_doc_from_json(
@@ -1466,14 +1465,13 @@
         self.db.create_index('test-idx', 'foo.zap')
         self.assertEqual([doc], self.db.get_from_index('test-idx', 'bar'))
         self.assertEqual([doc], self.db.get_from_index('test-idx', 'baz'))
-=======
+
     def test_nested_unknown_operation(self):
         self.db.create_doc_from_json(nested_doc)
         # sub exists, but sub.foo does not:
         self.assertRaises(
             errors.IndexDefinitionParseError, self.db.create_index, 'test-idx',
             'unknown_operation(field1)')
->>>>>>> a900babd
 
     def test_index_list1(self):
         self.db.create_index("index", "name")
