--- conflicted
+++ resolved
@@ -816,7 +816,7 @@
         doc2 = self.db.create_doc('{"key": "value2", "key2": "value3"}')
         doc3 = self.db.create_doc('{"key": "value2", "key2": "value2"}')
         doc4 = self.db.create_doc('{"key": "value1", "key2": "value1"}')
-        self.db.create_index('test-idx', ['key', 'key2'])
+        self.db.create_index('test-idx', 'key', 'key2')
         self.assertEqual([doc4, doc3, doc2, doc1],
             self.db.get_from_index('test-idx', [('v*', '*')]))
 
@@ -887,7 +887,7 @@
             sorted(self.db.get_from_index('test-idx', [('*',)])))
 
     def test_get_all_from_index_ordered(self):
-        self.db.create_index('test-idx', ['key'])
+        self.db.create_index('test-idx', 'key')
         doc1 = self.db.create_doc('{"key": "value x"}')
         doc2 = self.db.create_doc('{"key": "value b"}')
         doc3 = self.db.create_doc('{"key": "value a"}')
@@ -934,11 +934,7 @@
         doc2 = self.db.create_doc(content2)
         doc3 = self.db.create_doc(content3)
         self.db.create_doc(content4)
-<<<<<<< HEAD
         self.db.create_index('test-idx', 'k1', 'k2')
-=======
-        self.db.create_index('test-idx', ['k1', 'k2'])
->>>>>>> 8fabce3f
         self.assertEqual(sorted([doc1, doc2, doc3]),
             sorted(self.db.get_from_index('test-idx', [("v1", "*")])))
 
