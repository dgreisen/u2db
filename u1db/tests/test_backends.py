# Copyright 2011 Canonical Ltd.
#
# This program is free software: you can redistribute it and/or modify it
# under the terms of the GNU General Public License version 3, as published
# by the Free Software Foundation.
#
# This program is distributed in the hope that it will be useful, but
# WITHOUT ANY WARRANTY; without even the implied warranties of
# MERCHANTABILITY, SATISFACTORY QUALITY, or FITNESS FOR A PARTICULAR
# PURPOSE.  See the GNU General Public License for more details.
#
# You should have received a copy of the GNU General Public License along
# with this program.  If not, see <http://www.gnu.org/licenses/>.

"""The backend class for U1DB. This deals with hiding storage details."""

from u1db import (
    Document,
    errors,
    tests,
    vectorclock,
    )


simple_doc = tests.simple_doc
nested_doc = tests.nested_doc


from u1db.tests.test_remote_sync_target import (
    http_server_def,
)

from u1db.remote import (
    http_database
    )


def http_create_database(test, replica_uid):
    test.startServer()
    db = test.request_state._create_database(replica_uid)
    return http_database.HTTPDatabase(test.getURL('test'))


class AllDatabaseTests(tests.DatabaseBaseTests, tests.TestCaseWithServer):

    scenarios = tests.LOCAL_DATABASES_SCENARIOS + [
        ('http', {'do_create_database': http_create_database,
                  'server_def': http_server_def}),
        ]

    def test_close(self):
        self.db.close()

    def test_create_doc_allocating_doc_id(self):
        doc = self.db.create_doc(simple_doc)
        self.assertNotEqual(None, doc.doc_id)
        self.assertNotEqual(None, doc.rev)
        self.assertGetDoc(self.db, doc.doc_id, doc.rev, simple_doc, False)

    def test_create_doc_with_id(self):
        doc = self.db.create_doc(simple_doc, doc_id='my-id')
        self.assertEqual('my-id', doc.doc_id)
        self.assertNotEqual(None, doc.rev)
        self.assertGetDoc(self.db, doc.doc_id, doc.rev, simple_doc, False)

    def test_create_doc_existing_id(self):
        doc = self.db.create_doc(simple_doc)
        new_content = '{"something": "else"}'
        self.assertRaises(errors.RevisionConflict, self.db.create_doc,
                          new_content, doc.doc_id)
        self.assertGetDoc(self.db, doc.doc_id, doc.rev, simple_doc, False)

    def test_put_doc_creating_initial(self):
        doc = Document('my_doc_id', None, simple_doc)
        new_rev = self.db.put_doc(doc)
        self.assertGetDoc(self.db, 'my_doc_id', new_rev, simple_doc, False)

    def test_put_doc_update(self):
        doc = self.db.create_doc(simple_doc, doc_id='my_doc_id')
        orig_rev = doc.rev
        doc.content = '{"updated": "stuff"}'
        new_rev = self.db.put_doc(doc)
        self.assertNotEqual(new_rev, orig_rev)
        self.assertGetDoc(self.db, 'my_doc_id', new_rev,
                          '{"updated": "stuff"}', False)
        self.assertEqual(doc.rev, new_rev)

    def test_put_doc_refuses_no_id(self):
        doc = Document(None, None, simple_doc)
        self.assertRaises(errors.InvalidDocId, self.db.put_doc, doc)

    def test_put_doc_refuses_slashes(self):
        doc = Document('/a', None, simple_doc)
        self.assertRaises(errors.InvalidDocId, self.db.put_doc, doc)
        doc = Document(r'\b', None, simple_doc)
        self.assertRaises(errors.InvalidDocId, self.db.put_doc, doc)

    def test_put_doc_refuses_non_existing_old_rev(self):
        doc = Document('doc-id', 'test:4', simple_doc)
        self.assertRaises(errors.RevisionConflict, self.db.put_doc, doc)

    def test_put_fails_with_bad_old_rev(self):
        doc = self.db.create_doc(simple_doc, doc_id='my_doc_id')
        old_rev = doc.rev
        doc.rev = 'other:1'
        doc.content = '{"something": "else"}'
        self.assertRaises(errors.RevisionConflict, self.db.put_doc, doc)
        self.assertGetDoc(self.db, 'my_doc_id', old_rev, simple_doc, False)

    def test_get_doc_after_put(self):
        doc = self.db.create_doc(simple_doc, doc_id='my_doc_id')
        self.assertGetDoc(self.db, 'my_doc_id', doc.rev, simple_doc, False)

    def test_get_doc_nonexisting(self):
        self.assertIs(None, self.db.get_doc('non-existing'))

    def test_handles_nested_content(self):
        doc = self.db.create_doc(nested_doc)
        self.assertGetDoc(self.db, doc.doc_id, doc.rev, nested_doc, False)

    def test_handles_doc_with_null(self):
        doc = self.db.create_doc('{"key": null}')
        self.assertGetDoc(self.db, doc.doc_id, doc.rev, '{"key": null}', False)

    def test_delete_doc(self):
        doc = self.db.create_doc(simple_doc)
        self.assertGetDoc(self.db, doc.doc_id, doc.rev, simple_doc, False)
        orig_rev = doc.rev
        self.db.delete_doc(doc)
        self.assertNotEqual(orig_rev, doc.rev)
        self.assertGetDoc(self.db, doc.doc_id, doc.rev, None, False)
        self.assertIsNot(None, self.db.get_doc(doc.doc_id))

    def test_delete_doc_non_existant(self):
        doc = Document('non-existing', 'other:1', simple_doc)
        self.assertRaises(errors.DocumentDoesNotExist,
            self.db.delete_doc, doc)

    def test_delete_doc_already_deleted(self):
        doc = self.db.create_doc(simple_doc)
        self.db.delete_doc(doc)
        self.assertRaises(errors.DocumentAlreadyDeleted,
                          self.db.delete_doc, doc)
        self.assertGetDoc(self.db, doc.doc_id, doc.rev, None, False)

    def test_delete_doc_bad_rev(self):
        doc1 = self.db.create_doc(simple_doc)
        self.assertGetDoc(self.db, doc1.doc_id, doc1.rev, simple_doc, False)
        doc2 = Document(doc1.doc_id, 'other:1', simple_doc)
        self.assertRaises(errors.RevisionConflict, self.db.delete_doc, doc2)
        self.assertGetDoc(self.db, doc1.doc_id, doc1.rev, simple_doc, False)


class LocalDatabaseTests(tests.DatabaseBaseTests):

    def test_get_docs(self):
        doc1 = self.db.create_doc(simple_doc)
        doc2 = self.db.create_doc(nested_doc)
        self.assertEqual([doc1, doc2],
                         self.db.get_docs([doc1.doc_id, doc2.doc_id]))

    def test_get_docs_request_ordered(self):
        doc1 = self.db.create_doc(simple_doc)
        doc2 = self.db.create_doc(nested_doc)
        self.assertEqual([doc1, doc2],
                         self.db.get_docs([doc1.doc_id, doc2.doc_id]))
        self.assertEqual([doc2, doc1],
                         self.db.get_docs([doc2.doc_id, doc1.doc_id]))

    def test_get_docs_conflicted(self):
        doc1 = self.db.create_doc(simple_doc)
        doc2 = Document(doc1.doc_id, 'alternate:1', nested_doc)
        self.db.put_doc_if_newer(doc2, save_conflict=True)
        self.assertEqual([doc2], self.db.get_docs([doc1.doc_id]))

    def test_get_docs_conflicts_ignored(self):
        doc1 = self.db.create_doc(simple_doc)
        doc2 = self.db.create_doc(nested_doc)
        alt_doc = Document(doc1.doc_id, 'alternate:1', nested_doc)
        self.db.put_doc_if_newer(alt_doc, save_conflict=True)
        self.assertEqual([Document(doc1.doc_id, 'alternate:1', nested_doc),
                          Document(doc2.doc_id, doc2.rev, nested_doc)],
                         self.db.get_docs([doc1.doc_id, doc2.doc_id],
                                          check_for_conflicts=False))

    def test_resolve_doc(self):
        doc = self.db.create_doc(simple_doc)
        alt_doc = Document(doc.doc_id, 'alternate:1', nested_doc)
        self.db.put_doc_if_newer(alt_doc, save_conflict=True)
        self.assertEqual([('alternate:1', nested_doc),
                          (doc.rev, simple_doc)],
                         self.db.get_doc_conflicts(doc.doc_id))
        orig_rev = doc.rev
        self.db.resolve_doc(doc, [alt_doc.rev, doc.rev])
        self.assertNotEqual(orig_rev, doc.rev)
        self.assertFalse(doc.has_conflicts)
        self.assertGetDoc(self.db, doc.doc_id, doc.rev, simple_doc, False)
        self.assertEqual([], self.db.get_doc_conflicts(doc.doc_id))

    def test_resolve_doc_picks_biggest_vcr(self):
        doc1 = self.db.create_doc(simple_doc)
        doc2 = Document(doc1.doc_id, 'alternate:1', nested_doc)
        self.db.put_doc_if_newer(doc2, save_conflict=True)
        self.assertGetDocConflicts(self.db, doc1.doc_id,
                                   [(doc2.rev, nested_doc),
                                    (doc1.rev, simple_doc)])
        orig_doc1_rev = doc1.rev
        self.db.resolve_doc(doc1, [doc2.rev, doc1.rev])
        self.assertFalse(doc1.has_conflicts)
        self.assertNotEqual(orig_doc1_rev, doc1.rev)
        self.assertGetDoc(self.db, doc1.doc_id, doc1.rev, simple_doc, False)
        self.assertGetDocConflicts(self.db, doc1.doc_id, [])
        vcr_1 = vectorclock.VectorClockRev(orig_doc1_rev)
        vcr_2 = vectorclock.VectorClockRev(doc2.rev)
        vcr_new = vectorclock.VectorClockRev(doc1.rev)
        self.assertTrue(vcr_new.is_newer(vcr_1))
        self.assertTrue(vcr_new.is_newer(vcr_2))

    def test_resolve_doc_partial_not_winning(self):
        doc1 = self.db.create_doc(simple_doc)
        doc2 = Document(doc1.doc_id, 'alternate:1', nested_doc)
        self.db.put_doc_if_newer(doc2, save_conflict=True)
        self.assertGetDocConflicts(self.db, doc1.doc_id,
                                   [(doc2.rev, nested_doc),
                                    (doc1.rev, simple_doc)])
        content3 = '{"key": "valin3"}'
        doc3 = Document(doc1.doc_id, 'third:1', content3)
        self.db.put_doc_if_newer(doc3, save_conflict=True)
        self.assertGetDocConflicts(self.db, doc1.doc_id,
            [(doc3.rev, content3),
             (doc1.rev, simple_doc),
             (doc2.rev, nested_doc)])
        self.db.resolve_doc(doc1, [doc2.rev, doc1.rev])
        self.assertTrue(doc1.has_conflicts)
        self.assertGetDoc(self.db, doc1.doc_id, doc3.rev, content3, True)
        self.assertGetDocConflicts(self.db, doc1.doc_id,
            [(doc3.rev, content3),
             (doc1.rev, simple_doc)])

    def test_resolve_doc_partial_winning(self):
        doc1 = self.db.create_doc(simple_doc)
        doc2 = Document(doc1.doc_id, 'alternate:1', nested_doc)
        self.db.put_doc_if_newer(doc2, save_conflict=True)
        content3 = '{"key": "valin3"}'
        doc3 = Document(doc1.doc_id, 'third:1', content3)
        self.db.put_doc_if_newer(doc3, save_conflict=True)
        self.assertGetDocConflicts(self.db, doc1.doc_id,
                                   [(doc3.rev, content3),
                                    (doc1.rev, simple_doc),
                                    (doc2.rev, nested_doc)])
        self.db.resolve_doc(doc1, [doc3.rev, doc1.rev])
        self.assertTrue(doc1.has_conflicts)
        self.assertGetDocConflicts(self.db, doc1.doc_id,
                                   [(doc1.rev, simple_doc),
                                    (doc2.rev, nested_doc)])

    def test_resolve_doc_with_delete_conflict(self):
        doc1 = self.db.create_doc(simple_doc)
        self.db.delete_doc(doc1)
        doc2 = Document(doc1.doc_id, 'alternate:1', nested_doc)
        self.db.put_doc_if_newer(doc2, save_conflict=True)
        self.assertGetDocConflicts(self.db, doc1.doc_id,
                                   [(doc2.rev, nested_doc),
                                    (doc1.rev, None)])
        self.db.resolve_doc(doc2, [doc1.rev, doc2.rev])
        self.assertGetDocConflicts(self.db, doc1.doc_id, [])
        self.assertGetDoc(self.db, doc2.doc_id, doc2.rev, nested_doc, False)

    def test_resolve_doc_with_delete_to_delete(self):
        doc1 = self.db.create_doc(simple_doc)
        self.db.delete_doc(doc1)
        doc2 = Document(doc1.doc_id, 'alternate:1', nested_doc)
        self.db.put_doc_if_newer(doc2, save_conflict=True)
        self.assertGetDocConflicts(self.db, doc1.doc_id,
                                   [(doc2.rev, nested_doc),
                                    (doc1.rev, None)])
        self.db.resolve_doc(doc1, [doc1.rev, doc2.rev])
        self.assertGetDocConflicts(self.db, doc1.doc_id, [])
        self.assertGetDoc(self.db, doc1.doc_id, doc1.rev, None, False)

    def test_get_docs_empty_list(self):
        self.assertEqual([], self.db.get_docs([]))

    def test_simple_put_doc_if_newer(self):
        doc = Document('my-doc-id', 'test:1', simple_doc)
        state = self.db.put_doc_if_newer(doc)
        self.assertEqual('inserted', state)
        self.assertGetDoc(self.db, 'my-doc-id', 'test:1', simple_doc, False)

    def test_put_doc_if_newer_already_superseded(self):
        orig_doc = '{"new": "doc"}'
        doc1 = self.db.create_doc(orig_doc)
        doc1_rev1 = doc1.rev
        doc1.content = simple_doc
        self.db.put_doc(doc1)
        doc1_rev2 = doc1.rev
        # Nothing is inserted, because the document is already superseded
        doc = Document(doc1.doc_id, doc1_rev1, orig_doc)
        state = self.db.put_doc_if_newer(doc)
        self.assertEqual('superseded', state)
        self.assertGetDoc(self.db, doc1.doc_id, doc1_rev2, simple_doc, False)

    def test_put_doc_if_newer_already_converged(self):
        orig_doc = '{"new": "doc"}'
        doc1 = self.db.create_doc(orig_doc)
        state = self.db.put_doc_if_newer(doc1)
        self.assertEqual('converged', state)

    def test_put_doc_if_newer_conflicted(self):
        doc1 = self.db.create_doc(simple_doc)
        # Nothing is inserted, the document id is returned as would-conflict
        alt_doc = Document(doc1.doc_id, 'alternate:1', nested_doc)
        state = self.db.put_doc_if_newer(alt_doc)
        self.assertEqual('conflicted', state)
        # The database wasn't altered
        self.assertGetDoc(self.db, doc1.doc_id, doc1.rev, simple_doc, False)

<<<<<<< HEAD
    def test_put_doc_if_newer_replica_uid(self):
        doc1 = self.db.create_doc(simple_doc)
        self.db.set_sync_generation('other', 1)
        doc2 = Document(doc1.doc_id, doc1.rev + '|other:1', nested_doc)
        self.assertEqual('inserted',
                         self.db.put_doc_if_newer(doc2, 'other', 2))
        self.assertEqual(2, self.db.get_sync_generation('other'))
        doc2.rev = doc1.rev
        self.assertEqual('superseded',
                         self.db.put_doc_if_newer(doc2, 'other', 3))
        self.assertEqual(3, self.db.get_sync_generation('other'))
        doc2.rev = doc1.rev + '|third:3'
        self.assertEqual('conflicted',
                         self.db.put_doc_if_newer(doc2, 'other', 4))
        self.assertEqual(4, self.db.get_sync_generation('other'))

    def test_force_doc_with_conflict(self):
=======
    def test_put_doc_if_newer_save_conflicted(self):
>>>>>>> 0a26c295
        doc1 = self.db.create_doc(simple_doc)
        # Nothing is inserted, the document id is returned as would-conflict
        doc2 = Document(doc1.doc_id, 'alternate:1', nested_doc)
        state = self.db.put_doc_if_newer(doc2, save_conflict=True)
        self.assertEqual('conflicted', state)
        # The database wasn't altered
        self.assertGetDoc(self.db, doc1.doc_id, doc2.rev, nested_doc, True)

    def test_force_doc_conflict_supersedes_properly(self):
        doc1 = self.db.create_doc(simple_doc)
        doc2 = Document(doc1.doc_id, 'alternate:1', '{"b": 1}')
        self.db.put_doc_if_newer(doc2, save_conflict=True)
        doc3 = Document(doc1.doc_id, 'altalt:1', '{"c": 1}')
        self.db.put_doc_if_newer(doc3, save_conflict=True)
        doc22 = Document(doc1.doc_id, 'alternate:2', '{"b": 2}')
        self.db.put_doc_if_newer(doc22, save_conflict=True)
        self.assertEqual(3, len(self.db.get_doc_conflicts(doc1.doc_id)))
        self.assertEqual(sorted([('test:1', '{"key": "value"}'),
                                 ('altalt:1', '{"c": 1}')]),
                         sorted(self.db.get_doc_conflicts(doc1.doc_id)[1:]))

    def test_put_doc_if_newer_save_conflict_was_deleted(self):
        doc1 = self.db.create_doc(simple_doc)
        self.db.delete_doc(doc1)
        doc2 = Document(doc1.doc_id, 'alternate:1', nested_doc)
        self.db.put_doc_if_newer(doc2, save_conflict=True)
        self.assertTrue(doc2.has_conflicts)
        self.assertGetDoc(self.db, doc1.doc_id, 'alternate:1', nested_doc, True)
        self.assertEqual([('alternate:1', nested_doc),
                          (doc1.rev, None)],
                         self.db.get_doc_conflicts(doc1.doc_id))

    def test_put_doc_if_newer_propagates_full_resolution(self):
        doc1 = self.db.create_doc(simple_doc)
        doc2 = Document(doc1.doc_id, 'alternate:1', nested_doc)
        self.db.put_doc_if_newer(doc2, save_conflict=True)
        resolved_vcr = vectorclock.VectorClockRev(doc1.rev)
        vcr_2 = vectorclock.VectorClockRev(doc2.rev)
        resolved_vcr.maximize(vcr_2)
        resolved_vcr.increment('alternate')
        doc_resolved = Document(doc1.doc_id, resolved_vcr.as_str(),
                                '{"good": 1}')
        state = self.db.put_doc_if_newer(doc_resolved)
        self.assertEqual('inserted', state)
        self.assertFalse(doc_resolved.has_conflicts)
        self.assertEqual([], self.db.get_doc_conflicts(doc1.doc_id))
        doc3 = self.db.get_doc(doc1.doc_id)
        self.assertFalse(doc3.has_conflicts)

    def test_put_doc_if_newer_propagates_partial_resolution(self):
        doc1 = self.db.create_doc(simple_doc)
        doc2 = Document(doc1.doc_id, 'altalt:1', '{}')
        self.db.put_doc_if_newer(doc2, save_conflict=True)
        doc3 = Document(doc1.doc_id, 'alternate:1', nested_doc)
        self.db.put_doc_if_newer(doc3, save_conflict=True)
        resolved_vcr = vectorclock.VectorClockRev(doc1.rev)
        vcr_3 = vectorclock.VectorClockRev(doc3.rev)
        resolved_vcr.maximize(vcr_3)
        resolved_vcr.increment('alternate')
        doc_resolved = Document(doc1.doc_id, resolved_vcr.as_str(),
                                '{"good": 1}')
        state = self.db.put_doc_if_newer(doc_resolved)
        self.assertEqual('inserted', state)
        self.assertTrue(doc_resolved.has_conflicts)
        doc4 = self.db.get_doc(doc1.doc_id)
        self.assertTrue(doc4.has_conflicts)
        self.assertEqual([('alternate:2|test:1', '{"good": 1}'),
                          ('altalt:1', '{}')],
                         self.db.get_doc_conflicts(doc1.doc_id))

    def test_get_sync_generation(self):
        self.assertEqual(0, self.db.get_sync_generation('other-db'))
        self.db.set_sync_generation('other-db', 2)
        self.assertEqual(2, self.db.get_sync_generation('other-db'))

    def test_put_updates_transaction_log(self):
        doc = self.db.create_doc(simple_doc)
        self.assertEqual([doc.doc_id], self.db._get_transaction_log())
        doc.content = '{"something": "else"}'
        self.db.put_doc(doc)
        self.assertEqual([doc.doc_id, doc.doc_id],
                         self.db._get_transaction_log())
        self.assertEqual((2, [(doc.doc_id, 2)]), self.db.whats_changed())

    def test_delete_updates_transaction_log(self):
        doc = self.db.create_doc(simple_doc)
        db_gen, _ = self.db.whats_changed()
        self.db.delete_doc(doc)
        self.assertEqual((2, [(doc.doc_id, 2)]), self.db.whats_changed(db_gen))

    def test_delete_then_put(self):
        doc = self.db.create_doc(simple_doc)
        self.db.delete_doc(doc)
        self.assertGetDoc(self.db, doc.doc_id, doc.rev, None, False)
        doc.content = nested_doc
        self.db.put_doc(doc)
        self.assertGetDoc(self.db, doc.doc_id, doc.rev, nested_doc, False)

    def test_whats_changed_initial_database(self):
        self.assertEqual((0, []), self.db.whats_changed())

    def test_whats_changed_returns_one_id_for_multiple_changes(self):
        doc = self.db.create_doc(simple_doc)
        doc.content = '{"new": "contents"}'
        self.db.put_doc(doc)
        self.assertEqual((2, [(doc.doc_id, 2)]), self.db.whats_changed())
        self.assertEqual((2, []), self.db.whats_changed(2))

    def test_whats_changed_returns_last_edits_ascending(self):
        doc = self.db.create_doc(simple_doc)
        doc1 = self.db.create_doc(simple_doc)
        doc.content = '{"new": "contents"}'
        self.db.delete_doc(doc1)
        self.db.put_doc(doc)
        self.assertEqual((4, [(doc1.doc_id, 3), (doc.doc_id, 4)]),
                         self.db.whats_changed())


class DatabaseIndexTests(tests.DatabaseBaseTests):

    def test_create_index(self):
        self.db.create_index('test-idx', ['name'])
        self.assertEqual([('test-idx', ['name'])],
                         self.db.list_indexes())

    def test_create_index_evaluates_it(self):
        doc = self.db.create_doc(simple_doc)
        self.db.create_index('test-idx', ['key'])
        self.assertEqual([doc],
                         self.db.get_from_index('test-idx', [('value',)]))

    def test_create_index_multiple_exact_matches(self):
        doc = self.db.create_doc(simple_doc)
        doc2 = self.db.create_doc(simple_doc)
        self.db.create_index('test-idx', ['key'])
        self.assertEqual(sorted([doc, doc2]),
            sorted(self.db.get_from_index('test-idx', [('value',)])))

    def test_get_from_index(self):
        doc = self.db.create_doc(simple_doc)
        self.db.create_index('test-idx', ['key'])
        self.assertEqual([doc],
                         self.db.get_from_index('test-idx', [('value',)]))

    def test_get_from_index_unmatched(self):
        doc = self.db.create_doc(simple_doc)
        self.db.create_index('test-idx', ['key'])
        self.assertEqual([], self.db.get_from_index('test-idx', [('novalue',)]))

    def test_get_from_index_some_matches(self):
        doc = self.db.create_doc(simple_doc)
        self.db.create_index('test-idx', ['key'])
        self.assertEqual([doc],
            self.db.get_from_index('test-idx', [('value',), ('novalue',)]))

    def test_get_from_index_multi(self):
        content = '{"key": "value", "key2": "value2"}'
        doc = self.db.create_doc(content)
        self.db.create_index('test-idx', ['key', 'key2'])
        self.assertEqual([doc],
            self.db.get_from_index('test-idx', [('value', 'value2')]))

    def test_nested_index(self):
        doc = self.db.create_doc(nested_doc)
        self.db.create_index('test-idx', ['sub.doc'])
        self.assertEqual([doc],
            self.db.get_from_index('test-idx', [('underneath',)]))
        doc2 = self.db.create_doc(nested_doc)
        self.assertEqual(
            sorted([doc, doc2]),
            sorted(self.db.get_from_index('test-idx', [('underneath',)])))

    def test_create_adds_to_index(self):
        self.db.create_index('test-idx', ['key'])
        doc = self.db.create_doc(simple_doc)
        self.assertEqual([doc],
            self.db.get_from_index('test-idx', [('value',)]))

    def test_put_updates_index(self):
        doc = self.db.create_doc(simple_doc)
        self.db.create_index('test-idx', ['key'])
        new_content = '{"key": "altval"}'
        doc.content = new_content
        new_doc_rev = self.db.put_doc(doc)
        self.assertEqual([],
            self.db.get_from_index('test-idx', [('value',)]))
        self.assertEqual([doc],
            self.db.get_from_index('test-idx', [('altval',)]))

    def test_put_updates_when_adding_key(self):
        doc = self.db.create_doc("{}")
        self.db.create_index('test-idx', ['key'])
        self.assertEqual([],
            self.db.get_from_index('test-idx', [('*',)]))
        doc.content = simple_doc
        self.db.put_doc(doc)
        self.assertEqual([doc],
            self.db.get_from_index('test-idx', [('*',)]))

    def test_get_all_from_index(self):
        self.db.create_index('test-idx', ['key'])
        doc1 = self.db.create_doc(simple_doc)
        doc2 = self.db.create_doc(nested_doc)
        # This one should not be in the index
        doc3 = self.db.create_doc('{"no": "key"}')
        diff_value_doc = '{"key": "diff value"}'
        doc4 = self.db.create_doc(diff_value_doc)
        # This is essentially a 'prefix' match, but we match every entry.
        self.assertEqual(sorted([doc1, doc2, doc4]),
            sorted(self.db.get_from_index('test-idx', [('*',)])))

    def test_get_from_index_case_sensitive(self):
        self.db.create_index('test-idx', ['key'])
        doc1 = self.db.create_doc(simple_doc)
        self.assertEqual([], self.db.get_from_index('test-idx', [('V*',)]))
        self.assertEqual([doc1],
                         self.db.get_from_index('test-idx', [('v*',)]))

    def test_get_from_index_empty_string(self):
        self.db.create_index('test-idx', ['key'])
        doc1 = self.db.create_doc(simple_doc)
        content2 = '{"key": ""}'
        doc2 = self.db.create_doc(content2)
        self.assertEqual([doc2],
                         self.db.get_from_index('test-idx', [('',)]))
        # Empty string matches the wildcard.
        self.assertEqual(sorted([doc1, doc2]),
            sorted(self.db.get_from_index('test-idx', [('*',)])))

    def test_get_from_index_illegal_number_of_entries(self):
        self.db.create_index('test-idx', ['k1', 'k2'])
        self.assertRaises(errors.InvalidValueForIndex,
            self.db.get_from_index, 'test-idx', [()])
        self.assertRaises(errors.InvalidValueForIndex,
            self.db.get_from_index, 'test-idx', [('v1',)])
        self.assertRaises(errors.InvalidValueForIndex,
            self.db.get_from_index, 'test-idx', [('v1', 'v2', 'v3')])

    def test_get_from_index_illegal_wildcards(self):
        self.db.create_index('test-idx', ['k1', 'k2'])
        self.assertRaises(errors.InvalidValueForIndex,
            self.db.get_from_index, 'test-idx', [('v*', 'v2')])
        self.assertRaises(errors.InvalidValueForIndex,
            self.db.get_from_index, 'test-idx', [('*', 'v2')])

    def test_get_from_index_with_sql_wildcards(self):
        self.db.create_index('test-idx', ['key'])
        content1 = '{"key": "va%lue"}'
        content2 = '{"key": "value"}'
        content3 = '{"key": "va_lue"}'
        doc1 = self.db.create_doc(content1)
        doc2 = self.db.create_doc(content2)
        doc3 = self.db.create_doc(content3)
        # The '%' in the search should be treated literally, not as a sql
        # globbing character.
        self.assertEqual([doc1],
            self.db.get_from_index('test-idx', [('va%*',)]))
        # Same for '_'
        self.assertEqual([doc3],
            self.db.get_from_index('test-idx', [('va_*',)]))

    def test_get_from_index_not_null(self):
        self.db.create_index('test-idx', ['key'])
        doc1 = self.db.create_doc(simple_doc)
        doc2 = self.db.create_doc('{"key": null}')
        self.assertEqual([doc1],
            self.db.get_from_index('test-idx', [('*',)]))

    def test_get_from_index_with_lower(self):
        self.db.create_index("index", ["lower(name)"])
        content = '{"name": "Foo"}'
        doc = self.db.create_doc(content)
        rows = self.db.get_from_index("index", [("foo", )])
        self.assertEqual([doc], rows)

    def test_get_from_index_with_lower_matches_same_case(self):
        self.db.create_index("index", ["lower(name)"])
        content = '{"name": "foo"}'
        doc = self.db.create_doc(content)
        rows = self.db.get_from_index("index", [("foo", )])
        self.assertEqual([doc], rows)

    def test_index_lower_doesnt_match_different_case(self):
        self.db.create_index("index", ["lower(name)"])
        content = '{"name": "Foo"}'
        doc = self.db.create_doc(content)
        rows = self.db.get_from_index("index", [("Foo", )])
        self.assertEqual([], rows)

    def test_index_lower_doesnt_match_other_index(self):
        self.db.create_index("index", ["lower(name)"])
        self.db.create_index("other_index", ["name"])
        content = '{"name": "Foo"}'
        doc = self.db.create_doc(content)
        rows = self.db.get_from_index("index", [("Foo", )])
        self.assertEqual(0, len(rows))

    def test_index_list(self):
        self.db.create_index("index", ["name"])
        content = '{"name": ["foo", "bar"]}'
        doc = self.db.create_doc(content)
        rows = self.db.get_from_index("index", [("bar", )])
        self.assertEqual([doc], rows)

    def test_index_split_words_match_first(self):
        self.db.create_index("index", ["split_words(name)"])
        content = '{"name": "foo bar"}'
        doc = self.db.create_doc(content)
        rows = self.db.get_from_index("index", [("foo", )])
        self.assertEqual([doc], rows)

    def test_index_split_words_match_second(self):
        self.db.create_index("index", ["split_words(name)"])
        content = '{"name": "foo bar"}'
        doc = self.db.create_doc(content)
        rows = self.db.get_from_index("index", [("bar", )])
        self.assertEqual([doc], rows)

    def test_index_split_words_match_both(self):
        self.db.create_index("index", ["split_words(name)"])
        content = '{"name": "foo foo"}'
        doc = self.db.create_doc(content)
        rows = self.db.get_from_index("index", [("foo", )])
        self.assertEqual([doc], rows)

    def test_get_partial_from_index(self):
        content1 = '{"k1": "v1", "k2": "v2"}'
        content2 = '{"k1": "v1", "k2": "x2"}'
        content3 = '{"k1": "v1", "k2": "y2"}'
        # doc4 has a different k1 value, so it doesn't match the prefix.
        content4 = '{"k1": "NN", "k2": "v2"}'
        doc1 = self.db.create_doc(content1)
        doc2 = self.db.create_doc(content2)
        doc3 = self.db.create_doc(content3)
        doc4 = self.db.create_doc(content4)
        self.db.create_index('test-idx', ['k1', 'k2'])
        self.assertEqual(sorted([doc1, doc2, doc3]),
            sorted(self.db.get_from_index('test-idx', [("v1", "*")])))

    def test_get_glob_match(self):
        # Note: the exact glob syntax is probably subject to change
        content1 = '{"k1": "v1", "k2": "v1"}'
        content2 = '{"k1": "v1", "k2": "v2"}'
        content3 = '{"k1": "v1", "k2": "v3"}'
        # doc4 has a different k2 prefix value, so it doesn't match
        content4 = '{"k1": "v1", "k2": "ZZ"}'
        self.db.create_index('test-idx', ['k1', 'k2'])
        doc1 = self.db.create_doc(content1)
        doc2 = self.db.create_doc(content2)
        doc3 = self.db.create_doc(content3)
        doc4 = self.db.create_doc(content4)
        self.assertEqual(sorted([doc1, doc2, doc3]),
            sorted(self.db.get_from_index('test-idx', [("v1", "v*")])))

    def test_delete_updates_index(self):
        doc = self.db.create_doc(simple_doc)
        doc2 = self.db.create_doc(simple_doc)
        self.db.create_index('test-idx', ['key'])
        self.assertEqual(sorted([doc, doc2]),
            sorted(self.db.get_from_index('test-idx', [('value',)])))
        self.db.delete_doc(doc)
        self.assertEqual([doc2],
            self.db.get_from_index('test-idx', [('value',)]))

    def test_delete_index(self):
        self.db.create_index('test-idx', ['key'])
        self.assertEqual([('test-idx', ['key'])], self.db.list_indexes())
        self.db.delete_index('test-idx')
        self.assertEqual([], self.db.list_indexes())

    def test_sync_exchange_updates_indexes(self):
        doc = self.db.create_doc(simple_doc)
        self.db.create_index('test-idx', ['key'])
        new_content = '{"key": "altval"}'
        other_rev = 'test:1|z:2'
        st = self.db.get_sync_target()
        def ignore(doc_id, doc_rev, doc):
            pass
        docs_by_gen = [(Document(doc.doc_id, other_rev, new_content), 10)]
        result = st.sync_exchange(docs_by_gen, 'other-replica',
                                  last_known_generation=0,
                                  return_doc_cb=ignore)
        self.assertGetDoc(self.db, doc.doc_id, other_rev, new_content, False)
        self.assertEqual([Document(doc.doc_id, other_rev, new_content)],
                         self.db.get_from_index('test-idx', [('altval',)]))
        self.assertEqual([], self.db.get_from_index('test-idx', [('value',)]))

# Use a custom loader to apply the scenarios at load time.
load_tests = tests.load_with_scenarios<|MERGE_RESOLUTION|>--- conflicted
+++ resolved
@@ -315,7 +315,6 @@
         # The database wasn't altered
         self.assertGetDoc(self.db, doc1.doc_id, doc1.rev, simple_doc, False)
 
-<<<<<<< HEAD
     def test_put_doc_if_newer_replica_uid(self):
         doc1 = self.db.create_doc(simple_doc)
         self.db.set_sync_generation('other', 1)
@@ -332,10 +331,7 @@
                          self.db.put_doc_if_newer(doc2, 'other', 4))
         self.assertEqual(4, self.db.get_sync_generation('other'))
 
-    def test_force_doc_with_conflict(self):
-=======
     def test_put_doc_if_newer_save_conflicted(self):
->>>>>>> 0a26c295
         doc1 = self.db.create_doc(simple_doc)
         # Nothing is inserted, the document id is returned as would-conflict
         doc2 = Document(doc1.doc_id, 'alternate:1', nested_doc)
