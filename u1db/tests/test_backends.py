# Copyright 2011 Canonical Ltd.
#
# This program is free software: you can redistribute it and/or modify it
# under the terms of the GNU General Public License version 3, as published
# by the Free Software Foundation.
#
# This program is distributed in the hope that it will be useful, but
# WITHOUT ANY WARRANTY; without even the implied warranties of
# MERCHANTABILITY, SATISFACTORY QUALITY, or FITNESS FOR A PARTICULAR
# PURPOSE.  See the GNU General Public License for more details.
#
# You should have received a copy of the GNU General Public License along
# with this program.  If not, see <http://www.gnu.org/licenses/>.

"""The Client class for U1DB."""

import u1db
from u1db import (
    tests,
    vectorclock,
    )
from u1db.backends import (
    inmemory,
    sqlite_backend,
    )


simple_doc = '{"key": "value"}'


<<<<<<< HEAD
class DatabaseBaseTests(tests.TestCase):
=======
def create_memory_database(machine_id):
    return inmemory.InMemoryDatabase(machine_id)


def create_sqlite_database(machine_id):
    db = sqlite_backend.SQLiteDatabase(':memory:')
    db._set_machine_id(machine_id)
    return db


class DatabaseBaseTests(tests.TestCase):

    create_database = None
    scenarios = [
        ('mem', {'create_database': create_memory_database}),
        ('sqlite', {'create_database': create_sqlite_database}),
        ]
>>>>>>> 57eceba7


    def shortDescription(self):
        return self.id()

    def close_database(self, database):
        """Close the database that was opened by create_database.

        The default implementation is a no-op.
        """

    def setUp(self):
        super(DatabaseBaseTests, self).setUp()
        self.c = self.create_database('test')

    def tearDown(self):
        self.close_database(self.c)
        super(DatabaseBaseTests, self).tearDown()


<<<<<<< HEAD
class InMemoryDatabaseMixin(object):

    def create_database(self, machine_id):
        return create_in_memory(machine_id)


def create_in_memory(machine_id):
    return inmemory.InMemoryDatabase(machine_id)


def create_sqlite_expanded(machine_id):
    db = sqlite_backend.SQLiteExpandedDatabase(':memory:')
    db._set_machine_id(machine_id)
    return db


class SQLiteExpandedDatabaseMixin(object):

    def create_database(self, machine_id):
        return create_sqlite_expanded(machine_id)


=======
>>>>>>> 57eceba7
class DatabaseTests(DatabaseBaseTests):

    create_database = None
    scenarios = [
        ('inmemory', {'create_database': create_in_memory}),
        ('sql_expanded', {'create_database': create_sqlite_expanded}),
        ]

    def test_create_doc_allocating_doc_id(self):
        doc_id, new_rev = self.c.create_doc(simple_doc)
        self.assertNotEqual(None, doc_id)
        self.assertNotEqual(None, new_rev)
        self.assertEqual((new_rev, simple_doc, False), self.c.get_doc(doc_id))

    def test_create_doc_with_id(self):
        doc_id, new_rev = self.c.create_doc(simple_doc, doc_id='my-id')
        self.assertEqual('my-id', doc_id)
        self.assertNotEqual(None, new_rev)
        self.assertEqual((new_rev, simple_doc, False), self.c.get_doc('my-id'))

    def test_create_doc_existing_id(self):
        doc_id, new_rev = self.c.create_doc(simple_doc)
        new_doc = '{"something": "else"}'
        self.assertRaises(u1db.InvalidDocRev, self.c.create_doc,
                          new_doc, doc_id)
        self.assertEqual((new_rev, simple_doc, False), self.c.get_doc(doc_id))

    def test_put_doc_refuses_no_id(self):
        self.assertRaises(u1db.InvalidDocId,
            self.c.put_doc, None, None, simple_doc)

    def test_put_doc_creating_initial(self):
        new_rev = self.c.put_doc('my_doc_id', None, simple_doc)
        self.assertEqual((new_rev, simple_doc, False),
                         self.c.get_doc('my_doc_id'))

    def test_get_doc_after_put(self):
        doc_id, new_rev = self.c.create_doc(simple_doc, doc_id='my_doc_id')
        self.assertEqual((new_rev, simple_doc, False), self.c.get_doc('my_doc_id'))

    def test_get_doc_nonexisting(self):
        self.assertEqual((None, None, False), self.c.get_doc('non-existing'))

    def test_put_fails_with_bad_old_rev(self):
        doc_id, old_rev = self.c.create_doc(simple_doc, doc_id='my_doc_id')
        new_doc = '{"something": "else"}'
        self.assertRaises(u1db.InvalidDocRev,
            self.c.put_doc, 'my_doc_id', 'other:1', new_doc)
        self.assertEqual((old_rev, simple_doc, False),
                         self.c.get_doc('my_doc_id'))

    def test_delete_doc(self):
        doc_id, doc_rev = self.c.create_doc(simple_doc)
        self.assertEqual((doc_rev, simple_doc, False), self.c.get_doc(doc_id))
        deleted_rev = self.c.delete_doc(doc_id, doc_rev)
        self.assertNotEqual(None, deleted_rev)
        self.assertEqual((deleted_rev, None, False), self.c.get_doc(doc_id))

    def test_delete_doc_non_existant(self):
        self.assertRaises(KeyError,
            self.c.delete_doc, 'non-existing', 'other:1')

    def test_delete_doc_already_deleted(self):
        doc_id, doc_rev = self.c.create_doc(simple_doc)
        new_rev = self.c.delete_doc(doc_id, doc_rev)
        self.assertRaises(KeyError, self.c.delete_doc, doc_id, new_rev)
        self.assertEqual((new_rev, None, False), self.c.get_doc(doc_id))

    def test_delete_doc_bad_rev(self):
        doc_id, doc_rev = self.c.create_doc(simple_doc)
        self.assertEqual((doc_rev, simple_doc, False), self.c.get_doc(doc_id))
        self.assertRaises(u1db.InvalidDocRev,
            self.c.delete_doc, doc_id, 'other:1')
        self.assertEqual((doc_rev, simple_doc, False), self.c.get_doc(doc_id))

    def test_put_updates_transaction_log(self):
        doc_id, doc_rev = self.c.create_doc(simple_doc)
        self.assertEqual([doc_id], self.c._get_transaction_log())
        doc_rev = self.c.put_doc(doc_id, doc_rev, '{"something": "else"}')
        self.assertEqual([doc_id, doc_id], self.c._get_transaction_log())
        self.assertEqual((2, set([doc_id])), self.c.whats_changed())

    def test_delete_updates_transaction_log(self):
        doc_id, doc_rev = self.c.create_doc(simple_doc)
        db_rev, _ = self.c.whats_changed()
        self.c.delete_doc(doc_id, doc_rev)
        self.assertEqual((2, set([doc_id])), self.c.whats_changed(db_rev))

    def test_whats_changed_initial_database(self):
        self.assertEqual((0, set()), self.c.whats_changed())

    def test_whats_changed_returns_one_id_for_multiple_changes(self):
        doc_id, doc_rev = self.c.create_doc(simple_doc)
        self.c.put_doc(doc_id, doc_rev, '{"new": "contents"}')
        self.assertEqual((2, set([doc_id])), self.c.whats_changed())
        self.assertEqual((2, set()), self.c.whats_changed(2))

    def test__get_sync_info(self):
        self.assertEqual(('test', 0, 0), self.c._get_sync_info('other'))

    def test_put_updates_state_info(self):
        self.assertEqual(('test', 0, 0), self.c._get_sync_info('other'))
        doc_id, doc_rev = self.c.create_doc(simple_doc)
        self.assertEqual(('test', 1, 0), self.c._get_sync_info('other'))

    def test__record_sync_info(self):
        self.assertEqual(('test', 0, 0), self.c._get_sync_info('machine'))
        self.c._record_sync_info('machine', 10)
        self.assertEqual(('test', 0, 10), self.c._get_sync_info('machine'))


    def test__sync_exchange(self):
        result = self.c._sync_exchange([('doc-id', 'machine:1', simple_doc)],
                                       'machine', from_machine_rev=10,
                                       last_known_rev=0)
        self.assertEqual(('machine:1', simple_doc, False),
                         self.c.get_doc('doc-id'))
        self.assertEqual(['doc-id'], self.c._get_transaction_log())
        self.assertEqual(([], [], 1), result)
        self.assertEqual(10, self.c._get_sync_info('machine')[-1])

    def test__sync_exchange_refuses_conflicts(self):
        doc_id, doc_rev = self.c.create_doc(simple_doc)
        self.assertEqual([doc_id], self.c._get_transaction_log())
        new_doc = '{"key": "altval"}'
        result = self.c._sync_exchange([(doc_id, 'machine:1', new_doc)],
                                       'machine', from_machine_rev=10,
                                       last_known_rev=0)
        self.assertEqual([doc_id], self.c._get_transaction_log())
        self.assertEqual(([], [(doc_id, doc_rev, simple_doc)], 1), result)

    def test__sync_exchange_ignores_convergence(self):
        doc_id, doc_rev = self.c.create_doc(simple_doc)
        self.assertEqual([doc_id], self.c._get_transaction_log())
        result = self.c._sync_exchange([(doc_id, doc_rev, simple_doc)],
                                       'machine', from_machine_rev=10,
                                       last_known_rev=1)
        self.assertEqual([doc_id], self.c._get_transaction_log())
        self.assertEqual(([], [], 1), result)

    def test__sync_exchange_returns_new_docs(self):
        doc_id, doc_rev = self.c.create_doc(simple_doc)
        self.assertEqual([doc_id], self.c._get_transaction_log())
        result = self.c._sync_exchange([], 'other-machine',
                                       from_machine_rev=10, last_known_rev=0)
        self.assertEqual([doc_id], self.c._get_transaction_log())
        self.assertEqual(([(doc_id, doc_rev, simple_doc)], [], 1), result)

    def test__sync_exchange_getting_newer_docs(self):
        doc_id, doc_rev = self.c.create_doc(simple_doc)
        self.assertEqual([doc_id], self.c._get_transaction_log())
        new_doc = '{"key": "altval"}'
        result = self.c._sync_exchange([(doc_id, 'test:1|z:2', new_doc)],
                                       'other-machine', from_machine_rev=10,
                                       last_known_rev=0)
        self.assertEqual([doc_id, doc_id], self.c._get_transaction_log())
        self.assertEqual(([], [], 2), result)

    def test__sync_exchange_with_concurrent_updates(self):
        doc_id, doc_rev = self.c.create_doc(simple_doc)
        self.assertEqual([doc_id], self.c._get_transaction_log())
        orig_wc = self.c.whats_changed
        def after_whatschanged(*args, **kwargs):
            val = orig_wc(*args, **kwargs)
            self.c.create_doc('{"new": "doc"}')
            return val
        self.c.whats_changed = after_whatschanged
        new_doc = '{"key": "altval"}'
        result = self.c._sync_exchange([(doc_id, 'test:1|z:2', new_doc)],
                                       'other-machine', from_machine_rev=10,
                                       last_known_rev=0)
        self.assertEqual(([], [], 2), result)


<<<<<<< HEAD
# class TestInMemoryDatabase(InMemoryDatabaseMixin, DatabaseTests,
#                            tests.TestCase):
#     pass
# 
# 
# class TestSQLiteExpandedDatabase(SQLiteExpandedDatabaseMixin, DatabaseTests,
#                                  tests.TestCase):
#     pass


=======
>>>>>>> 57eceba7
class DatabaseIndexTests(DatabaseBaseTests):

    def test_create_index(self):
        self.c.create_index('test-idx', ['name'])
        self.assertEqual([('test-idx', ['name'])],
                         self.c.list_indexes())

    def test_create_index_evaluates_it(self):
        doc_id, doc_rev = self.c.create_doc(simple_doc)
        self.c.create_index('test-idx', ['key'])
        self.assertEqual([(doc_id, doc_rev, simple_doc)],
                         self.c.get_from_index('test-idx', [('value',)]))

    def test_create_index_multiple_exact_matches(self):
        doc_id, doc_rev = self.c.create_doc(simple_doc)
        doc2_id, doc2_rev = self.c.create_doc(simple_doc)
        self.c.create_index('test-idx', ['key'])
        self.assertEqual([(doc_id, doc_rev, simple_doc),
                          (doc2_id, doc2_rev, simple_doc)],
                         self.c.get_from_index('test-idx', [('value',)]))

    def test_get_from_index(self):
        doc_id, doc_rev = self.c.create_doc(simple_doc)
        self.c.create_index('test-idx', ['key'])
        self.assertEqual([(doc_id, doc_rev, simple_doc)],
                         self.c.get_from_index('test-idx', [('value',)]))

    def test_get_from_index_unmatched(self):
        doc_id, doc_rev = self.c.create_doc(simple_doc)
        self.c.create_index('test-idx', ['key'])
        self.assertEqual([], self.c.get_from_index('test-idx', [('novalue',)]))

    def test_get_from_index_some_matches(self):
        doc_id, doc_rev = self.c.create_doc(simple_doc)
        self.c.create_index('test-idx', ['key'])
        self.assertEqual([(doc_id, doc_rev, simple_doc)],
            self.c.get_from_index('test-idx', [('value',), ('novalue',)]))

    def test_get_from_index_multi(self):
        doc = '{"key": "value", "key2": "value2"}'
        doc_id, doc_rev = self.c.create_doc(doc)
        self.c.create_index('test-idx', ['key', 'key2'])
        self.assertEqual([(doc_id, doc_rev, doc)],
            self.c.get_from_index('test-idx', [('value', 'value2')]))

    # TODO: Add tests that show indexes actually show selectivity, etc

    def test_put_adds_to_index(self):
        self.c.create_index('test-idx', ['key'])
        doc_id, doc_rev = self.c.create_doc(simple_doc)
        self.assertEqual([(doc_id, doc_rev, simple_doc)],
            self.c.get_from_index('test-idx', [('value',)]))

    def test_put_updates_index(self):
        doc_id, doc_rev = self.c.create_doc(simple_doc)
        self.c.create_index('test-idx', ['key'])
        new_doc = '{"key": "altval"}'
        new_doc_rev = self.c.put_doc(doc_id, doc_rev, new_doc)
        self.assertEqual([],
            self.c.get_from_index('test-idx', [('value',)]))
        self.assertEqual([(doc_id, new_doc_rev, new_doc)],
            self.c.get_from_index('test-idx', [('altval',)]))

    def test_delete_updates_index(self):
        doc_id, doc_rev = self.c.create_doc(simple_doc)
        doc2_id, doc2_rev = self.c.create_doc(simple_doc)
        self.c.create_index('test-idx', ['key'])
        self.assertEqual([(doc_id, doc_rev, simple_doc),
                          (doc2_id, doc2_rev, simple_doc)],
            self.c.get_from_index('test-idx', [('value',)]))
        self.c.delete_doc(doc_id, doc_rev)
        self.assertEqual([(doc2_id, doc2_rev, simple_doc)],
            self.c.get_from_index('test-idx', [('value',)]))

    def test_delete_index(self):
        self.c.create_index('test-idx', ['key'])
        self.assertEqual([('test-idx', ['key'])], self.c.list_indexes())
        self.c.delete_index('test-idx')
        self.assertEqual([], self.c.list_indexes())

    def test__sync_exchange_updates_indexes(self):
        doc_id, doc_rev = self.c.create_doc(simple_doc)
        self.c.create_index('test-idx', ['key'])
        new_doc = '{"key": "altval"}'
        other_rev = 'test:1|z:2'
        result = self.c._sync_exchange([(doc_id, other_rev, new_doc)],
                                       'other-machine', from_machine_rev=10,
                                       last_known_rev=0)
        self.assertEqual((other_rev, new_doc, False), self.c.get_doc(doc_id))
        self.assertEqual([(doc_id, other_rev, new_doc)],
                         self.c.get_from_index('test-idx', [('altval',)]))
        self.assertEqual([], self.c.get_from_index('test-idx', [('value',)]))


<<<<<<< HEAD
class TestInMemoryDatabaseIndexes(InMemoryDatabaseMixin, DatabaseIndexTests,
                                  tests.TestCase):
    pass


class TestSQLiteExpandedDatabaseIndexes(SQLiteExpandedDatabaseMixin,
    DatabaseIndexTests, tests.TestCase):
    pass


=======
>>>>>>> 57eceba7
class DatabaseSyncTests(DatabaseBaseTests):

    def setUp(self):
        super(DatabaseSyncTests, self).setUp()
        self.c1 = self.create_database('test1')
        self.c2 = self.create_database('test2')

    def test_sync_tracks_db_rev_of_other(self):
        self.assertEqual(0, self.c1.sync(self.c2))
        self.assertEqual(0, self.c1._get_sync_info('test2')[2])
        self.assertEqual(0, self.c2._get_sync_info('test1')[2])
        self.assertEqual({'receive': {'docs': [], 'from_id': 'test1',
                                      'from_rev': 0, 'last_known_rev': 0},
                          'return': {'new_docs': [], 'conf_docs': [],
                                     'last_rev': 0}},
                         self.c2._last_exchange_log)

    def test_sync_puts_changes(self):
        doc_id, doc_rev = self.c1.create_doc(simple_doc)
        self.assertEqual(1, self.c1.sync(self.c2))
        self.assertEqual((doc_rev, simple_doc, False), self.c2.get_doc(doc_id))
        self.assertEqual(1, self.c1._get_sync_info('test2')[2])
        self.assertEqual(1, self.c2._get_sync_info('test1')[2])
        self.assertEqual({'receive': {'docs': [(doc_id, doc_rev)],
                                      'from_id': 'test1',
                                      'from_rev': 1, 'last_known_rev': 0},
                          'return': {'new_docs': [], 'conf_docs': [],
                                     'last_rev': 1}},
                         self.c2._last_exchange_log)

    def test_sync_pulls_changes(self):
        doc_id, doc_rev = self.c2.create_doc(simple_doc)
        self.c1.create_index('test-idx', ['key'])
        self.assertEqual(0, self.c1.sync(self.c2))
        self.assertEqual((doc_rev, simple_doc, False), self.c1.get_doc(doc_id))
        self.assertEqual(1, self.c1._get_sync_info('test2')[2])
        self.assertEqual(1, self.c2._get_sync_info('test1')[2])
        self.assertEqual({'receive': {'docs': [], 'from_id': 'test1',
                                      'from_rev': 0, 'last_known_rev': 0},
                          'return': {'new_docs': [(doc_id, doc_rev)],
                                     'conf_docs': [], 'last_rev': 1}},
                         self.c2._last_exchange_log)
        self.assertEqual([(doc_id, doc_rev, simple_doc)],
                         self.c1.get_from_index('test-idx', [('value',)]))

    def test_sync_pulling_doesnt_update_other_if_changed(self):
        doc_id, doc_rev = self.c2.create_doc(simple_doc)
        # Right after we call c2._sync_exchange, we update our local database
        # with a new record. When we finish synchronizing, we can notice that
        # something locally was updated, and we cannot tell c2 our new updated
        # db_rev
        orig_se = self.c2._sync_exchange
        def after_sync_exchange(*args, **kwargs):
            result = orig_se(*args, **kwargs)
            self.c1.create_doc(simple_doc)
            return result
        self.c2._sync_exchange = after_sync_exchange
        self.assertEqual(0, self.c1.sync(self.c2))
        self.assertEqual({'receive': {'docs': [], 'from_id': 'test1',
                                      'from_rev': 0, 'last_known_rev': 0},
                          'return': {'new_docs': [(doc_id, doc_rev)],
                                     'conf_docs': [], 'last_rev': 1}},
                         self.c2._last_exchange_log)
        self.assertEqual(1, self.c1._get_sync_info('test2')[2])
        # c2 should not have gotten a '_record_sync_info' call, because the
        # local database had been updated more than just by the messages
        # returned from c2.
        self.assertEqual(0, self.c2._get_sync_info('test1')[2])

    def test_sync_ignores_convergence(self):
        doc_id, doc_rev = self.c1.create_doc(simple_doc)
        self.c3 = self.create_database('test3')
        self.assertEqual(1, self.c1.sync(self.c3))
        self.assertEqual(0, self.c2.sync(self.c3))
        self.assertEqual(1, self.c1.sync(self.c2))
        self.assertEqual({'receive': {'docs': [(doc_id, doc_rev)],
                                      'from_id': 'test1',
                                      'from_rev': 1, 'last_known_rev': 0},
                          'return': {'new_docs': [],
                                     'conf_docs': [], 'last_rev': 1}},
                         self.c2._last_exchange_log)

    def test_sync_ignores_superseded(self):
        doc_id, doc_rev = self.c1.create_doc(simple_doc)
        self.c3 = self.create_database('test3')
        self.c1.sync(self.c3)
        self.c2.sync(self.c3)
        new_doc = '{"key": "altval"}'
        doc_rev2 = self.c1.put_doc(doc_id, doc_rev, new_doc)
        self.c2.sync(self.c1)
        self.assertEqual({'receive': {'docs': [(doc_id, doc_rev)],
                                      'from_id': 'test2',
                                      'from_rev': 1, 'last_known_rev': 0},
                          'return': {'new_docs': [(doc_id, doc_rev2)],
                                     'conf_docs': [], 'last_rev': 2}},
                         self.c1._last_exchange_log)
        self.assertEqual((doc_rev2, new_doc, False), self.c1.get_doc(doc_id))


    def test_sync_sees_remote_conflicted(self):
        doc_id, doc1_rev = self.c1.create_doc(simple_doc)
        self.c1.create_index('test-idx', ['key'])
        new_doc = '{"key": "altval"}'
        doc_id, doc2_rev = self.c2.create_doc(new_doc, doc_id=doc_id)
        self.assertEqual([doc_id], self.c1._get_transaction_log())
        self.c1.sync(self.c2)
        self.assertEqual({'receive': {'docs': [(doc_id, doc1_rev)],
                                      'from_id': 'test1',
                                      'from_rev': 1, 'last_known_rev': 0},
                          'return': {'new_docs': [],
                                     'conf_docs': [(doc_id, doc2_rev)],
                                     'last_rev': 1}},
                         self.c2._last_exchange_log)
        self.assertEqual([doc_id, doc_id], self.c1._get_transaction_log())
        self.assertEqual((doc2_rev, new_doc, True), self.c1.get_doc(doc_id))
        self.assertEqual((doc2_rev, new_doc, False), self.c2.get_doc(doc_id))
        self.assertEqual([(doc_id, doc2_rev, new_doc)],
                         self.c1.get_from_index('test-idx', [('altval',)]))
        self.assertEqual([], self.c1.get_from_index('test-idx', [('value',)]))

    def test_sync_sees_remote_delete_conflicted(self):
        doc_id, doc1_rev = self.c1.create_doc(simple_doc)
        self.c1.create_index('test-idx', ['key'])
        self.c1.sync(self.c2)
        doc2_rev = doc1_rev
        new_doc = '{"key": "altval"}'
        doc1_rev = self.c1.put_doc(doc_id, doc1_rev, new_doc)
        doc2_rev = self.c2.delete_doc(doc_id, doc2_rev)
        self.assertEqual([doc_id, doc_id], self.c1._get_transaction_log())
        self.c1.sync(self.c2)
        self.assertEqual({'receive': {'docs': [(doc_id, doc1_rev)],
                                      'from_id': 'test1',
                                      'from_rev': 2, 'last_known_rev': 1},
                          'return': {'new_docs': [],
                                     'conf_docs': [(doc_id, doc2_rev)],
                                     'last_rev': 2}},
                         self.c2._last_exchange_log)
        self.assertEqual([doc_id, doc_id, doc_id],
                         self.c1._get_transaction_log())
        self.assertEqual((doc2_rev, None, True), self.c1.get_doc(doc_id))
        self.assertEqual((doc2_rev, None, False), self.c2.get_doc(doc_id))
        self.assertEqual([], self.c1.get_from_index('test-idx', [('value',)]))

    def test_sync_local_race_conflicted(self):
        doc_id, doc1_rev = self.c1.create_doc(simple_doc)
        self.c1.create_index('test-idx', ['key'])
        self.c1.sync(self.c2)
        new_doc1 = '{"key": "localval"}'
        new_doc2 = '{"key": "altval"}'
        doc2_rev2 = self.c2.put_doc(doc_id, doc1_rev, new_doc2)
        # Monkey patch so that after the local client has determined recent
        # changes, we get another one, before sync finishes.
        orig_wc = self.c1.whats_changed
        def after_whatschanged(*args, **kwargs):
            val = orig_wc(*args, **kwargs)
            self.c1.put_doc(doc_id, doc1_rev, new_doc1)
            return val
        self.c1.whats_changed = after_whatschanged
        self.c1.sync(self.c2)
        self.assertEqual((doc2_rev2, new_doc2, True), self.c1.get_doc(doc_id))
        self.assertEqual([(doc_id, doc2_rev2, new_doc2)],
                         self.c1.get_from_index('test-idx', [('altval',)]))
        self.assertEqual([], self.c1.get_from_index('test-idx', [('value',)]))
        self.assertEqual([], self.c1.get_from_index('test-idx', [('localval',)]))

    def test_sync_propagates_deletes(self):
        doc_id, doc1_rev = self.c1.create_doc(simple_doc)
        self.c1.create_index('test-idx', ['key'])
        self.c1.sync(self.c2)
        self.c2.create_index('test-idx', ['key'])
        self.c3 = self.create_database('test3')
        self.c1.sync(self.c3)
        deleted_rev = self.c1.delete_doc(doc_id, doc1_rev)
        self.c1.sync(self.c2)
        self.assertEqual({'receive': {'docs': [(doc_id, deleted_rev)],
                                      'from_id': 'test1',
                                      'from_rev': 2, 'last_known_rev': 1},
                          'return': {'new_docs': [], 'conf_docs': [],
                                     'last_rev': 2}},
                         self.c2._last_exchange_log)
        self.assertEqual((deleted_rev, None, False), self.c1.get_doc(doc_id))
        self.assertEqual((deleted_rev, None, False), self.c2.get_doc(doc_id))
        self.assertEqual([], self.c1.get_from_index('test-idx', [('value',)]))
        self.assertEqual([], self.c2.get_from_index('test-idx', [('value',)]))
        self.c2.sync(self.c3)
        self.assertEqual({'receive': {'docs': [(doc_id, deleted_rev)],
                                      'from_id': 'test2',
                                      'from_rev': 2, 'last_known_rev': 0},
                          'return': {'new_docs': [], 'conf_docs': [],
                                     'last_rev': 2}},
                         self.c3._last_exchange_log)
        self.assertEqual((deleted_rev, None, False), self.c3.get_doc(doc_id))

    def test_put_refuses_to_update_conflicted(self):
        doc_id, doc1_rev = self.c1.create_doc(simple_doc)
        new_doc1 = '{"key": "altval"}'
        doc_id, doc2_rev = self.c2.create_doc(new_doc1, doc_id=doc_id)
        self.c1.sync(self.c2)
        self.assertEqual((doc2_rev, new_doc1, True), self.c1.get_doc(doc_id))
        new_doc2 = '{"key": "local"}'
        self.assertRaises(u1db.ConflictedDoc,
            self.c1.put_doc, doc_id, doc2_rev, new_doc2)

    def test_delete_refuses_for_conflicted(self):
        doc_id, doc1_rev = self.c1.create_doc(simple_doc)
        new_doc1 = '{"key": "altval"}'
        doc_id, doc2_rev = self.c2.create_doc(new_doc1, doc_id=doc_id)
        self.c1.sync(self.c2)
        self.assertEqual((doc2_rev, new_doc1, True), self.c1.get_doc(doc_id))
        self.assertRaises(u1db.ConflictedDoc,
            self.c1.delete_doc, doc_id, doc2_rev)

    def test_get_doc_conflicts_unconflicted(self):
        doc_id, doc1_rev = self.c1.create_doc(simple_doc)
        self.assertEqual([], self.c1.get_doc_conflicts(doc_id))

    def test_get_doc_conflicts_no_such_id(self):
        self.assertEqual([], self.c1.get_doc_conflicts('doc-id'))

    def test_get_doc_conflicts(self):
        doc_id, doc1_rev = self.c1.create_doc(simple_doc)
        new_doc1 = '{"key": "altval"}'
        doc_id, doc2_rev = self.c2.create_doc(new_doc1, doc_id=doc_id)
        self.c1.sync(self.c2)
        self.assertEqual([(doc2_rev, new_doc1),
                          (doc1_rev, simple_doc)],
                         self.c1.get_doc_conflicts(doc_id))

    def test_resolve_doc(self):
        doc_id, doc1_rev = self.c1.create_doc(simple_doc)
        new_doc1 = '{"key": "altval"}'
        doc_id, doc2_rev = self.c2.create_doc(new_doc1, doc_id=doc_id)
        self.c1.sync(self.c2)
        self.assertEqual([(doc2_rev, new_doc1),
                          (doc1_rev, simple_doc)],
                         self.c1.get_doc_conflicts(doc_id))
        new_rev, has_conflicts = self.c1.resolve_doc(doc_id, simple_doc,
                                                     [doc2_rev, doc1_rev])
        self.assertFalse(has_conflicts)
        self.assertEqual((new_rev, simple_doc, False), self.c1.get_doc(doc_id))
        self.assertEqual([], self.c1.get_doc_conflicts(doc_id))

    def test_resolve_doc_picks_biggest_vcr(self):
        doc_id, doc1_rev = self.c1.create_doc(simple_doc)
        doc1_rev = self.c1.put_doc(doc_id, doc1_rev, simple_doc)
        new_doc1 = '{"key": "altval"}'
        doc_id, doc2_rev = self.c2.create_doc(new_doc1, doc_id=doc_id)
        doc2_rev = self.c2.put_doc(doc_id, doc2_rev, new_doc1)
        self.c1.sync(self.c2)
        self.assertEqual([(doc2_rev, new_doc1),
                          (doc1_rev, simple_doc)],
                         self.c1.get_doc_conflicts(doc_id))
        new_rev, has_conflicts = self.c1.resolve_doc(doc_id, simple_doc,
                                                     [doc2_rev, doc1_rev])
        self.assertFalse(has_conflicts)
        self.assertEqual((new_rev, simple_doc, False), self.c1.get_doc(doc_id))
        self.assertEqual([], self.c1.get_doc_conflicts(doc_id))
        vcr_1 = vectorclock.VectorClockRev(doc1_rev)
        vcr_2 = vectorclock.VectorClockRev(doc2_rev)
        vcr_new = vectorclock.VectorClockRev(new_rev)
        self.assertTrue(vcr_new.is_newer(vcr_1))
        self.assertTrue(vcr_new.is_newer(vcr_2))

    def test_resolve_doc_partial_not_winning(self):
        doc_id, doc1_rev = self.c1.create_doc(simple_doc)
        new_doc2 = '{"key": "valin2"}'
        doc_id, doc2_rev = self.c2.create_doc(new_doc2, doc_id=doc_id)
        self.c1.sync(self.c2)
        self.assertEqual([(doc2_rev, new_doc2),
                          (doc1_rev, simple_doc)],
                         self.c1.get_doc_conflicts(doc_id))
        self.c3 = self.create_database('test3')
        new_doc3 = '{"key": "valin3"}'
        doc_id, doc3_rev = self.c3.create_doc(new_doc3, doc_id=doc_id)
        self.c1.sync(self.c3)
        self.assertEqual([(doc3_rev, new_doc3),
                          (doc1_rev, simple_doc),
                          (doc2_rev, new_doc2)],
                         self.c1.get_doc_conflicts(doc_id))
        new_rev, has_conflicts = self.c1.resolve_doc(doc_id, simple_doc,
                                                     [doc2_rev, doc1_rev])
        self.assertTrue(has_conflicts)
        self.assertEqual((doc3_rev, new_doc3, True), self.c1.get_doc(doc_id))
        self.assertEqual([(doc3_rev, new_doc3), (new_rev, simple_doc)],
                         self.c1.get_doc_conflicts(doc_id))

    def test_resolve_doc_partial_winning(self):
        doc_id, doc1_rev = self.c1.create_doc(simple_doc)
        new_doc2 = '{"key": "valin2"}'
        doc_id, doc2_rev = self.c2.create_doc(new_doc2, doc_id=doc_id)
        self.c1.sync(self.c2)
        self.c3 = self.create_database('test3')
        new_doc3 = '{"key": "valin3"}'
        doc_id, doc3_rev = self.c3.create_doc(new_doc3, doc_id=doc_id)
        self.c1.sync(self.c3)
        self.assertEqual([(doc3_rev, new_doc3),
                          (doc1_rev, simple_doc),
                          (doc2_rev, new_doc2)],
                         self.c1.get_doc_conflicts(doc_id))
        new_rev, has_conflicts = self.c1.resolve_doc(doc_id, simple_doc,
                                                     [doc3_rev, doc1_rev])
        self.assertTrue(has_conflicts)
        self.assertEqual([(new_rev, simple_doc),
                          (doc2_rev, new_doc2)],
                         self.c1.get_doc_conflicts(doc_id))


<<<<<<< HEAD
class TestInMemoryDatabaseSync(InMemoryDatabaseMixin, DatabaseSyncTests,
                               tests.TestCase):
    pass


class TestSQLiteExpandedDatabase(SQLiteExpandedDatabaseMixin,
                                 DatabaseSyncTests, tests.TestCase):
    pass


def load_tests(loader, standard_tests, pattern):
    print 'load_tests called'
    import unittest
    return unittest.TestSuite()
=======
# Use a custom loader to apply the scenarios at load time.
load_tests = tests.load_with_scenarios
>>>>>>> 57eceba7
<|MERGE_RESOLUTION|>--- conflicted
+++ resolved
@@ -28,55 +28,7 @@
 simple_doc = '{"key": "value"}'
 
 
-<<<<<<< HEAD
-class DatabaseBaseTests(tests.TestCase):
-=======
 def create_memory_database(machine_id):
-    return inmemory.InMemoryDatabase(machine_id)
-
-
-def create_sqlite_database(machine_id):
-    db = sqlite_backend.SQLiteDatabase(':memory:')
-    db._set_machine_id(machine_id)
-    return db
-
-
-class DatabaseBaseTests(tests.TestCase):
-
-    create_database = None
-    scenarios = [
-        ('mem', {'create_database': create_memory_database}),
-        ('sqlite', {'create_database': create_sqlite_database}),
-        ]
->>>>>>> 57eceba7
-
-
-    def shortDescription(self):
-        return self.id()
-
-    def close_database(self, database):
-        """Close the database that was opened by create_database.
-
-        The default implementation is a no-op.
-        """
-
-    def setUp(self):
-        super(DatabaseBaseTests, self).setUp()
-        self.c = self.create_database('test')
-
-    def tearDown(self):
-        self.close_database(self.c)
-        super(DatabaseBaseTests, self).tearDown()
-
-
-<<<<<<< HEAD
-class InMemoryDatabaseMixin(object):
-
-    def create_database(self, machine_id):
-        return create_in_memory(machine_id)
-
-
-def create_in_memory(machine_id):
     return inmemory.InMemoryDatabase(machine_id)
 
 
@@ -86,21 +38,34 @@
     return db
 
 
-class SQLiteExpandedDatabaseMixin(object):
-
-    def create_database(self, machine_id):
-        return create_sqlite_expanded(machine_id)
-
-
-=======
->>>>>>> 57eceba7
-class DatabaseTests(DatabaseBaseTests):
+class DatabaseBaseTests(tests.TestCase):
 
     create_database = None
     scenarios = [
-        ('inmemory', {'create_database': create_in_memory}),
-        ('sql_expanded', {'create_database': create_sqlite_expanded}),
+        ('mem', {'create_database': create_memory_database}),
+        ('sqlite', {'create_database': create_sqlite_expanded}),
         ]
+
+
+    def shortDescription(self):
+        return self.id()
+
+    def close_database(self, database):
+        """Close the database that was opened by create_database.
+
+        The default implementation is a no-op.
+        """
+
+    def setUp(self):
+        super(DatabaseBaseTests, self).setUp()
+        self.c = self.create_database('test')
+
+    def tearDown(self):
+        self.close_database(self.c)
+        super(DatabaseBaseTests, self).tearDown()
+
+
+class DatabaseTests(DatabaseBaseTests):
 
     def test_create_doc_allocating_doc_id(self):
         doc_id, new_rev = self.c.create_doc(simple_doc)
@@ -268,19 +233,6 @@
         self.assertEqual(([], [], 2), result)
 
 
-<<<<<<< HEAD
-# class TestInMemoryDatabase(InMemoryDatabaseMixin, DatabaseTests,
-#                            tests.TestCase):
-#     pass
-# 
-# 
-# class TestSQLiteExpandedDatabase(SQLiteExpandedDatabaseMixin, DatabaseTests,
-#                                  tests.TestCase):
-#     pass
-
-
-=======
->>>>>>> 57eceba7
 class DatabaseIndexTests(DatabaseBaseTests):
 
     def test_create_index(self):
@@ -375,19 +327,6 @@
         self.assertEqual([], self.c.get_from_index('test-idx', [('value',)]))
 
 
-<<<<<<< HEAD
-class TestInMemoryDatabaseIndexes(InMemoryDatabaseMixin, DatabaseIndexTests,
-                                  tests.TestCase):
-    pass
-
-
-class TestSQLiteExpandedDatabaseIndexes(SQLiteExpandedDatabaseMixin,
-    DatabaseIndexTests, tests.TestCase):
-    pass
-
-
-=======
->>>>>>> 57eceba7
 class DatabaseSyncTests(DatabaseBaseTests):
 
     def setUp(self):
@@ -695,22 +634,5 @@
                          self.c1.get_doc_conflicts(doc_id))
 
 
-<<<<<<< HEAD
-class TestInMemoryDatabaseSync(InMemoryDatabaseMixin, DatabaseSyncTests,
-                               tests.TestCase):
-    pass
-
-
-class TestSQLiteExpandedDatabase(SQLiteExpandedDatabaseMixin,
-                                 DatabaseSyncTests, tests.TestCase):
-    pass
-
-
-def load_tests(loader, standard_tests, pattern):
-    print 'load_tests called'
-    import unittest
-    return unittest.TestSuite()
-=======
 # Use a custom loader to apply the scenarios at load time.
-load_tests = tests.load_with_scenarios
->>>>>>> 57eceba7
+load_tests = tests.load_with_scenarios