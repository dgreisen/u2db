# Copyright 2011 Canonical Ltd.
#
# This file is part of u1db.
#
# u1db is free software: you can redistribute it and/or modify
# it under the terms of the GNU Lesser General Public License version 3
# as published by the Free Software Foundation.
#
# u1db is distributed in the hope that it will be useful,
# but WITHOUT ANY WARRANTY; without even the implied warranty of
# MERCHANTABILITY or FITNESS FOR A PARTICULAR PURPOSE.  See the
# GNU Lesser General Public License for more details.
#
# You should have received a copy of the GNU Lesser General Public License
# along with u1db.  If not, see <http://www.gnu.org/licenses/>.

"""The backend class for U1DB. This deals with hiding storage details."""

import simplejson
from u1db import (
    DocumentBase,
    errors,
    tests,
    vectorclock,
    )

simple_doc = tests.simple_doc
nested_doc = tests.nested_doc

from u1db.tests.test_remote_sync_target import (
    http_server_def,
    oauth_http_server_def,
)

from u1db.remote import (
    http_database,
    )

try:
    from u1db.tests import c_backend_wrapper
except ImportError:
    c_backend_wrapper = None


def make_http_database_for_test(test, replica_uid, path='test'):
    test.startServer()
    test.request_state._create_database(replica_uid)
    return http_database.HTTPDatabase(test.getURL(path))


def make_oauth_http_database_for_test(test, replica_uid):
    http_db = make_http_database_for_test(test, replica_uid, '~/test')
    http_db.set_oauth_credentials(tests.consumer1.key, tests.consumer1.secret,
                                  tests.token1.key, tests.token1.secret)
    return http_db


class TestAlternativeDocument(DocumentBase):
    """A (not very) alternative implementation of Document."""


class AllDatabaseTests(tests.DatabaseBaseTests, tests.TestCaseWithServer):

    scenarios = tests.LOCAL_DATABASES_SCENARIOS + [
        ('http', {'make_database_for_test': make_http_database_for_test,
                  'make_document_for_test': tests.make_document_for_test,
                  'server_def': http_server_def}),
        ('oauth_http', {'make_database_for_test':
                        make_oauth_http_database_for_test,
                        'make_document_for_test': tests.make_document_for_test,
                        'server_def': oauth_http_server_def})
        ] + tests.C_DATABASE_SCENARIOS

    def test_close(self):
        self.db.close()

    def test_create_doc_allocating_doc_id(self):
        doc = self.db.create_doc(simple_doc)
        self.assertNotEqual(None, doc.doc_id)
        self.assertNotEqual(None, doc.rev)
        self.assertGetDoc(self.db, doc.doc_id, doc.rev, simple_doc, False)

    def test_create_doc_different_ids_same_db(self):
        doc1 = self.db.create_doc(simple_doc)
        doc2 = self.db.create_doc(nested_doc)
        self.assertNotEqual(doc1.doc_id, doc2.doc_id)

    def test_create_doc_with_id(self):
        doc = self.db.create_doc(simple_doc, doc_id='my-id')
        self.assertEqual('my-id', doc.doc_id)
        self.assertNotEqual(None, doc.rev)
        self.assertGetDoc(self.db, doc.doc_id, doc.rev, simple_doc, False)

    def test_create_doc_existing_id(self):
        doc = self.db.create_doc(simple_doc)
        new_content = '{"something": "else"}'
        self.assertRaises(errors.RevisionConflict, self.db.create_doc,
                          new_content, doc.doc_id)
        self.assertGetDoc(self.db, doc.doc_id, doc.rev, simple_doc, False)

    def test_put_doc_creating_initial(self):
        doc = self.make_document('my_doc_id', None, simple_doc)
        new_rev = self.db.put_doc(doc)
        self.assertIsNot(None, new_rev)
        self.assertGetDoc(self.db, 'my_doc_id', new_rev, simple_doc, False)

    def test_put_doc_space_in_id(self):
        doc = self.make_document('my doc id', None, simple_doc)
        new_rev = self.db.put_doc(doc)
        self.assertIsNot(None, new_rev)
        self.assertGetDoc(self.db, 'my doc id', new_rev, simple_doc, False)

    def test_put_doc_update(self):
        doc = self.db.create_doc(simple_doc, doc_id='my_doc_id')
        orig_rev = doc.rev
        doc.set_json('{"updated": "stuff"}')
        new_rev = self.db.put_doc(doc)
        self.assertNotEqual(new_rev, orig_rev)
        self.assertGetDoc(self.db, 'my_doc_id', new_rev,
                          '{"updated": "stuff"}', False)
        self.assertEqual(doc.rev, new_rev)

    def test_put_non_ascii_key(self):
        content = simplejson.dumps({u'key\xe5': u'val'})
        doc = self.db.create_doc(content, doc_id='my_doc')
        self.assertGetDoc(self.db, 'my_doc', doc.rev, content, False)

    def test_put_non_ascii_value(self):
        content = simplejson.dumps({'key': u'\xe5'})
        doc = self.db.create_doc(content, doc_id='my_doc')
        self.assertGetDoc(self.db, 'my_doc', doc.rev, content, False)

    def test_put_doc_refuses_no_id(self):
        doc = self.make_document(None, None, simple_doc)
        self.assertRaises(errors.InvalidDocId, self.db.put_doc, doc)
        doc = self.make_document("", None, simple_doc)
        self.assertRaises(errors.InvalidDocId, self.db.put_doc, doc)

    def test_put_doc_refuses_slashes(self):
        doc = self.make_document('a/b', None, simple_doc)
        self.assertRaises(errors.InvalidDocId, self.db.put_doc, doc)
        doc = self.make_document(r'\b', None, simple_doc)
        self.assertRaises(errors.InvalidDocId, self.db.put_doc, doc)

    def test_put_doc_refuses_non_existing_old_rev(self):
        doc = self.make_document('doc-id', 'test:4', simple_doc)
        self.assertRaises(errors.RevisionConflict, self.db.put_doc, doc)

    def test_put_doc_refuses_non_ascii_doc_id(self):
        doc = self.make_document('d\xc3\xa5c-id', None, simple_doc)
        self.assertRaises(errors.InvalidDocId, self.db.put_doc, doc)

    def test_put_fails_with_bad_old_rev(self):
        doc = self.db.create_doc(simple_doc, doc_id='my_doc_id')
        old_rev = doc.rev
        bad_doc = self.make_document(doc.doc_id, 'other:1',
                                     '{"something": "else"}')
        self.assertRaises(errors.RevisionConflict, self.db.put_doc, bad_doc)
        self.assertGetDoc(self.db, 'my_doc_id', old_rev, simple_doc, False)

    def test_create_succeeds_after_delete(self):
        doc = self.db.create_doc(simple_doc, doc_id='my_doc_id')
        self.db.delete_doc(doc)
        deleted_doc = self.db.get_doc('my_doc_id', include_deleted=True)
        deleted_vc = vectorclock.VectorClockRev(deleted_doc.rev)
        new_doc = self.db.create_doc(simple_doc, doc_id='my_doc_id')
        self.assertGetDoc(self.db, 'my_doc_id', new_doc.rev, simple_doc, False)
        new_vc = vectorclock.VectorClockRev(new_doc.rev)
        self.assertTrue(
            new_vc.is_newer(deleted_vc),
            "%s does not supersede %s" % (new_doc.rev, deleted_doc.rev))

    def test_put_succeeds_after_delete(self):
        doc = self.db.create_doc(simple_doc, doc_id='my_doc_id')
        self.db.delete_doc(doc)
        deleted_doc = self.db.get_doc('my_doc_id', include_deleted=True)
        deleted_vc = vectorclock.VectorClockRev(deleted_doc.rev)
        doc2 = self.make_document('my_doc_id', None, simple_doc)
        self.db.put_doc(doc2)
        self.assertGetDoc(self.db, 'my_doc_id', doc2.rev, simple_doc, False)
        new_vc = vectorclock.VectorClockRev(doc2.rev)
        self.assertTrue(
            new_vc.is_newer(deleted_vc),
            "%s does not supersede %s" % (doc2.rev, deleted_doc.rev))

    def test_get_doc_after_put(self):
        doc = self.db.create_doc(simple_doc, doc_id='my_doc_id')
        self.assertGetDoc(self.db, 'my_doc_id', doc.rev, simple_doc, False)

    def test_get_doc_nonexisting(self):
        self.assertIs(None, self.db.get_doc('non-existing'))

    def test_get_doc_deleted(self):
        doc = self.db.create_doc(simple_doc, doc_id='my_doc_id')
        self.db.delete_doc(doc)
        self.assertIs(None, self.db.get_doc('my_doc_id'))

    def test_get_doc_include_deleted(self):
        doc = self.db.create_doc(simple_doc, doc_id='my_doc_id')
        self.db.delete_doc(doc)
        self.assertGetDocIncludeDeleted(
            self.db, doc.doc_id, doc.rev, None, False)

    def test_handles_nested_content(self):
        doc = self.db.create_doc(nested_doc)
        self.assertGetDoc(self.db, doc.doc_id, doc.rev, nested_doc, False)

    def test_handles_doc_with_null(self):
        doc = self.db.create_doc('{"key": null}')
        self.assertGetDoc(self.db, doc.doc_id, doc.rev, '{"key": null}', False)

    def test_delete_doc(self):
        doc = self.db.create_doc(simple_doc)
        self.assertGetDoc(self.db, doc.doc_id, doc.rev, simple_doc, False)
        orig_rev = doc.rev
        self.db.delete_doc(doc)
        self.assertNotEqual(orig_rev, doc.rev)
        self.assertGetDocIncludeDeleted(
            self.db, doc.doc_id, doc.rev, None, False)
        self.assertIs(None, self.db.get_doc(doc.doc_id))

    def test_delete_doc_non_existent(self):
        doc = self.make_document('non-existing', 'other:1', simple_doc)
        self.assertRaises(errors.DocumentDoesNotExist, self.db.delete_doc, doc)

    def test_delete_doc_already_deleted(self):
        doc = self.db.create_doc(simple_doc)
        self.db.delete_doc(doc)
        self.assertRaises(errors.DocumentAlreadyDeleted,
                          self.db.delete_doc, doc)
        self.assertGetDocIncludeDeleted(
            self.db, doc.doc_id, doc.rev, None, False)

    def test_delete_doc_bad_rev(self):
        doc1 = self.db.create_doc(simple_doc)
        self.assertGetDoc(self.db, doc1.doc_id, doc1.rev, simple_doc, False)
        doc2 = self.make_document(doc1.doc_id, 'other:1', simple_doc)
        self.assertRaises(errors.RevisionConflict, self.db.delete_doc, doc2)
        self.assertGetDoc(self.db, doc1.doc_id, doc1.rev, simple_doc, False)

    def test_delete_doc_sets_content_to_None(self):
        doc = self.db.create_doc(simple_doc)
        self.db.delete_doc(doc)
        self.assertIs(None, doc.get_json())

    def test_delete_doc_rev_supersedes(self):
        doc = self.db.create_doc(simple_doc)
        doc.set_json(nested_doc)
        self.db.put_doc(doc)
        doc.set_json('{"fishy": "content"}')
        self.db.put_doc(doc)
        old_rev = doc.rev
        self.db.delete_doc(doc)
        cur_vc = vectorclock.VectorClockRev(old_rev)
        deleted_vc = vectorclock.VectorClockRev(doc.rev)
        self.assertTrue(deleted_vc.is_newer(cur_vc),
                "%s does not supersede %s" % (doc.rev, old_rev))

    def test_delete_then_put(self):
        doc = self.db.create_doc(simple_doc)
        self.db.delete_doc(doc)
        self.assertGetDocIncludeDeleted(
            self.db, doc.doc_id, doc.rev, None, False)
        doc.set_json(nested_doc)
        self.db.put_doc(doc)
        self.assertGetDoc(self.db, doc.doc_id, doc.rev, nested_doc, False)


class LocalDatabaseTests(tests.DatabaseBaseTests):

    scenarios = tests.LOCAL_DATABASES_SCENARIOS + tests.C_DATABASE_SCENARIOS

    def test_create_doc_different_ids_diff_db(self):
        doc1 = self.db.create_doc(simple_doc)
        db2 = self.create_database('other-uid')
        doc2 = db2.create_doc(simple_doc)
        self.assertNotEqual(doc1.doc_id, doc2.doc_id)

    def test_put_doc_refuses_slashes_picky(self):
        doc = self.make_document('/a', None, simple_doc)
        self.assertRaises(errors.InvalidDocId, self.db.put_doc, doc)

    def test_get_docs(self):
        doc1 = self.db.create_doc(simple_doc)
        doc2 = self.db.create_doc(nested_doc)
        self.assertEqual([doc1, doc2],
                         self.db.get_docs([doc1.doc_id, doc2.doc_id]))

    def test_get_docs_deleted(self):
        doc1 = self.db.create_doc(simple_doc)
        doc2 = self.db.create_doc(nested_doc)
        self.db.delete_doc(doc1)
        self.assertEqual([doc2], self.db.get_docs([doc1.doc_id, doc2.doc_id]))

    def test_get_docs_include_deleted(self):
        doc1 = self.db.create_doc(simple_doc)
        doc2 = self.db.create_doc(nested_doc)
        self.db.delete_doc(doc1)
        self.assertEqual(
            [doc1, doc2],
            self.db.get_docs([doc1.doc_id, doc2.doc_id], include_deleted=True))

    def test_get_docs_request_ordered(self):
        doc1 = self.db.create_doc(simple_doc)
        doc2 = self.db.create_doc(nested_doc)
        self.assertEqual([doc1, doc2],
                         self.db.get_docs([doc1.doc_id, doc2.doc_id]))
        self.assertEqual([doc2, doc1],
                         self.db.get_docs([doc2.doc_id, doc1.doc_id]))

    def test_get_docs_empty_list(self):
        self.assertEqual([], self.db.get_docs([]))

    def test_get_all_docs_empty(self):
        self.assertEqual([], self.db.get_all_docs()[1])

    def test_get_all_docs(self):
        doc1 = self.db.create_doc(simple_doc)
        doc2 = self.db.create_doc(nested_doc)
        self.assertEqual(
            sorted([doc1, doc2]), sorted(self.db.get_all_docs()[1]))

    def test_get_all_docs_exclude_deleted(self):
        doc1 = self.db.create_doc(simple_doc)
        doc2 = self.db.create_doc(nested_doc)
        self.db.delete_doc(doc2)
        self.assertEqual([doc1], self.db.get_all_docs()[1])

    def test_get_all_docs_include_deleted(self):
        doc1 = self.db.create_doc(simple_doc)
        doc2 = self.db.create_doc(nested_doc)
        self.db.delete_doc(doc2)
        self.assertEqual(
            sorted([doc1, doc2]),
            sorted(self.db.get_all_docs(include_deleted=True)[1]))

    def test_get_all_docs_generation(self):
        self.db.create_doc(simple_doc)
        self.db.create_doc(nested_doc)
        self.assertEqual(2, self.db.get_all_docs()[0])

    def test_simple_put_doc_if_newer(self):
        doc = self.make_document('my-doc-id', 'test:1', simple_doc)
        state_at_gen = self.db._put_doc_if_newer(doc, save_conflict=False)
        self.assertEqual(('inserted', 1), state_at_gen)
        self.assertGetDoc(self.db, 'my-doc-id', 'test:1', simple_doc, False)

    def test_simple_put_doc_if_newer_deleted(self):
        self.db.create_doc('{}', doc_id='my-doc-id')
        doc = self.make_document('my-doc-id', 'test:2', None)
        state_at_gen = self.db._put_doc_if_newer(doc, save_conflict=False)
        self.assertEqual(('inserted', 2), state_at_gen)
        self.assertGetDocIncludeDeleted(
            self.db, 'my-doc-id', 'test:2', None, False)

    def test_put_doc_if_newer_already_superseded(self):
        orig_doc = '{"new": "doc"}'
        doc1 = self.db.create_doc(orig_doc)
        doc1_rev1 = doc1.rev
        doc1.set_json(simple_doc)
        self.db.put_doc(doc1)
        doc1_rev2 = doc1.rev
        # Nothing is inserted, because the document is already superseded
        doc = self.make_document(doc1.doc_id, doc1_rev1, orig_doc)
        state, _ = self.db._put_doc_if_newer(doc, save_conflict=False)
        self.assertEqual('superseded', state)
        self.assertGetDoc(self.db, doc1.doc_id, doc1_rev2, simple_doc, False)

    def test_put_doc_if_newer_autoresolve(self):
        doc1 = self.db.create_doc(simple_doc)
        rev = doc1.rev
        doc = self.make_document(doc1.doc_id, "whatever:1", doc1.get_json())
        state, _ = self.db._put_doc_if_newer(doc, save_conflict=False)
        self.assertEqual('superseded', state)
        doc2 = self.db.get_doc(doc1.doc_id)
        v2 = vectorclock.VectorClockRev(doc2.rev)
        self.assertTrue(v2.is_newer(vectorclock.VectorClockRev("whatever:1")))
        self.assertTrue(v2.is_newer(vectorclock.VectorClockRev(rev)))

    def test_put_doc_if_newer_already_converged(self):
        orig_doc = '{"new": "doc"}'
        doc1 = self.db.create_doc(orig_doc)
        state_at_gen = self.db._put_doc_if_newer(doc1, save_conflict=False)
        self.assertEqual(('converged', 1), state_at_gen)

    def test_put_doc_if_newer_conflicted(self):
        doc1 = self.db.create_doc(simple_doc)
        # Nothing is inserted, the document id is returned as would-conflict
        alt_doc = self.make_document(doc1.doc_id, 'alternate:1', nested_doc)
        state, _ = self.db._put_doc_if_newer(alt_doc, save_conflict=False)
        self.assertEqual('conflicted', state)
        # The database wasn't altered
        self.assertGetDoc(self.db, doc1.doc_id, doc1.rev, simple_doc, False)

    def test_put_doc_if_newer_newer_generation(self):
        self.db._set_replica_gen_and_trans_id('other', 1, 'T-sid')
        doc = self.make_document('doc_id', 'other:2', simple_doc)
        state, _ = self.db._put_doc_if_newer(
            doc, save_conflict=False, replica_uid='other', replica_gen=2,
            replica_trans_id='T-irrelevant')
        self.assertEqual('inserted', state)

    def test_put_doc_if_newer_same_generation_same_txid(self):
        self.db._set_replica_gen_and_trans_id('other', 1, 'T-sid')
        doc = self.make_document('doc_id', 'other:2', simple_doc)
        state, _ = self.db._put_doc_if_newer(
            doc, save_conflict=False, replica_uid='other', replica_gen=1,
            replica_trans_id='T-sid')
        self.assertEqual('superseded', state)

    def test_put_doc_if_newer_wrong_transaction_id(self):
        self.db._set_replica_gen_and_trans_id('other', 1, 'T-sid')
        doc = self.make_document('doc_id', 'other:1', simple_doc)
        self.assertRaises(
            errors.InvalidTransactionId,
            self.db._put_doc_if_newer, doc, save_conflict=False,
            replica_uid='other', replica_gen=1, replica_trans_id='T-sad')

    def test_put_doc_if_newer_old_generation_older_doc(self):
        orig_doc = '{"new": "doc"}'
        doc = self.db.create_doc(orig_doc)
        doc_rev1 = doc.rev
        doc.set_json(simple_doc)
        self.db.put_doc(doc)
        self.db._set_replica_gen_and_trans_id('other', 5, 'T-sid')
        older_doc = self.make_document(doc.doc_id, doc_rev1, simple_doc)
        state, _ = self.db._put_doc_if_newer(
            older_doc, save_conflict=False, replica_uid='other', replica_gen=3,
            replica_trans_id='T-irrelevant')
        self.assertEqual('superseded', state)

    def test_put_doc_if_newer_old_generation_newer_doc(self):
        self.db._set_replica_gen_and_trans_id('other', 5, 'T-sid')
        doc = self.make_document('doc_id', 'other:1', simple_doc)
        self.assertRaises(
            errors.InvalidGeneration,
            self.db._put_doc_if_newer, doc, save_conflict=False,
            replica_uid='other', replica_gen=1, replica_trans_id='T-sad')

<<<<<<< HEAD
    def test_validate_gen_and_trans_id(self):
        self.db.create_doc(simple_doc)
        gen, trans_id = self.db._get_generation_info()
        self.db.validate_gen_and_trans_id(gen, trans_id)

    def test_validate_gen_and_trans_id_invalid_txid(self):
        self.db.create_doc(simple_doc)
        gen, _ = self.db._get_generation_info()
        self.assertRaises(
            errors.InvalidTransactionId,
            self.db.validate_gen_and_trans_id, gen, 'wrong')

    def test_validate_gen_and_trans_id_invalid_txid2(self):
        self.db.create_doc(simple_doc)
        gen, trans_id = self.db._get_generation_info()
        self.assertRaises(
            errors.InvalidGeneration,
            self.db.validate_gen_and_trans_id, gen + 1, trans_id)

    def test_validate_source_gen_and_trans_id_same(self):
        self.db._set_sync_info('other', 1, 'T-sid')
        v1 = vectorclock.VectorClockRev('other:1|self:1')
        v2 = vectorclock.VectorClockRev('other:1|self:1')
        self.assertEqual(
            'superseded',
            self.db._validate_source('other', 1, 'T-sid', v1, v2))

    def test_validate_source_gen_newer(self):
        self.db._set_sync_info('other', 1, 'T-sid')
        v1 = vectorclock.VectorClockRev('other:1|self:1')
        v2 = vectorclock.VectorClockRev('other:2|self:2')
        self.assertEqual(
            'ok',
            self.db._validate_source('other', 2, 'T-whatevs', v1, v2))

    def test_validate_source_wrong_txid(self):
        self.db._set_sync_info('other', 1, 'T-sid')
        v1 = vectorclock.VectorClockRev('other:1|self:1')
        v2 = vectorclock.VectorClockRev('other:2|self:2')
        self.assertRaises(
            errors.InvalidTransactionId,
            self.db._validate_source, 'other', 1, 'T-sad', v1, v2)

    def test_validate_source_gen_older_and_vcr_older(self):
        self.db._set_sync_info('other', 1, 'T-sid')
        self.db._set_sync_info('other', 2, 'T-sod')
        v1 = vectorclock.VectorClockRev('other:1|self:1')
        v2 = vectorclock.VectorClockRev('other:2|self:2')
        self.assertEqual(
            'superseded',
            self.db._validate_source('other', 1, 'T-sid', v2, v1))

    def test_validate_source_gen_older_vcr_newer(self):
        self.db._set_sync_info('other', 1, 'T-sid')
        self.db._set_sync_info('other', 2, 'T-sod')
        v1 = vectorclock.VectorClockRev('other:1|self:1')
        v2 = vectorclock.VectorClockRev('other:2|self:2')
        self.assertRaises(
            errors.InvalidGeneration,
            self.db._validate_source, 'other', 1, 'T-sid', v1, v2)

=======
>>>>>>> edb22025
    def test_put_doc_if_newer_replica_uid(self):
        doc1 = self.db.create_doc(simple_doc)
        self.db._set_replica_gen_and_trans_id('other', 1, 'T-sid')
        doc2 = self.make_document(doc1.doc_id, doc1.rev + '|other:1',
                                  nested_doc)
        self.assertEqual('inserted',
            self.db._put_doc_if_newer(doc2, save_conflict=False,
                                      replica_uid='other', replica_gen=2,
                                      replica_trans_id='T-id2')[0])
<<<<<<< HEAD
        self.assertEqual((2, 'T-id2'), self.db._get_sync_info('other'))
=======
        self.assertEqual((2, 'T-id2'), self.db._get_replica_gen_and_trans_id(
            'other'))
>>>>>>> edb22025
        # Compare to the old rev, should be superseded
        doc2 = self.make_document(doc1.doc_id, doc1.rev, nested_doc)
        self.assertEqual('superseded',
            self.db._put_doc_if_newer(doc2, save_conflict=False,
                                      replica_uid='other', replica_gen=3,
                                      replica_trans_id='T-id3')[0])
<<<<<<< HEAD
        self.assertEqual((3, 'T-id3'), self.db._get_sync_info('other'))
=======
        self.assertEqual(
            (3, 'T-id3'), self.db._get_replica_gen_and_trans_id('other'))
>>>>>>> edb22025
        # A conflict that isn't saved still records the sync gen, because we
        # don't need to see it again
        doc2 = self.make_document(doc1.doc_id, doc1.rev + '|fourth:1',
                                  '{}')
        self.assertEqual('conflicted',
            self.db._put_doc_if_newer(doc2, save_conflict=False,
                                      replica_uid='other', replica_gen=4,
                                      replica_trans_id='T-id4')[0])
<<<<<<< HEAD
        self.assertEqual((4, 'T-id4'), self.db._get_sync_info('other'))

    def test__get_sync_info(self):
        self.assertEqual((0, ''), self.db._get_sync_info('other-db'))
        self.db._set_sync_info('other-db', 2, 'T-transaction')
        self.assertEqual((2, 'T-transaction'),
                         self.db._get_sync_info('other-db'))
=======
        self.assertEqual(
            (4, 'T-id4'), self.db._get_replica_gen_and_trans_id('other'))

    def test__get_replica_gen_and_trans_id(self):
        self.assertEqual(
            (0, ''), self.db._get_replica_gen_and_trans_id('other-db'))
        self.db._set_replica_gen_and_trans_id('other-db', 2, 'T-transaction')
        self.assertEqual(
            (2, 'T-transaction'),
            self.db._get_replica_gen_and_trans_id('other-db'))
>>>>>>> edb22025

    def test_put_updates_transaction_log(self):
        doc = self.db.create_doc(simple_doc)
        self.assertTransactionLog([doc.doc_id], self.db)
        doc.set_json('{"something": "else"}')
        self.db.put_doc(doc)
        self.assertTransactionLog([doc.doc_id, doc.doc_id], self.db)
        last_trans_id = self.getLastTransId(self.db)
        self.assertEqual((2, last_trans_id, [(doc.doc_id, 2, last_trans_id)]),
                         self.db.whats_changed())

    def test_delete_updates_transaction_log(self):
        doc = self.db.create_doc(simple_doc)
        db_gen, _, _ = self.db.whats_changed()
        self.db.delete_doc(doc)
        last_trans_id = self.getLastTransId(self.db)
        self.assertEqual((2, last_trans_id, [(doc.doc_id, 2, last_trans_id)]),
                         self.db.whats_changed(db_gen))

    def test_whats_changed_initial_database(self):
        self.assertEqual((0, '', []), self.db.whats_changed())

    def test_whats_changed_returns_one_id_for_multiple_changes(self):
        doc = self.db.create_doc(simple_doc)
        doc.set_json('{"new": "contents"}')
        self.db.put_doc(doc)
        last_trans_id = self.getLastTransId(self.db)
        self.assertEqual((2, last_trans_id, [(doc.doc_id, 2, last_trans_id)]),
                         self.db.whats_changed())
        self.assertEqual((2, last_trans_id, []), self.db.whats_changed(2))

    def test_whats_changed_returns_last_edits_ascending(self):
        doc = self.db.create_doc(simple_doc)
        doc1 = self.db.create_doc(simple_doc)
        doc.set_json('{"new": "contents"}')
        self.db.delete_doc(doc1)
        delete_trans_id = self.getLastTransId(self.db)
        self.db.put_doc(doc)
        put_trans_id = self.getLastTransId(self.db)
        self.assertEqual((4, put_trans_id,
                          [(doc1.doc_id, 3, delete_trans_id),
                           (doc.doc_id, 4, put_trans_id)]),
                         self.db.whats_changed())

    def test_whats_changed_doesnt_include_old_gen(self):
        self.db.create_doc(simple_doc)
        self.db.create_doc(simple_doc)
        doc2 = self.db.create_doc(simple_doc)
        last_trans_id = self.getLastTransId(self.db)
        self.assertEqual((3, last_trans_id, [(doc2.doc_id, 3, last_trans_id)]),
                         self.db.whats_changed(2))


class LocalDatabaseValidateGenNTransIdTests(tests.DatabaseBaseTests):

    scenarios = tests.LOCAL_DATABASES_SCENARIOS + tests.C_DATABASE_SCENARIOS

    def test_validate_gen_and_trans_id(self):
        self.db.create_doc(simple_doc)
        gen, trans_id = self.db._get_generation_info()
        self.db.validate_gen_and_trans_id(gen, trans_id)

    def test_validate_gen_and_trans_id_invalid_txid(self):
        self.db.create_doc(simple_doc)
        gen, _ = self.db._get_generation_info()
        self.assertRaises(
            errors.InvalidTransactionId,
            self.db.validate_gen_and_trans_id, gen, 'wrong')

    def test_validate_gen_and_trans_id_invalid_gen(self):
        self.db.create_doc(simple_doc)
        gen, trans_id = self.db._get_generation_info()
        self.assertRaises(
            errors.InvalidGeneration,
            self.db.validate_gen_and_trans_id, gen + 1, trans_id)


class LocalDatabaseValidateSourceGenTests(tests.DatabaseBaseTests):

    scenarios = tests.LOCAL_DATABASES_SCENARIOS + tests.C_DATABASE_SCENARIOS

    def test_validate_source_gen_and_trans_id_same(self):
        self.db._set_replica_gen_and_trans_id('other', 1, 'T-sid')
        v1 = vectorclock.VectorClockRev('other:1|self:1')
        v2 = vectorclock.VectorClockRev('other:1|self:1')
        self.assertEqual(
            'superseded',
            self.db._validate_source('other', 1, 'T-sid', v1, v2))

    def test_validate_source_gen_newer(self):
        self.db._set_replica_gen_and_trans_id('other', 1, 'T-sid')
        v1 = vectorclock.VectorClockRev('other:1|self:1')
        v2 = vectorclock.VectorClockRev('other:2|self:2')
        self.assertEqual(
            'ok',
            self.db._validate_source('other', 2, 'T-whatevs', v1, v2))

    def test_validate_source_wrong_txid(self):
        self.db._set_replica_gen_and_trans_id('other', 1, 'T-sid')
        v1 = vectorclock.VectorClockRev('other:1|self:1')
        v2 = vectorclock.VectorClockRev('other:2|self:2')
        self.assertRaises(
            errors.InvalidTransactionId,
            self.db._validate_source, 'other', 1, 'T-sad', v1, v2)

    def test_validate_source_gen_older_and_vcr_older(self):
        self.db._set_replica_gen_and_trans_id('other', 1, 'T-sid')
        self.db._set_replica_gen_and_trans_id('other', 2, 'T-sod')
        v1 = vectorclock.VectorClockRev('other:1|self:1')
        v2 = vectorclock.VectorClockRev('other:2|self:2')
        self.assertEqual(
            'superseded',
            self.db._validate_source('other', 1, 'T-sid', v2, v1))

    def test_validate_source_gen_older_vcr_newer(self):
        self.db._set_replica_gen_and_trans_id('other', 1, 'T-sid')
        self.db._set_replica_gen_and_trans_id('other', 2, 'T-sod')
        v1 = vectorclock.VectorClockRev('other:1|self:1')
        v2 = vectorclock.VectorClockRev('other:2|self:2')
        self.assertRaises(
            errors.InvalidGeneration,
            self.db._validate_source, 'other', 1, 'T-sid', v1, v2)


class LocalDatabaseWithConflictsTests(tests.DatabaseBaseTests):
    # test supporting/functionality around storing conflicts

    scenarios = tests.LOCAL_DATABASES_SCENARIOS + tests.C_DATABASE_SCENARIOS

    def test_get_docs_conflicted(self):
        doc1 = self.db.create_doc(simple_doc)
        doc2 = self.make_document(doc1.doc_id, 'alternate:1', nested_doc)
        self.db._put_doc_if_newer(doc2, save_conflict=True)
        self.assertEqual([doc2], self.db.get_docs([doc1.doc_id]))

    def test_get_docs_conflicts_ignored(self):
        doc1 = self.db.create_doc(simple_doc)
        doc2 = self.db.create_doc(nested_doc)
        alt_doc = self.make_document(doc1.doc_id, 'alternate:1', nested_doc)
        self.db._put_doc_if_newer(alt_doc, save_conflict=True)
        no_conflict_doc = self.make_document(doc1.doc_id, 'alternate:1',
                                             nested_doc)
        self.assertEqual([no_conflict_doc, doc2],
                         self.db.get_docs([doc1.doc_id, doc2.doc_id],
                                          check_for_conflicts=False))

    def test_get_doc_conflicts(self):
        doc = self.db.create_doc(simple_doc)
        alt_doc = self.make_document(doc.doc_id, 'alternate:1', nested_doc)
        self.db._put_doc_if_newer(alt_doc, save_conflict=True)
        self.assertEqual([alt_doc, doc],
                         self.db.get_doc_conflicts(doc.doc_id))

    def test_get_doc_conflicts_unconflicted(self):
        doc = self.db.create_doc(simple_doc)
        self.assertEqual([], self.db.get_doc_conflicts(doc.doc_id))

    def test_get_doc_conflicts_no_such_id(self):
        self.assertEqual([], self.db.get_doc_conflicts('doc-id'))

    def test_resolve_doc(self):
        doc = self.db.create_doc(simple_doc)
        alt_doc = self.make_document(doc.doc_id, 'alternate:1', nested_doc)
        self.db._put_doc_if_newer(alt_doc, save_conflict=True)
        self.assertGetDocConflicts(self.db, doc.doc_id,
            [('alternate:1', nested_doc), (doc.rev, simple_doc)])
        orig_rev = doc.rev
        self.db.resolve_doc(doc, [alt_doc.rev, doc.rev])
        self.assertNotEqual(orig_rev, doc.rev)
        self.assertFalse(doc.has_conflicts)
        self.assertGetDoc(self.db, doc.doc_id, doc.rev, simple_doc, False)
        self.assertGetDocConflicts(self.db, doc.doc_id, [])

    def test_resolve_doc_picks_biggest_vcr(self):
        doc1 = self.db.create_doc(simple_doc)
        doc2 = self.make_document(doc1.doc_id, 'alternate:1', nested_doc)
        self.db._put_doc_if_newer(doc2, save_conflict=True)
        self.assertGetDocConflicts(self.db, doc1.doc_id,
                                   [(doc2.rev, nested_doc),
                                    (doc1.rev, simple_doc)])
        orig_doc1_rev = doc1.rev
        self.db.resolve_doc(doc1, [doc2.rev, doc1.rev])
        self.assertFalse(doc1.has_conflicts)
        self.assertNotEqual(orig_doc1_rev, doc1.rev)
        self.assertGetDoc(self.db, doc1.doc_id, doc1.rev, simple_doc, False)
        self.assertGetDocConflicts(self.db, doc1.doc_id, [])
        vcr_1 = vectorclock.VectorClockRev(orig_doc1_rev)
        vcr_2 = vectorclock.VectorClockRev(doc2.rev)
        vcr_new = vectorclock.VectorClockRev(doc1.rev)
        self.assertTrue(vcr_new.is_newer(vcr_1))
        self.assertTrue(vcr_new.is_newer(vcr_2))

    def test_resolve_doc_partial_not_winning(self):
        doc1 = self.db.create_doc(simple_doc)
        doc2 = self.make_document(doc1.doc_id, 'alternate:1', nested_doc)
        self.db._put_doc_if_newer(doc2, save_conflict=True)
        self.assertGetDocConflicts(self.db, doc1.doc_id,
                                   [(doc2.rev, nested_doc),
                                    (doc1.rev, simple_doc)])
        content3 = '{"key": "valin3"}'
        doc3 = self.make_document(doc1.doc_id, 'third:1', content3)
        self.db._put_doc_if_newer(doc3, save_conflict=True)
        self.assertGetDocConflicts(self.db, doc1.doc_id,
            [(doc3.rev, content3),
             (doc1.rev, simple_doc),
             (doc2.rev, nested_doc)])
        self.db.resolve_doc(doc1, [doc2.rev, doc1.rev])
        self.assertTrue(doc1.has_conflicts)
        self.assertGetDoc(self.db, doc1.doc_id, doc3.rev, content3, True)
        self.assertGetDocConflicts(self.db, doc1.doc_id,
            [(doc3.rev, content3),
             (doc1.rev, simple_doc)])

    def test_resolve_doc_partial_winning(self):
        doc1 = self.db.create_doc(simple_doc)
        doc2 = self.make_document(doc1.doc_id, 'alternate:1', nested_doc)
        self.db._put_doc_if_newer(doc2, save_conflict=True)
        content3 = '{"key": "valin3"}'
        doc3 = self.make_document(doc1.doc_id, 'third:1', content3)
        self.db._put_doc_if_newer(doc3, save_conflict=True)
        self.assertGetDocConflicts(self.db, doc1.doc_id,
                                   [(doc3.rev, content3),
                                    (doc1.rev, simple_doc),
                                    (doc2.rev, nested_doc)])
        self.db.resolve_doc(doc1, [doc3.rev, doc1.rev])
        self.assertTrue(doc1.has_conflicts)
        self.assertGetDocConflicts(self.db, doc1.doc_id,
                                   [(doc1.rev, simple_doc),
                                    (doc2.rev, nested_doc)])

    def test_resolve_doc_with_delete_conflict(self):
        doc1 = self.db.create_doc(simple_doc)
        self.db.delete_doc(doc1)
        doc2 = self.make_document(doc1.doc_id, 'alternate:1', nested_doc)
        self.db._put_doc_if_newer(doc2, save_conflict=True)
        self.assertGetDocConflicts(self.db, doc1.doc_id,
                                   [(doc2.rev, nested_doc),
                                    (doc1.rev, None)])
        self.db.resolve_doc(doc2, [doc1.rev, doc2.rev])
        self.assertGetDocConflicts(self.db, doc1.doc_id, [])
        self.assertGetDoc(self.db, doc2.doc_id, doc2.rev, nested_doc, False)

    def test_resolve_doc_with_delete_to_delete(self):
        doc1 = self.db.create_doc(simple_doc)
        self.db.delete_doc(doc1)
        doc2 = self.make_document(doc1.doc_id, 'alternate:1', nested_doc)
        self.db._put_doc_if_newer(doc2, save_conflict=True)
        self.assertGetDocConflicts(self.db, doc1.doc_id,
                                   [(doc2.rev, nested_doc),
                                    (doc1.rev, None)])
        self.db.resolve_doc(doc1, [doc1.rev, doc2.rev])
        self.assertGetDocConflicts(self.db, doc1.doc_id, [])
        self.assertGetDocIncludeDeleted(
            self.db, doc1.doc_id, doc1.rev, None, False)

    def test_put_doc_if_newer_save_conflicted(self):
        doc1 = self.db.create_doc(simple_doc)
        # Document is inserted as a conflict
        doc2 = self.make_document(doc1.doc_id, 'alternate:1', nested_doc)
        state, _ = self.db._put_doc_if_newer(doc2, save_conflict=True)
        self.assertEqual('conflicted', state)
        # The database was updated
        self.assertGetDoc(self.db, doc1.doc_id, doc2.rev, nested_doc, True)

    def test_force_doc_conflict_supersedes_properly(self):
        doc1 = self.db.create_doc(simple_doc)
        doc2 = self.make_document(doc1.doc_id, 'alternate:1', '{"b": 1}')
        self.db._put_doc_if_newer(doc2, save_conflict=True)
        doc3 = self.make_document(doc1.doc_id, 'altalt:1', '{"c": 1}')
        self.db._put_doc_if_newer(doc3, save_conflict=True)
        doc22 = self.make_document(doc1.doc_id, 'alternate:2', '{"b": 2}')
        self.db._put_doc_if_newer(doc22, save_conflict=True)
        self.assertGetDocConflicts(self.db, doc1.doc_id,
            [('alternate:2', doc22.get_json()),
             ('altalt:1', doc3.get_json()),
             (doc1.rev, simple_doc)])

    def test_put_doc_if_newer_save_conflict_was_deleted(self):
        doc1 = self.db.create_doc(simple_doc)
        self.db.delete_doc(doc1)
        doc2 = self.make_document(doc1.doc_id, 'alternate:1', nested_doc)
        self.db._put_doc_if_newer(doc2, save_conflict=True)
        self.assertTrue(doc2.has_conflicts)
        self.assertGetDoc(
            self.db, doc1.doc_id, 'alternate:1', nested_doc, True)
        self.assertGetDocConflicts(self.db, doc1.doc_id,
            [('alternate:1', nested_doc), (doc1.rev, None)])

    def test_put_doc_if_newer_propagates_full_resolution(self):
        doc1 = self.db.create_doc(simple_doc)
        doc2 = self.make_document(doc1.doc_id, 'alternate:1', nested_doc)
        self.db._put_doc_if_newer(doc2, save_conflict=True)
        resolved_vcr = vectorclock.VectorClockRev(doc1.rev)
        vcr_2 = vectorclock.VectorClockRev(doc2.rev)
        resolved_vcr.maximize(vcr_2)
        resolved_vcr.increment('alternate')
        doc_resolved = self.make_document(doc1.doc_id, resolved_vcr.as_str(),
                                '{"good": 1}')
        state, _ = self.db._put_doc_if_newer(doc_resolved, save_conflict=True)
        self.assertEqual('inserted', state)
        self.assertFalse(doc_resolved.has_conflicts)
        self.assertGetDocConflicts(self.db, doc1.doc_id, [])
        doc3 = self.db.get_doc(doc1.doc_id)
        self.assertFalse(doc3.has_conflicts)

    def test_put_doc_if_newer_propagates_partial_resolution(self):
        doc1 = self.db.create_doc(simple_doc)
        doc2 = self.make_document(doc1.doc_id, 'altalt:1', '{}')
        self.db._put_doc_if_newer(doc2, save_conflict=True)
        doc3 = self.make_document(doc1.doc_id, 'alternate:1', nested_doc)
        self.db._put_doc_if_newer(doc3, save_conflict=True)
        self.assertGetDocConflicts(self.db, doc1.doc_id,
            [('alternate:1', nested_doc), ('test:1', simple_doc),
             ('altalt:1', '{}')])
        resolved_vcr = vectorclock.VectorClockRev(doc1.rev)
        vcr_3 = vectorclock.VectorClockRev(doc3.rev)
        resolved_vcr.maximize(vcr_3)
        resolved_vcr.increment('alternate')
        doc_resolved = self.make_document(doc1.doc_id, resolved_vcr.as_str(),
                                          '{"good": 1}')
        state, _ = self.db._put_doc_if_newer(doc_resolved, save_conflict=True)
        self.assertEqual('inserted', state)
        self.assertTrue(doc_resolved.has_conflicts)
        doc4 = self.db.get_doc(doc1.doc_id)
        self.assertTrue(doc4.has_conflicts)
        self.assertGetDocConflicts(self.db, doc1.doc_id,
            [('alternate:2|test:1', '{"good": 1}'), ('altalt:1', '{}')])

    def test_put_doc_if_newer_replica_uid(self):
        doc1 = self.db.create_doc(simple_doc)
        self.db._set_replica_gen_and_trans_id('other', 1, 'T-id')
        doc2 = self.make_document(doc1.doc_id, doc1.rev + '|other:1',
                                  nested_doc)
        self.db._put_doc_if_newer(doc2, save_conflict=True,
                                  replica_uid='other', replica_gen=2,
                                  replica_trans_id='T-id2')
        # Conflict vs the current update
        doc2 = self.make_document(doc1.doc_id, doc1.rev + '|third:3',
                                  '{}')
        self.assertEqual('conflicted',
            self.db._put_doc_if_newer(doc2, save_conflict=True,
                replica_uid='other', replica_gen=3,
                replica_trans_id='T-id3')[0])
<<<<<<< HEAD
        self.assertEqual((3, 'T-id3'), self.db._get_sync_info('other'))
=======
        self.assertEqual(
            (3, 'T-id3'), self.db._get_replica_gen_and_trans_id('other'))
>>>>>>> edb22025

    def test_put_doc_if_newer_autoresolve_2(self):
        # this is an ordering variant of _3, but that already works
        # adding the test explicitly to catch the regression easily
        doc_a1 = self.db.create_doc(simple_doc)
        doc_a2 = self.make_document(doc_a1.doc_id, 'test:2', "{}")
        doc_a1b1 = self.make_document(doc_a1.doc_id, 'test:1|other:1',
                                      '{"a":"42"}')
        doc_a3 = self.make_document(doc_a1.doc_id, 'test:2|other:1', "{}")
        state, _ = self.db._put_doc_if_newer(doc_a2, save_conflict=True)
        self.assertEqual(state, 'inserted')
        state, _ = self.db._put_doc_if_newer(doc_a1b1, save_conflict=True)
        self.assertEqual(state, 'conflicted')
        state, _ = self.db._put_doc_if_newer(doc_a3, save_conflict=True)
        self.assertEqual(state, 'inserted')
        self.assertFalse(self.db.get_doc(doc_a1.doc_id).has_conflicts)

    def test_put_doc_if_newer_autoresolve_3(self):
        doc_a1 = self.db.create_doc(simple_doc)
        doc_a1b1 = self.make_document(doc_a1.doc_id, 'test:1|other:1', "{}")
        doc_a2 = self.make_document(doc_a1.doc_id, 'test:2',  '{"a":"42"}')
        doc_a3 = self.make_document(doc_a1.doc_id, 'test:3', "{}")
        state, _ = self.db._put_doc_if_newer(doc_a1b1, save_conflict=True)
        self.assertEqual(state, 'inserted')
        state, _ = self.db._put_doc_if_newer(doc_a2, save_conflict=True)
        self.assertEqual(state, 'conflicted')
        state, _ = self.db._put_doc_if_newer(doc_a3, save_conflict=True)
        self.assertEqual(state, 'superseded')
        doc = self.db.get_doc(doc_a1.doc_id, True)
        self.assertFalse(doc.has_conflicts)
        rev = vectorclock.VectorClockRev(doc.rev)
        rev_a3 = vectorclock.VectorClockRev('test:3')
        rev_a1b1 = vectorclock.VectorClockRev('test:1|other:1')
        self.assertTrue(rev.is_newer(rev_a3))
        self.assertTrue(rev.is_newer(rev_a1b1))

    def test_put_doc_if_newer_autoresolve_4(self):
        doc_a1 = self.db.create_doc(simple_doc)
        doc_a1b1 = self.make_document(doc_a1.doc_id, 'test:1|other:1', None)
        doc_a2 = self.make_document(doc_a1.doc_id, 'test:2',  '{"a":"42"}')
        doc_a3 = self.make_document(doc_a1.doc_id, 'test:3', None)
        state, _ = self.db._put_doc_if_newer(doc_a1b1, save_conflict=True)
        self.assertEqual(state, 'inserted')
        state, _ = self.db._put_doc_if_newer(doc_a2, save_conflict=True)
        self.assertEqual(state, 'conflicted')
        state, _ = self.db._put_doc_if_newer(doc_a3, save_conflict=True)
        self.assertEqual(state, 'superseded')
        doc = self.db.get_doc(doc_a1.doc_id, True)
        self.assertFalse(doc.has_conflicts)
        rev = vectorclock.VectorClockRev(doc.rev)
        rev_a3 = vectorclock.VectorClockRev('test:3')
        rev_a1b1 = vectorclock.VectorClockRev('test:1|other:1')
        self.assertTrue(rev.is_newer(rev_a3))
        self.assertTrue(rev.is_newer(rev_a1b1))

    def test_put_refuses_to_update_conflicted(self):
        doc1 = self.db.create_doc(simple_doc)
        content2 = '{"key": "altval"}'
        doc2 = self.make_document(doc1.doc_id, 'altrev:1', content2)
        self.db._put_doc_if_newer(doc2, save_conflict=True)
        self.assertGetDoc(self.db, doc1.doc_id, doc2.rev, content2, True)
        content3 = '{"key": "local"}'
        doc2.set_json(content3)
        self.assertRaises(errors.ConflictedDoc, self.db.put_doc, doc2)

    def test_delete_refuses_for_conflicted(self):
        doc1 = self.db.create_doc(simple_doc)
        doc2 = self.make_document(doc1.doc_id, 'altrev:1', nested_doc)
        self.db._put_doc_if_newer(doc2, save_conflict=True)
        self.assertGetDoc(self.db, doc2.doc_id, doc2.rev, nested_doc, True)
        self.assertRaises(errors.ConflictedDoc, self.db.delete_doc, doc2)


class DatabaseIndexTests(tests.DatabaseBaseTests):

    scenarios = tests.LOCAL_DATABASES_SCENARIOS + tests.C_DATABASE_SCENARIOS

    def test_create_index(self):
        self.db.create_index('test-idx', 'name')
        self.assertEqual([('test-idx', ['name'])],
                         self.db.list_indexes())

    def test_create_index_on_non_ascii_field_name(self):
        doc = self.db.create_doc(simplejson.dumps({u'\xe5': 'value'}))
        self.db.create_index('test-idx', u'\xe5')
        self.assertEqual([doc], self.db.get_from_index('test-idx', 'value'))

    def test_list_indexes_with_non_ascii_field_names(self):
        self.db.create_index('test-idx', u'\xe5')
        self.assertEqual(
            [('test-idx', [u'\xe5'])], self.db.list_indexes())

    def test_create_index_evaluates_it(self):
        doc = self.db.create_doc(simple_doc)
        self.db.create_index('test-idx', 'key')
        self.assertEqual([doc], self.db.get_from_index('test-idx', 'value'))

    def test_wildcard_matches_unicode_value(self):
        doc = self.db.create_doc(simplejson.dumps({"key": u"valu\xe5"}))
        self.db.create_index('test-idx', 'key')
        self.assertEqual([doc], self.db.get_from_index('test-idx', '*'))

    def test_retrieve_unicode_value_from_index(self):
        doc = self.db.create_doc(simplejson.dumps({"key": u"valu\xe5"}))
        self.db.create_index('test-idx', 'key')
        self.assertEqual(
            [doc], self.db.get_from_index('test-idx', u"valu\xe5"))

    def test_create_index_fails_if_name_taken(self):
        self.db.create_index('test-idx', 'key')
        self.assertRaises(errors.IndexNameTakenError,
                          self.db.create_index,
                          'test-idx', 'stuff')

    def test_create_index_does_not_fail_if_name_taken_with_same_index(self):
        self.db.create_index('test-idx', 'key')
        self.db.create_index('test-idx', 'key')
        self.assertEqual([('test-idx', ['key'])], self.db.list_indexes())

    def test_create_index_after_deleting_document(self):
        doc = self.db.create_doc(simple_doc)
        doc2 = self.db.create_doc(simple_doc)
        self.db.delete_doc(doc2)
        self.db.create_index('test-idx', 'key')
        self.assertEqual([doc], self.db.get_from_index('test-idx', 'value'))

    def test_delete_index(self):
        self.db.create_index('test-idx', 'key')
        self.assertEqual([('test-idx', ['key'])], self.db.list_indexes())
        self.db.delete_index('test-idx')
        self.assertEqual([], self.db.list_indexes())

    def test_create_adds_to_index(self):
        self.db.create_index('test-idx', 'key')
        doc = self.db.create_doc(simple_doc)
        self.assertEqual([doc], self.db.get_from_index('test-idx', 'value'))

    def test_get_from_index_unmatched(self):
        self.db.create_doc(simple_doc)
        self.db.create_index('test-idx', 'key')
        self.assertEqual([], self.db.get_from_index('test-idx', 'novalue'))

    def test_create_index_multiple_exact_matches(self):
        doc = self.db.create_doc(simple_doc)
        doc2 = self.db.create_doc(simple_doc)
        self.db.create_index('test-idx', 'key')
        self.assertEqual(
            sorted([doc, doc2]),
            sorted(self.db.get_from_index('test-idx', 'value')))

    def test_get_from_index(self):
        doc = self.db.create_doc(simple_doc)
        self.db.create_index('test-idx', 'key')
        self.assertEqual([doc], self.db.get_from_index('test-idx', 'value'))

    def test_get_from_index_multi(self):
        content = '{"key": "value", "key2": "value2"}'
        doc = self.db.create_doc(content)
        self.db.create_index('test-idx', 'key', 'key2')
        self.assertEqual(
            [doc], self.db.get_from_index('test-idx', 'value', 'value2'))

    def test_get_from_index_multi_ordered(self):
        doc1 = self.db.create_doc('{"key": "value3", "key2": "value4"}')
        doc2 = self.db.create_doc('{"key": "value2", "key2": "value3"}')
        doc3 = self.db.create_doc('{"key": "value2", "key2": "value2"}')
        doc4 = self.db.create_doc('{"key": "value1", "key2": "value1"}')
        self.db.create_index('test-idx', 'key', 'key2')
        self.assertEqual(
            [doc4, doc3, doc2, doc1],
            self.db.get_from_index('test-idx', 'v*', '*'))

    def test_get_range_from_index_start_end(self):
        doc1 = self.db.create_doc('{"key": "value3"}')
        doc2 = self.db.create_doc('{"key": "value2"}')
        self.db.create_doc('{"key": "value4"}')
        self.db.create_doc('{"key": "value1"}')
        self.db.create_index('test-idx', 'key')
        self.assertEqual(
            [doc2, doc1],
            self.db.get_range_from_index('test-idx', 'value2', 'value3'))

    def test_get_range_from_index_start(self):
        doc1 = self.db.create_doc('{"key": "value3"}')
        doc2 = self.db.create_doc('{"key": "value2"}')
        doc3 = self.db.create_doc('{"key": "value4"}')
        self.db.create_doc('{"key": "value1"}')
        self.db.create_index('test-idx', 'key')
        self.assertEqual(
            [doc2, doc1, doc3],
            self.db.get_range_from_index('test-idx', 'value2'))

    def test_get_range_from_index_end(self):
        self.db.create_doc('{"key": "value3"}')
        doc2 = self.db.create_doc('{"key": "value2"}')
        self.db.create_doc('{"key": "value4"}')
        doc4 = self.db.create_doc('{"key": "value1"}')
        self.db.create_index('test-idx', 'key')
        self.assertEqual(
            [doc4, doc2],
            self.db.get_range_from_index('test-idx', None, 'value2'))

    def test_get_wildcard_range_from_index_start(self):
        doc1 = self.db.create_doc('{"key": "value4"}')
        doc2 = self.db.create_doc('{"key": "value23"}')
        doc3 = self.db.create_doc('{"key": "value2"}')
        doc4 = self.db.create_doc('{"key": "value22"}')
        self.db.create_doc('{"key": "value1"}')
        self.db.create_index('test-idx', 'key')
        self.assertEqual(
            [doc3, doc4, doc2, doc1],
            self.db.get_range_from_index('test-idx', 'value2*'))

    def test_get_wildcard_range_from_index_end(self):
        self.db.create_doc('{"key": "value4"}')
        doc2 = self.db.create_doc('{"key": "value23"}')
        doc3 = self.db.create_doc('{"key": "value2"}')
        doc4 = self.db.create_doc('{"key": "value22"}')
        doc5 = self.db.create_doc('{"key": "value1"}')
        self.db.create_index('test-idx', 'key')
        self.assertEqual(
            [doc5, doc3, doc4, doc2],
            self.db.get_range_from_index('test-idx', None, 'value2*'))

    def test_get_wildcard_range_from_index_start_end(self):
        self.db.create_doc('{"key": "a"}')
        doc2 = self.db.create_doc('{"key": "boo3"}')
        doc3 = self.db.create_doc('{"key": "catalyst"}')
        doc4 = self.db.create_doc('{"key": "whaever"}')
        doc5 = self.db.create_doc('{"key": "zerg"}')
        self.db.create_index('test-idx', 'key')
        self.assertEqual(
            [doc3, doc4],
            self.db.get_range_from_index('test-idx', 'cat*', 'zap*'))

    def test_get_range_from_index_multi_column_start_end(self):
        self.db.create_doc('{"key": "value3", "key2": "value4"}')
        doc2 = self.db.create_doc('{"key": "value2", "key2": "value3"}')
        doc3 = self.db.create_doc('{"key": "value2", "key2": "value2"}')
        self.db.create_doc('{"key": "value1", "key2": "value1"}')
        self.db.create_index('test-idx', 'key', 'key2')
        self.assertEqual(
            [doc3, doc2],
            self.db.get_range_from_index(
                'test-idx', ('value2', 'value2'), ('value2', 'value3')))

    def test_get_range_from_index_multi_column_start(self):
        doc1 = self.db.create_doc('{"key": "value3", "key2": "value4"}')
        doc2 = self.db.create_doc('{"key": "value2", "key2": "value3"}')
        self.db.create_doc('{"key": "value2", "key2": "value2"}')
        self.db.create_doc('{"key": "value1", "key2": "value1"}')
        self.db.create_index('test-idx', 'key', 'key2')
        self.assertEqual(
            [doc2, doc1],
            self.db.get_range_from_index('test-idx', ('value2', 'value3')))

    def test_get_range_from_index_multi_column_end(self):
        self.db.create_doc('{"key": "value3", "key2": "value4"}')
        doc2 = self.db.create_doc('{"key": "value2", "key2": "value3"}')
        doc3 = self.db.create_doc('{"key": "value2", "key2": "value2"}')
        doc4 = self.db.create_doc('{"key": "value1", "key2": "value1"}')
        self.db.create_index('test-idx', 'key', 'key2')
        self.assertEqual(
            [doc4, doc3, doc2],
            self.db.get_range_from_index(
                'test-idx', None, ('value2', 'value3')))

    def test_get_wildcard_range_from_index_multi_column_start(self):
        doc1 = self.db.create_doc('{"key": "value3", "key2": "value4"}')
        doc2 = self.db.create_doc('{"key": "value2", "key2": "value23"}')
        doc3 = self.db.create_doc('{"key": "value2", "key2": "value2"}')
        self.db.create_doc('{"key": "value1", "key2": "value1"}')
        self.db.create_index('test-idx', 'key', 'key2')
        self.assertEqual(
            [doc3, doc2, doc1],
            self.db.get_range_from_index('test-idx', ('value2', 'value2*')))

    def test_get_wildcard_range_from_index_multi_column_end(self):
        self.db.create_doc('{"key": "value3", "key2": "value4"}')
        doc2 = self.db.create_doc('{"key": "value2", "key2": "value23"}')
        doc3 = self.db.create_doc('{"key": "value2", "key2": "value2"}')
        doc4 = self.db.create_doc('{"key": "value1", "key2": "value1"}')
        self.db.create_index('test-idx', 'key', 'key2')
        self.assertEqual(
            [doc4, doc3, doc2],
            self.db.get_range_from_index(
                'test-idx', None, ('value2', 'value2*')))

    def test_get_glob_range_from_index_multi_column_start(self):
        doc1 = self.db.create_doc('{"key": "value3", "key2": "value4"}')
        doc2 = self.db.create_doc('{"key": "value2", "key2": "value23"}')
        self.db.create_doc('{"key": "value1", "key2": "value2"}')
        self.db.create_doc('{"key": "value1", "key2": "value1"}')
        self.db.create_index('test-idx', 'key', 'key2')
        self.assertEqual(
            [doc2, doc1],
            self.db.get_range_from_index('test-idx', ('value2', '*')))

    def test_get_glob_range_from_index_multi_column_end(self):
        self.db.create_doc('{"key": "value3", "key2": "value4"}')
        doc2 = self.db.create_doc('{"key": "value2", "key2": "value23"}')
        doc3 = self.db.create_doc('{"key": "value1", "key2": "value2"}')
        doc4 = self.db.create_doc('{"key": "value1", "key2": "value1"}')
        self.db.create_index('test-idx', 'key', 'key2')
        self.assertEqual(
            [doc4, doc3, doc2],
            self.db.get_range_from_index('test-idx', None, ('value2', '*')))

    def test_get_range_from_index_illegal_wildcard_order(self):
        self.db.create_index('test-idx', 'k1', 'k2')
        self.assertRaises(
            errors.InvalidGlobbing,
            self.db.get_range_from_index, 'test-idx', ('*', 'v2'))

    def test_get_range_from_index_illegal_glob_after_wildcard(self):
        self.db.create_index('test-idx', 'k1', 'k2')
        self.assertRaises(
            errors.InvalidGlobbing,
            self.db.get_range_from_index, 'test-idx', ('*', 'v*'))

    def test_get_range_from_index_illegal_wildcard_order_end(self):
        self.db.create_index('test-idx', 'k1', 'k2')
        self.assertRaises(
            errors.InvalidGlobbing,
            self.db.get_range_from_index, 'test-idx', None, ('*', 'v2'))

    def test_get_range_from_index_illegal_glob_after_wildcard_end(self):
        self.db.create_index('test-idx', 'k1', 'k2')
        self.assertRaises(
            errors.InvalidGlobbing,
            self.db.get_range_from_index, 'test-idx', None, ('*', 'v*'))

    def test_get_from_index_fails_if_no_index(self):
        self.assertRaises(
            errors.IndexDoesNotExist, self.db.get_from_index, 'foo')

    def test_get_index_keys_fails_if_no_index(self):
        self.assertRaises(errors.IndexDoesNotExist,
                          self.db.get_index_keys,
                          'foo')

    def test_get_index_keys_works_if_no_docs(self):
        self.db.create_index('test-idx', 'key')
        self.assertEqual([], self.db.get_index_keys('test-idx'))

    def test_put_updates_index(self):
        doc = self.db.create_doc(simple_doc)
        self.db.create_index('test-idx', 'key')
        new_content = '{"key": "altval"}'
        doc.set_json(new_content)
        self.db.put_doc(doc)
        self.assertEqual([], self.db.get_from_index('test-idx', 'value'))
        self.assertEqual([doc], self.db.get_from_index('test-idx', 'altval'))

    def test_delete_updates_index(self):
        doc = self.db.create_doc(simple_doc)
        doc2 = self.db.create_doc(simple_doc)
        self.db.create_index('test-idx', 'key')
        self.assertEqual(
            sorted([doc, doc2]),
            sorted(self.db.get_from_index('test-idx', 'value')))
        self.db.delete_doc(doc)
        self.assertEqual([doc2], self.db.get_from_index('test-idx', 'value'))

    def test_get_from_index_illegal_number_of_entries(self):
        self.db.create_index('test-idx', 'k1', 'k2')
        self.assertRaises(
            errors.InvalidValueForIndex, self.db.get_from_index, 'test-idx')
        self.assertRaises(
            errors.InvalidValueForIndex,
            self.db.get_from_index, 'test-idx', 'v1')
        self.assertRaises(
            errors.InvalidValueForIndex,
            self.db.get_from_index, 'test-idx', 'v1', 'v2', 'v3')

    def test_get_from_index_illegal_wildcard_order(self):
        self.db.create_index('test-idx', 'k1', 'k2')
        self.assertRaises(
            errors.InvalidGlobbing,
            self.db.get_from_index, 'test-idx', '*', 'v2')

    def test_get_from_index_illegal_glob_after_wildcard(self):
        self.db.create_index('test-idx', 'k1', 'k2')
        self.assertRaises(
            errors.InvalidGlobbing,
            self.db.get_from_index, 'test-idx', '*', 'v*')

    def test_get_all_from_index(self):
        self.db.create_index('test-idx', 'key')
        doc1 = self.db.create_doc(simple_doc)
        doc2 = self.db.create_doc(nested_doc)
        # This one should not be in the index
        self.db.create_doc('{"no": "key"}')
        diff_value_doc = '{"key": "diff value"}'
        doc4 = self.db.create_doc(diff_value_doc)
        # This is essentially a 'prefix' match, but we match every entry.
        self.assertEqual(
            sorted([doc1, doc2, doc4]),
            sorted(self.db.get_from_index('test-idx', '*')))

    def test_get_all_from_index_ordered(self):
        self.db.create_index('test-idx', 'key')
        doc1 = self.db.create_doc('{"key": "value x"}')
        doc2 = self.db.create_doc('{"key": "value b"}')
        doc3 = self.db.create_doc('{"key": "value a"}')
        doc4 = self.db.create_doc('{"key": "value m"}')
        # This is essentially a 'prefix' match, but we match every entry.
        self.assertEqual(
            [doc3, doc2, doc4, doc1], self.db.get_from_index('test-idx', '*'))

    def test_put_updates_when_adding_key(self):
        doc = self.db.create_doc("{}")
        self.db.create_index('test-idx', 'key')
        self.assertEqual([], self.db.get_from_index('test-idx', '*'))
        doc.set_json(simple_doc)
        self.db.put_doc(doc)
        self.assertEqual([doc], self.db.get_from_index('test-idx', '*'))

    def test_get_from_index_empty_string(self):
        self.db.create_index('test-idx', 'key')
        doc1 = self.db.create_doc(simple_doc)
        content2 = '{"key": ""}'
        doc2 = self.db.create_doc(content2)
        self.assertEqual([doc2], self.db.get_from_index('test-idx', ''))
        # Empty string matches the wildcard.
        self.assertEqual(
            sorted([doc1, doc2]),
            sorted(self.db.get_from_index('test-idx', '*')))

    def test_get_from_index_not_null(self):
        self.db.create_index('test-idx', 'key')
        doc1 = self.db.create_doc(simple_doc)
        self.db.create_doc('{"key": null}')
        self.assertEqual([doc1], self.db.get_from_index('test-idx', '*'))

    def test_get_partial_from_index(self):
        content1 = '{"k1": "v1", "k2": "v2"}'
        content2 = '{"k1": "v1", "k2": "x2"}'
        content3 = '{"k1": "v1", "k2": "y2"}'
        # doc4 has a different k1 value, so it doesn't match the prefix.
        content4 = '{"k1": "NN", "k2": "v2"}'
        doc1 = self.db.create_doc(content1)
        doc2 = self.db.create_doc(content2)
        doc3 = self.db.create_doc(content3)
        self.db.create_doc(content4)
        self.db.create_index('test-idx', 'k1', 'k2')
        self.assertEqual(
            sorted([doc1, doc2, doc3]),
            sorted(self.db.get_from_index('test-idx', "v1", "*")))

    def test_get_glob_match(self):
        # Note: the exact glob syntax is probably subject to change
        content1 = '{"k1": "v1", "k2": "v1"}'
        content2 = '{"k1": "v1", "k2": "v2"}'
        content3 = '{"k1": "v1", "k2": "v3"}'
        # doc4 has a different k2 prefix value, so it doesn't match
        content4 = '{"k1": "v1", "k2": "ZZ"}'
        self.db.create_index('test-idx', 'k1', 'k2')
        doc1 = self.db.create_doc(content1)
        doc2 = self.db.create_doc(content2)
        doc3 = self.db.create_doc(content3)
        self.db.create_doc(content4)
        self.assertEqual(
            sorted([doc1, doc2, doc3]),
            sorted(self.db.get_from_index('test-idx', "v1", "v*")))

    def test_nested_index(self):
        doc = self.db.create_doc(nested_doc)
        self.db.create_index('test-idx', 'sub.doc')
        self.assertEqual(
            [doc], self.db.get_from_index('test-idx', 'underneath'))
        doc2 = self.db.create_doc(nested_doc)
        self.assertEqual(
            sorted([doc, doc2]),
            sorted(self.db.get_from_index('test-idx', 'underneath')))

    def test_nested_nonexistent(self):
        self.db.create_doc(nested_doc)
        # sub exists, but sub.foo does not:
        self.db.create_index('test-idx', 'sub.foo')
        self.assertEqual([], self.db.get_from_index('test-idx', '*'))

    def test_nested_nonexistent2(self):
        self.db.create_doc(nested_doc)
        # sub exists, but sub.foo does not:
        self.db.create_index('test-idx', 'sub.foo.bar.baz.qux.fnord')
        self.assertEqual([], self.db.get_from_index('test-idx', '*'))

    def test_index_list1(self):
        self.db.create_index("index", "name")
        content = '{"name": ["foo", "bar"]}'
        doc = self.db.create_doc(content)
        rows = self.db.get_from_index("index", "bar")
        self.assertEqual([doc], rows)

    def test_index_list2(self):
        self.db.create_index("index", "name")
        content = '{"name": ["foo", "bar"]}'
        doc = self.db.create_doc(content)
        rows = self.db.get_from_index("index", "foo")
        self.assertEqual([doc], rows)

    def test_get_from_index_case_sensitive(self):
        self.db.create_index('test-idx', 'key')
        doc1 = self.db.create_doc(simple_doc)
        self.assertEqual([], self.db.get_from_index('test-idx', 'V*'))
        self.assertEqual([doc1], self.db.get_from_index('test-idx', 'v*'))

    def test_get_from_index_illegal_glob_before_value(self):
        self.db.create_index('test-idx', 'k1', 'k2')
        self.assertRaises(
            errors.InvalidGlobbing,
            self.db.get_from_index, 'test-idx', 'v*', 'v2')

    def test_get_from_index_illegal_glob_after_glob(self):
        self.db.create_index('test-idx', 'k1', 'k2')
        self.assertRaises(
            errors.InvalidGlobbing,
            self.db.get_from_index, 'test-idx', 'v*', 'v*')

    def test_get_from_index_with_sql_wildcards(self):
        self.db.create_index('test-idx', 'key')
        content1 = '{"key": "va%lue"}'
        content2 = '{"key": "value"}'
        content3 = '{"key": "va_lue"}'
        doc1 = self.db.create_doc(content1)
        self.db.create_doc(content2)
        doc3 = self.db.create_doc(content3)
        # The '%' in the search should be treated literally, not as a sql
        # globbing character.
        self.assertEqual([doc1], self.db.get_from_index('test-idx', 'va%*'))
        # Same for '_'
        self.assertEqual([doc3], self.db.get_from_index('test-idx', 'va_*'))

    def test_get_from_index_with_lower(self):
        self.db.create_index("index", "lower(name)")
        content = '{"name": "Foo"}'
        doc = self.db.create_doc(content)
        rows = self.db.get_from_index("index", "foo")
        self.assertEqual([doc], rows)

    def test_get_from_index_with_lower_matches_same_case(self):
        self.db.create_index("index", "lower(name)")
        content = '{"name": "foo"}'
        doc = self.db.create_doc(content)
        rows = self.db.get_from_index("index", "foo")
        self.assertEqual([doc], rows)

    def test_index_lower_doesnt_match_different_case(self):
        self.db.create_index("index", "lower(name)")
        content = '{"name": "Foo"}'
        self.db.create_doc(content)
        rows = self.db.get_from_index("index", "Foo")
        self.assertEqual([], rows)

    def test_index_lower_doesnt_match_other_index(self):
        self.db.create_index("index", "lower(name)")
        self.db.create_index("other_index", "name")
        content = '{"name": "Foo"}'
        self.db.create_doc(content)
        rows = self.db.get_from_index("index", "Foo")
        self.assertEqual(0, len(rows))

    def test_index_split_words_match_first(self):
        self.db.create_index("index", "split_words(name)")
        content = '{"name": "foo bar"}'
        doc = self.db.create_doc(content)
        rows = self.db.get_from_index("index", "foo")
        self.assertEqual([doc], rows)

    def test_index_split_words_match_second(self):
        self.db.create_index("index", "split_words(name)")
        content = '{"name": "foo bar"}'
        doc = self.db.create_doc(content)
        rows = self.db.get_from_index("index", "bar")
        self.assertEqual([doc], rows)

    def test_index_split_words_match_both(self):
        self.db.create_index("index", "split_words(name)")
        content = '{"name": "foo foo"}'
        doc = self.db.create_doc(content)
        rows = self.db.get_from_index("index", "foo")
        self.assertEqual([doc], rows)

    def test_index_split_words_double_space(self):
        self.db.create_index("index", "split_words(name)")
        content = '{"name": "foo  bar"}'
        doc = self.db.create_doc(content)
        rows = self.db.get_from_index("index", "bar")
        self.assertEqual([doc], rows)

    def test_index_split_words_leading_space(self):
        self.db.create_index("index", "split_words(name)")
        content = '{"name": " foo bar"}'
        doc = self.db.create_doc(content)
        rows = self.db.get_from_index("index", "foo")
        self.assertEqual([doc], rows)

    def test_index_split_words_trailing_space(self):
        self.db.create_index("index", "split_words(name)")
        content = '{"name": "foo bar "}'
        doc = self.db.create_doc(content)
        rows = self.db.get_from_index("index", "bar")
        self.assertEqual([doc], rows)

    def test_get_from_index_with_number(self):
        self.db.create_index("index", "number(foo, 5)")
        content = '{"foo": 12}'
        doc = self.db.create_doc(content)
        rows = self.db.get_from_index("index", "00012")
        self.assertEqual([doc], rows)

    def test_get_from_index_with_number_bigger_than_padding(self):
        self.db.create_index("index", "number(foo, 5)")
        content = '{"foo": 123456}'
        doc = self.db.create_doc(content)
        rows = self.db.get_from_index("index", "123456")
        self.assertEqual([doc], rows)

    def test_number_mapping_ignores_non_numbers(self):
        self.db.create_index("index", "number(foo, 5)")
        content = '{"foo": 56}'
        doc1 = self.db.create_doc(content)
        content = '{"foo": "this is not a maigret painting"}'
        self.db.create_doc(content)
        rows = self.db.get_from_index("index", "*")
        self.assertEqual([doc1], rows)

    def test_get_from_index_with_bool(self):
        self.db.create_index("index", "bool(foo)")
        content = '{"foo": true}'
        doc = self.db.create_doc(content)
        rows = self.db.get_from_index("index", "1")
        self.assertEqual([doc], rows)

    def test_get_from_index_with_bool_false(self):
        self.db.create_index("index", "bool(foo)")
        content = '{"foo": false}'
        doc = self.db.create_doc(content)
        rows = self.db.get_from_index("index", "0")
        self.assertEqual([doc], rows)

    def test_get_from_index_with_non_bool(self):
        self.db.create_index("index", "bool(foo)")
        content = '{"foo": 42}'
        self.db.create_doc(content)
        rows = self.db.get_from_index("index", "*")
        self.assertEqual([], rows)

    def test_get_index_keys_from_index(self):
        self.db.create_index('test-idx', 'key')
        content1 = '{"key": "value1"}'
        content2 = '{"key": "value2"}'
        content3 = '{"key": "value2"}'
        self.db.create_doc(content1)
        self.db.create_doc(content2)
        self.db.create_doc(content3)
        self.assertEqual(
            [('value1',), ('value2',)],
            sorted(self.db.get_index_keys('test-idx')))

    def test_get_index_keys_from_multicolumn_index(self):
        self.db.create_index('test-idx', 'key1', 'key2')
        content1 = '{"key1": "value1", "key2": "val2-1"}'
        content2 = '{"key1": "value2", "key2": "val2-2"}'
        content3 = '{"key1": "value2", "key2": "val2-2"}'
        content4 = '{"key1": "value2", "key2": "val3"}'
        self.db.create_doc(content1)
        self.db.create_doc(content2)
        self.db.create_doc(content3)
        self.db.create_doc(content4)
        self.assertEqual([
            ('value1', 'val2-1'),
            ('value2', 'val2-2'),
            ('value2', 'val3')],
            sorted(self.db.get_index_keys('test-idx')))


class PythonBackendTests(tests.DatabaseBaseTests):

    def test_create_doc_with_factory(self):
        self.db.set_document_factory(TestAlternativeDocument)
        doc = self.db.create_doc(simple_doc, doc_id='my_doc_id')
        self.assertTrue(isinstance(doc, TestAlternativeDocument))

    def test_get_doc_after_put_with_factory(self):
        doc = self.db.create_doc(simple_doc, doc_id='my_doc_id')
        self.db.set_document_factory(TestAlternativeDocument)
        result = self.db.get_doc('my_doc_id')
        self.assertTrue(isinstance(result, TestAlternativeDocument))
        self.assertEqual(doc.doc_id, result.doc_id)
        self.assertEqual(doc.rev, result.rev)
        self.assertEqual(doc.get_json(), result.get_json())
        self.assertEqual(False, result.has_conflicts)

    def test_get_doc_nonexisting_with_factory(self):
        self.db.set_document_factory(TestAlternativeDocument)
        self.assertIs(None, self.db.get_doc('non-existing'))

    def test_get_all_docs_with_factory(self):
        self.db.set_document_factory(TestAlternativeDocument)
        self.db.create_doc(simple_doc)
        self.assertTrue(isinstance(
            self.db.get_all_docs()[1][0], TestAlternativeDocument))

    def test_get_docs_conflicted_with_factory(self):
        self.db.set_document_factory(TestAlternativeDocument)
        doc1 = self.db.create_doc(simple_doc)
        doc2 = self.make_document(doc1.doc_id, 'alternate:1', nested_doc)
        self.db._put_doc_if_newer(doc2, save_conflict=True)
        self.assertTrue(
            isinstance(
                self.db.get_docs([doc1.doc_id])[0], TestAlternativeDocument))

    def test_get_from_index_with_factory(self):
        self.db.set_document_factory(TestAlternativeDocument)
        self.db.create_doc(simple_doc)
        self.db.create_index('test-idx', 'key')
        self.assertTrue(
            isinstance(
                self.db.get_from_index('test-idx', 'value')[0],
                TestAlternativeDocument))

    def test_sync_exchange_updates_indexes(self):
        doc = self.db.create_doc(simple_doc)
        self.db.create_index('test-idx', 'key')
        new_content = '{"key": "altval"}'
        other_rev = 'test:1|z:2'
        st = self.db.get_sync_target()

        def ignore(doc_id, doc_rev, doc):
            pass

        doc_other = self.make_document(doc.doc_id, other_rev, new_content)
        docs_by_gen = [(doc_other, 10, 'T-sid')]
        st.sync_exchange(
            docs_by_gen, 'other-replica', last_known_generation=0,
            last_known_trans_id=None, return_doc_cb=ignore)
        self.assertGetDoc(self.db, doc.doc_id, other_rev, new_content, False)
        self.assertEqual(
            [doc_other], self.db.get_from_index('test-idx', 'altval'))
        self.assertEqual([], self.db.get_from_index('test-idx', 'value'))


# Use a custom loader to apply the scenarios at load time.
load_tests = tests.load_with_scenarios<|MERGE_RESOLUTION|>--- conflicted
+++ resolved
@@ -437,70 +437,6 @@
             self.db._put_doc_if_newer, doc, save_conflict=False,
             replica_uid='other', replica_gen=1, replica_trans_id='T-sad')
 
-<<<<<<< HEAD
-    def test_validate_gen_and_trans_id(self):
-        self.db.create_doc(simple_doc)
-        gen, trans_id = self.db._get_generation_info()
-        self.db.validate_gen_and_trans_id(gen, trans_id)
-
-    def test_validate_gen_and_trans_id_invalid_txid(self):
-        self.db.create_doc(simple_doc)
-        gen, _ = self.db._get_generation_info()
-        self.assertRaises(
-            errors.InvalidTransactionId,
-            self.db.validate_gen_and_trans_id, gen, 'wrong')
-
-    def test_validate_gen_and_trans_id_invalid_txid2(self):
-        self.db.create_doc(simple_doc)
-        gen, trans_id = self.db._get_generation_info()
-        self.assertRaises(
-            errors.InvalidGeneration,
-            self.db.validate_gen_and_trans_id, gen + 1, trans_id)
-
-    def test_validate_source_gen_and_trans_id_same(self):
-        self.db._set_sync_info('other', 1, 'T-sid')
-        v1 = vectorclock.VectorClockRev('other:1|self:1')
-        v2 = vectorclock.VectorClockRev('other:1|self:1')
-        self.assertEqual(
-            'superseded',
-            self.db._validate_source('other', 1, 'T-sid', v1, v2))
-
-    def test_validate_source_gen_newer(self):
-        self.db._set_sync_info('other', 1, 'T-sid')
-        v1 = vectorclock.VectorClockRev('other:1|self:1')
-        v2 = vectorclock.VectorClockRev('other:2|self:2')
-        self.assertEqual(
-            'ok',
-            self.db._validate_source('other', 2, 'T-whatevs', v1, v2))
-
-    def test_validate_source_wrong_txid(self):
-        self.db._set_sync_info('other', 1, 'T-sid')
-        v1 = vectorclock.VectorClockRev('other:1|self:1')
-        v2 = vectorclock.VectorClockRev('other:2|self:2')
-        self.assertRaises(
-            errors.InvalidTransactionId,
-            self.db._validate_source, 'other', 1, 'T-sad', v1, v2)
-
-    def test_validate_source_gen_older_and_vcr_older(self):
-        self.db._set_sync_info('other', 1, 'T-sid')
-        self.db._set_sync_info('other', 2, 'T-sod')
-        v1 = vectorclock.VectorClockRev('other:1|self:1')
-        v2 = vectorclock.VectorClockRev('other:2|self:2')
-        self.assertEqual(
-            'superseded',
-            self.db._validate_source('other', 1, 'T-sid', v2, v1))
-
-    def test_validate_source_gen_older_vcr_newer(self):
-        self.db._set_sync_info('other', 1, 'T-sid')
-        self.db._set_sync_info('other', 2, 'T-sod')
-        v1 = vectorclock.VectorClockRev('other:1|self:1')
-        v2 = vectorclock.VectorClockRev('other:2|self:2')
-        self.assertRaises(
-            errors.InvalidGeneration,
-            self.db._validate_source, 'other', 1, 'T-sid', v1, v2)
-
-=======
->>>>>>> edb22025
     def test_put_doc_if_newer_replica_uid(self):
         doc1 = self.db.create_doc(simple_doc)
         self.db._set_replica_gen_and_trans_id('other', 1, 'T-sid')
@@ -510,24 +446,16 @@
             self.db._put_doc_if_newer(doc2, save_conflict=False,
                                       replica_uid='other', replica_gen=2,
                                       replica_trans_id='T-id2')[0])
-<<<<<<< HEAD
-        self.assertEqual((2, 'T-id2'), self.db._get_sync_info('other'))
-=======
         self.assertEqual((2, 'T-id2'), self.db._get_replica_gen_and_trans_id(
             'other'))
->>>>>>> edb22025
         # Compare to the old rev, should be superseded
         doc2 = self.make_document(doc1.doc_id, doc1.rev, nested_doc)
         self.assertEqual('superseded',
             self.db._put_doc_if_newer(doc2, save_conflict=False,
                                       replica_uid='other', replica_gen=3,
                                       replica_trans_id='T-id3')[0])
-<<<<<<< HEAD
-        self.assertEqual((3, 'T-id3'), self.db._get_sync_info('other'))
-=======
         self.assertEqual(
             (3, 'T-id3'), self.db._get_replica_gen_and_trans_id('other'))
->>>>>>> edb22025
         # A conflict that isn't saved still records the sync gen, because we
         # don't need to see it again
         doc2 = self.make_document(doc1.doc_id, doc1.rev + '|fourth:1',
@@ -536,15 +464,6 @@
             self.db._put_doc_if_newer(doc2, save_conflict=False,
                                       replica_uid='other', replica_gen=4,
                                       replica_trans_id='T-id4')[0])
-<<<<<<< HEAD
-        self.assertEqual((4, 'T-id4'), self.db._get_sync_info('other'))
-
-    def test__get_sync_info(self):
-        self.assertEqual((0, ''), self.db._get_sync_info('other-db'))
-        self.db._set_sync_info('other-db', 2, 'T-transaction')
-        self.assertEqual((2, 'T-transaction'),
-                         self.db._get_sync_info('other-db'))
-=======
         self.assertEqual(
             (4, 'T-id4'), self.db._get_replica_gen_and_trans_id('other'))
 
@@ -555,7 +474,6 @@
         self.assertEqual(
             (2, 'T-transaction'),
             self.db._get_replica_gen_and_trans_id('other-db'))
->>>>>>> edb22025
 
     def test_put_updates_transaction_log(self):
         doc = self.db.create_doc(simple_doc)
@@ -899,12 +817,8 @@
             self.db._put_doc_if_newer(doc2, save_conflict=True,
                 replica_uid='other', replica_gen=3,
                 replica_trans_id='T-id3')[0])
-<<<<<<< HEAD
-        self.assertEqual((3, 'T-id3'), self.db._get_sync_info('other'))
-=======
         self.assertEqual(
             (3, 'T-id3'), self.db._get_replica_gen_and_trans_id('other'))
->>>>>>> edb22025
 
     def test_put_doc_if_newer_autoresolve_2(self):
         # this is an ordering variant of _3, but that already works
