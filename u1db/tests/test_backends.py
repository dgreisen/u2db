--- conflicted
+++ resolved
@@ -292,44 +292,6 @@
         self.db.set_sync_generation('other-db', 2)
         self.assertEqual(2, self.db.get_sync_generation('other-db'))
 
-<<<<<<< HEAD
-=======
-    def test_put_fails_with_bad_old_rev(self):
-        doc = self.db.create_doc(simple_doc, doc_id='my_doc_id')
-        old_rev = doc.rev
-        doc.rev = 'other:1'
-        doc.content = '{"something": "else"}'
-        self.assertRaises(errors.RevisionConflict, self.db.put_doc, doc)
-        self.assertGetDoc(self.db, 'my_doc_id', old_rev, simple_doc, False)
-
-    def test_delete_doc(self):
-        doc = self.db.create_doc(simple_doc)
-        self.assertGetDoc(self.db, doc.doc_id, doc.rev, simple_doc, False)
-        orig_rev = doc.rev
-        self.db.delete_doc(doc)
-        self.assertNotEqual(orig_rev, doc.rev)
-        self.assertGetDoc(self.db, doc.doc_id, doc.rev, None, False)
-        self.assertIsNot(None, self.db.get_doc(doc.doc_id))
-
-    def test_delete_doc_non_existant(self):
-        doc = Document('non-existing', 'other:1', simple_doc)
-        self.assertRaises(KeyError,
-            self.db.delete_doc, doc)
-
-    def test_delete_doc_already_deleted(self):
-        doc = self.db.create_doc(simple_doc)
-        self.db.delete_doc(doc)
-        self.assertRaises(KeyError, self.db.delete_doc, doc)
-        self.assertGetDoc(self.db, doc.doc_id, doc.rev, None, False)
-
-    def test_delete_doc_bad_rev(self):
-        doc1 = self.db.create_doc(simple_doc)
-        self.assertGetDoc(self.db, doc1.doc_id, doc1.rev, simple_doc, False)
-        doc2 = Document(doc1.doc_id, 'other:1', simple_doc)
-        self.assertRaises(errors.RevisionConflict, self.db.delete_doc, doc2)
-        self.assertGetDoc(self.db, doc1.doc_id, doc1.rev, simple_doc, False)
-
->>>>>>> 1abd7405
     def test_put_updates_transaction_log(self):
         doc = self.db.create_doc(simple_doc)
         self.assertEqual([doc.doc_id], self.db._get_transaction_log())
