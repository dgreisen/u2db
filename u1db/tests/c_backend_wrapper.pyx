--- conflicted
+++ resolved
@@ -951,22 +951,11 @@
 
     def whats_changed(self, generation=0):
         cdef int c_generation
-<<<<<<< HEAD
-=======
         cdef int status
->>>>>>> 4395d193
         cdef char *trans_id = NULL
 
         a_list = []
         c_generation = generation
-<<<<<<< HEAD
-        handle_status("whats_changed",
-            u1db_whats_changed(self._db, &c_generation, &trans_id,
-                               <void*>a_list, _append_trans_info_to_list))
-        if trans_id != NULL:
-            free(trans_id)
-        return c_generation, a_list
-=======
         res_trans_id = ''
         status = u1db_whats_changed(self._db, &c_generation, &trans_id,
                                     <void*>a_list, _append_trans_info_to_list)
@@ -977,7 +966,6 @@
                 res_trans_id = trans_id
                 free(trans_id)
         return c_generation, res_trans_id, a_list
->>>>>>> 4395d193
 
     def _get_transaction_log(self):
         a_list = []
