# Copyright 2011-2012 Canonical Ltd.
#
# This program is free software: you can redistribute it and/or modify it
# under the terms of the GNU General Public License version 3, as published
# by the Free Software Foundation.
#
# This program is distributed in the hope that it will be useful, but
# WITHOUT ANY WARRANTY; without even the implied warranties of
# MERCHANTABILITY, SATISFACTORY QUALITY, or FITNESS FOR A PARTICULAR
# PURPOSE.  See the GNU General Public License for more details.
#
# You should have received a copy of the GNU General Public License along
# with this program.  If not, see <http://www.gnu.org/licenses/>.

"""A Cython wrapper around the C implementation of U1DB Database backend."""

cdef extern from "Python.h":
    object PyString_FromStringAndSize(char *s, Py_ssize_t n)
    int PyString_AsStringAndSize(object o, char **buf, Py_ssize_t *length
                                 ) except -1
    void free(void *)

cdef extern from "u1db/u1db.h":
    ctypedef struct u1database:
        pass
    ctypedef struct u1db_document:
        char *doc_id
        size_t doc_id_len
        char *doc_rev
        size_t doc_rev_len
        char *content
        size_t content_len
        int has_conflicts

    u1database * u1db_open(char *fname)
    void u1db_free(u1database **)
    int u1db_set_replica_uid(u1database *, char *replica_uid)
    int u1db_get_replica_uid(u1database *, char **replica_uid)
    int u1db_create_doc(u1database *db, char *content, char *doc_id,
                        u1db_document **doc)
    int u1db_delete_doc(u1database *db, u1db_document *doc)
    int u1db_get_doc(u1database *db, char *doc_id, u1db_document **doc)
    int u1db_put_doc(u1database *db, u1db_document *doc)
    int u1db_delete_doc(u1database *db, u1db_document *doc)
    int u1db_whats_changed(u1database *db, int *db_rev,
                           int (*cb)(void *, char *doc_id), void *context)

    int U1DB_OK
    int U1DB_INVALID_PARAMETER
    int U1DB_REVISION_CONFLICT
    int U1DB_INVALID_DOC_ID
    int U1DB_DOCUMENT_ALREADY_DELETED
    int U1DB_DOCUMENT_DOES_NOT_EXIST

    void u1db_free_doc(u1db_document **doc)
    int u1db_doc_set_content(u1db_document *doc, char *content)


cdef extern from "u1db/u1db_internal.h":
    ctypedef struct u1db_row:
        u1db_row *next
        int num_columns
        int *column_sizes
        unsigned char **columns

    ctypedef struct u1db_table:
        int status
        u1db_row *first_row

    ctypedef struct u1db_record:
        u1db_record *next
        char *doc_id
        char *doc_rev
        char *doc

    int u1db__get_db_rev(u1database *, int *db_rev)
    char *u1db__allocate_doc_id(u1database *)
    int u1db__sql_close(u1database *)
    int u1db__sql_is_open(u1database *)
    u1db_table *u1db__sql_run(u1database *, char *sql, size_t n)
    void u1db__free_table(u1db_table **table)
    u1db_record *u1db__create_record(char *doc_id, char *doc_rev, char *doc)
    void u1db__free_records(u1db_record **)

<<<<<<< HEAD
=======
    u1db_vectorclock *u1db__vectorclock_from_str(char *s)
    void u1db__free_vectorclock(u1db_vectorclock **clock)
    int u1db__vectorclock_increment(u1db_vectorclock *clock, char *replica_uid)
    int u1db__vectorclock_maximize(u1db_vectorclock *clock,
                                   u1db_vectorclock *other)
    int u1db__vectorclock_as_str(u1db_vectorclock *clock, char **result)
    int u1db__vectorclock_is_newer(u1db_vectorclock *maybe_newer,
                                   u1db_vectorclock *older)
>>>>>>> e55bcf14
    u1db_document *u1db__allocate_document(char *doc_id, char *revision,
                                           char *content, int has_conflicts)
    int u1db__sync_get_machine_info(u1database *db, char *other_machine_id,
                                    int *other_db_rev, char **my_machine_id,
                                    int *my_db_rev)
    int u1db__sync_record_machine_info(u1database *db, char *machine_id,
                                       int db_rev)
    int u1db__sync_exchange(u1database *db, char *from_machine_id,
                            int from_db_rev, int last_known_rev,
                            u1db_record *from_records, u1db_record **new_records,
                            u1db_record **conflict_records)


cdef extern from "u1db/u1db_vectorclock.h":
    ctypedef struct u1db_vectorclock_item:
        char *replica_uid
        int db_rev

    ctypedef struct u1db_vectorclock:
        int num_items
        u1db_vectorclock_item *items

<<<<<<< HEAD
    u1db_vectorclock *u1db__vectorclock_from_str(char *s)
    void u1db__free_vectorclock(u1db_vectorclock **clock)
    int u1db__vectorclock_increment(u1db_vectorclock *clock, char *machine_id)
    int u1db__vectorclock_maximize(u1db_vectorclock *clock,
                                   u1db_vectorclock *other)
    int u1db__vectorclock_as_str(u1db_vectorclock *clock, char **result)
    int u1db__vectorclock_is_newer(u1db_vectorclock *maybe_newer,
                                   u1db_vectorclock *older)
=======
    int u1db__sync_get_machine_info(u1database *db, char *other_replica_uid,
                                    int *other_db_rev, char **my_replica_uid,
                                    int *my_db_rev)
    int u1db__sync_record_machine_info(u1database *db, char *replica_uid,
                                       int db_rev)
    int u1db__sync_exchange(u1database *db, char *from_replica_uid,
                            int from_db_rev, int last_known_rev,
                            u1db_record *from_records, u1db_record **new_records,
                            u1db_record **conflict_records)
>>>>>>> e55bcf14

from u1db import errors

cdef int _add_to_set(void *context, char *doc_id):
    a_set = <object>(context)
    doc = doc_id
    a_set.add(doc)


cdef int _append_to_list(void *context, char *doc_id):
    a_list = <object>context
    doc = doc_id
    a_list.append(doc)


def make_document(doc_id, rev, content, has_conflicts=False):
    cdef u1db_document *doc
    cdef char *c_content, *c_rev, *c_doc_id
    cdef int conflict

    if has_conflicts:
        conflict = 1
    else:
        conflict = 0
    if doc_id is None:
        c_doc_id = NULL
    else:
        c_doc_id = doc_id
    if content is None:
        c_content = NULL
    else:
        c_content = content
    if rev is None:
        c_rev = NULL
    else:
        c_rev = rev
    doc = u1db__allocate_document(c_doc_id, c_rev, c_content, conflict)
    pydoc = CDocument()
    pydoc._doc = doc
    return pydoc


cdef class CDocument(object):
    """A thin wrapper around the C Document struct."""

    cdef u1db_document *_doc

    def __init__(self):
        self._doc = NULL

    def __dealloc__(self):
        u1db_free_doc(&self._doc)

    property doc_id:
        def __get__(self):
            if self._doc.doc_id == NULL:
                return None
            return PyString_FromStringAndSize(
                    self._doc.doc_id, self._doc.doc_id_len)

    property rev:
        def __get__(self):
            if self._doc.doc_rev == NULL:
                return None
            return PyString_FromStringAndSize(
                    self._doc.doc_rev, self._doc.doc_rev_len)

    property content:
        def __get__(self):
            if self._doc.content == NULL:
                return None
            return PyString_FromStringAndSize(
                    self._doc.content, self._doc.content_len)

        def __set__(self, val):
            u1db_doc_set_content(self._doc, val)


    property has_conflicts:
        def __get__(self):
            if self._doc.has_conflicts:
                return True
            return False

    def __repr__(self):
        if self._doc.has_conflicts:
            extra = ', conflicted'
        else:
            extra = ''
        return '%s(%s, %s%s, %r)' % (self.__class__.__name__, self.doc_id,
                                     self.rev, extra, self.content)

    def __hash__(self):
        raise NotImplementedError(self.__hash__)

    def __richcmp__(self, other, int t):
        if t == 0: # Py_LT <
            return ((self.doc_id, self.rev, self.content)
                < (other.doc_id, other.rev, other.content))
        elif t == 2: # Py_EQ ==
            return (self.doc_id == other.doc_id
                    and self.rev == other.rev
                    and self.content == other.content
                    and self.has_conflicts == other.has_conflicts)

        return NotImplemented


cdef handle_status(int status, context):
    if status == U1DB_OK:
        return
    if status == U1DB_REVISION_CONFLICT:
        raise errors.RevisionConflict()
    if status == U1DB_INVALID_DOC_ID:
        raise errors.InvalidDocId()
    if status == U1DB_DOCUMENT_ALREADY_DELETED:
        raise errors.DocumentAlreadyDeleted()
    if status == U1DB_DOCUMENT_DOES_NOT_EXIST:
        raise errors.DocumentDoesNotExist()
    if status == U1DB_INVALID_PARAMETER:
        raise RuntimeError('Bad parameters supplied')
    raise RuntimeError('%s (status: %s)' % (context, status))


cdef class CDatabase(object):
    """A thin wrapper/shim to interact with the C implementation.

    Functionality should not be written here. It is only provided as a way to
    expose the C API to the python test suite.
    """

    cdef public object _filename
    cdef u1database *_db
    cdef public object _supports_indexes
    cdef public object _last_exchange_log

    def __init__(self, filename):
        self._supports_indexes = False
        self._filename = filename
        self._db = u1db_open(self._filename)

    def __dealloc__(self):
        u1db_free(&self._db)

    def close(self):
        return u1db__sql_close(self._db)

    def _sql_is_open(self):
        if self._db == NULL:
            return True
        return u1db__sql_is_open(self._db)

    property _replica_uid:
        def __get__(self):
            cdef char * val
            cdef int status
            status = u1db_get_replica_uid(self._db, &val)
            if status != 0:
                if val != NULL:
                    err = str(val)
                else:
                    err = "<unknown>"
                raise RuntimeError("Failed to get_replica_uid: %d %s"
                                   % (status, err))
            if val == NULL:
                return None
            return str(val)

    def _set_replica_uid(self, replica_uid):
        cdef int status
        status = u1db_set_replica_uid(self._db, replica_uid)
        if status != 0:
            raise RuntimeError('Machine_id could not be set to %s, error: %d'
                               % (replica_uid, status))

    def _allocate_doc_id(self):
        cdef char *val
        val = u1db__allocate_doc_id(self._db)
        if val == NULL:
            raise RuntimeError("Failed to allocate document id")
        s = str(val)
        free(val)
        return s

    def _get_db_rev(self):
        cdef int db_rev, status

        status = u1db__get_db_rev(self._db, &db_rev)
        if status != 0:
            raise RuntimeError('Failed to _get_db_rev: %d' % (status,))
        return db_rev

    def _run_sql(self, sql):
        cdef u1db_table *tbl
        cdef u1db_row *cur_row
        cdef size_t n
        cdef int i

        if self._db == NULL:
            raise RuntimeError("called _run_sql with a NULL pointer.")
        tbl = u1db__sql_run(self._db, sql, len(sql))
        if tbl == NULL:
            raise MemoryError("Failed to allocate table memory.")
        try:
            if tbl.status != 0:
                raise RuntimeError("Status was not 0: %d" % (tbl.status,))
            # Now convert the table into python
            res = []
            cur_row = tbl.first_row
            while cur_row != NULL:
                row = []
                for i from 0 <= i < cur_row.num_columns:
                    row.append(PyString_FromStringAndSize(
                        <char*>(cur_row.columns[i]), cur_row.column_sizes[i]))
                res.append(tuple(row))
                cur_row = cur_row.next
            return res
        finally:
            u1db__free_table(&tbl)

    def create_doc(self, content, doc_id=None):
        cdef u1db_document *doc = NULL
        cdef int status
        cdef char *c_doc_id, *c_doc_rev

        if doc_id is None:
            c_doc_id = NULL
        else:
            c_doc_id = doc_id
        c_doc_rev = NULL
        status = u1db_create_doc(self._db, content, c_doc_id, &doc)
        handle_status(status, 'Failed to create_doc')
        pydoc = CDocument()
        pydoc._doc = doc
        return pydoc

    def put_doc(self, CDocument doc):
        cdef int status

        handle_status(u1db_put_doc(self._db, doc._doc),
                      "Failed to put_doc")
        return doc.rev

    def get_doc(self, doc_id):
        cdef int status
        cdef u1db_document *doc = NULL

        status = u1db_get_doc(self._db, doc_id, &doc)
        handle_status(status, "get_doc failed")
        if doc == NULL:
            return None
        pydoc = CDocument()
        pydoc._doc = doc
        return pydoc

    def delete_doc(self, CDocument doc):
        cdef int status

        status = u1db_delete_doc(self._db, doc._doc);
        handle_status(status, "Failed to delete %s" % (doc,))

    def whats_changed(self, db_rev=0):
        cdef int status, c_db_rev

        a_set = set()
        c_db_rev = db_rev
        status = u1db_whats_changed(self._db, &c_db_rev, _add_to_set, <void*>a_set)
        if status != 0:
            raise RuntimeError("Failed to call whats_changed: %d" % (status,))
        return c_db_rev, a_set

    def _get_transaction_log(self):
        cdef int status, c_db_rev

        c_db_rev = 0;
        # For now, whats_changed does a callback for every item, so we can use
        # it to inspect the transaction log.
        a_list = []
        status = u1db_whats_changed(self._db, &c_db_rev, _append_to_list,
                                    <void*>a_list)
        if status != 0:
            raise RuntimeError("Failed to call whats_changed: %d" % (status,))
        return a_list

    def _get_sync_info(self, other_replica_uid):
        cdef int status, my_db_rev, other_db_rev
        cdef char *my_replica_uid

        status = u1db__sync_get_machine_info(self._db, other_replica_uid,
                                             &other_db_rev, &my_replica_uid,
                                             &my_db_rev)
        if status != U1DB_OK:
            raise RuntimeError("Failed to _get_sync_info: %d" % (status,))
        return (my_replica_uid, my_db_rev, other_db_rev)

    def _record_sync_info(self, replica_uid, db_rev):
        cdef int status

        status = u1db__sync_record_machine_info(self._db, replica_uid, db_rev)
        if status != U1DB_OK:
            raise RuntimeError("Failed to _record_sync_info: %d" % (status,))

    def _sync_exchange(self, docs_info, from_replica_uid, from_machine_rev,
                       last_known_rev):
        cdef int status
        cdef u1db_record *from_records, *next_record
        cdef u1db_record *new_records, *conflict_records

        from_records = next_record = NULL
        for doc_id, doc_rev, doc in reversed(docs_info):
            next_record = u1db__create_record(doc_id, doc_rev, doc)
            next_record.next = from_records
            from_records = next_record
        new_records = conflict_records = NULL
        status = u1db__sync_exchange(self._db, from_replica_uid,
            from_machine_rev, last_known_rev,
            from_records, &new_records, &conflict_records)
        u1db__free_records(&from_records)
        if status != U1DB_OK:
            raise RuntimeError("Failed to _sync_exchange: %d" % (status,))


cdef class VectorClockRev:

    cdef u1db_vectorclock *_clock

    def __init__(self, s):
        if s is None:
            self._clock = u1db__vectorclock_from_str(NULL)
        else:
            self._clock = u1db__vectorclock_from_str(s)

    def __dealloc__(self):
        u1db__free_vectorclock(&self._clock)

    def __repr__(self):
        cdef int status
        cdef char *res
        if self._clock == NULL:
            return '%s(None)' % (self.__class__.__name__,)
        status = u1db__vectorclock_as_str(self._clock, &res)
        if status != U1DB_OK:
            return '%s(<failure: %d>)' % (status,)
        return '%s(%s)' % (self.__class__.__name__, res)

    def as_dict(self):
        cdef u1db_vectorclock *cur
        cdef int i
        if self._clock == NULL:
            return None
        res = {}
        for i from 0 <= i < self._clock.num_items:
            res[self._clock.items[i].replica_uid] = self._clock.items[i].db_rev
        return res

    def as_str(self):
        cdef int status
        cdef char *res

        status = u1db__vectorclock_as_str(self._clock, &res)
        if status != U1DB_OK:
            raise RuntimeError("Failed to VectorClockRev.as_str(): %d" % (status,))
        if res == NULL:
            s = None
        else:
            s = res
            free(res)
        return s

    def increment(self, replica_uid):
        cdef int status

        status = u1db__vectorclock_increment(self._clock, replica_uid)
        if status != U1DB_OK:
            raise RuntimeError("Failed to increment: %d" % (status,))

    def maximize(self, vcr):
        cdef int status
        cdef VectorClockRev other

        other = vcr
        status = u1db__vectorclock_maximize(self._clock, other._clock)
        if status != U1DB_OK:
            raise RuntimeError("Failed to maximize: %d" % (status,))

    def is_newer(self, vcr):
        cdef int is_newer
        cdef VectorClockRev other

        other = vcr
        is_newer = u1db__vectorclock_is_newer(self._clock, other._clock)
        if is_newer == 0:
            return False
        elif is_newer == 1:
            return True
        else:
            raise RuntimeError("Failed to is_newer: %d" % (is_newer,))<|MERGE_RESOLUTION|>--- conflicted
+++ resolved
@@ -82,49 +82,9 @@
     u1db_record *u1db__create_record(char *doc_id, char *doc_rev, char *doc)
     void u1db__free_records(u1db_record **)
 
-<<<<<<< HEAD
-=======
-    u1db_vectorclock *u1db__vectorclock_from_str(char *s)
-    void u1db__free_vectorclock(u1db_vectorclock **clock)
-    int u1db__vectorclock_increment(u1db_vectorclock *clock, char *replica_uid)
-    int u1db__vectorclock_maximize(u1db_vectorclock *clock,
-                                   u1db_vectorclock *other)
-    int u1db__vectorclock_as_str(u1db_vectorclock *clock, char **result)
-    int u1db__vectorclock_is_newer(u1db_vectorclock *maybe_newer,
-                                   u1db_vectorclock *older)
->>>>>>> e55bcf14
     u1db_document *u1db__allocate_document(char *doc_id, char *revision,
                                            char *content, int has_conflicts)
-    int u1db__sync_get_machine_info(u1database *db, char *other_machine_id,
-                                    int *other_db_rev, char **my_machine_id,
-                                    int *my_db_rev)
-    int u1db__sync_record_machine_info(u1database *db, char *machine_id,
-                                       int db_rev)
-    int u1db__sync_exchange(u1database *db, char *from_machine_id,
-                            int from_db_rev, int last_known_rev,
-                            u1db_record *from_records, u1db_record **new_records,
-                            u1db_record **conflict_records)
-
-
-cdef extern from "u1db/u1db_vectorclock.h":
-    ctypedef struct u1db_vectorclock_item:
-        char *replica_uid
-        int db_rev
-
-    ctypedef struct u1db_vectorclock:
-        int num_items
-        u1db_vectorclock_item *items
-
-<<<<<<< HEAD
-    u1db_vectorclock *u1db__vectorclock_from_str(char *s)
-    void u1db__free_vectorclock(u1db_vectorclock **clock)
-    int u1db__vectorclock_increment(u1db_vectorclock *clock, char *machine_id)
-    int u1db__vectorclock_maximize(u1db_vectorclock *clock,
-                                   u1db_vectorclock *other)
-    int u1db__vectorclock_as_str(u1db_vectorclock *clock, char **result)
-    int u1db__vectorclock_is_newer(u1db_vectorclock *maybe_newer,
-                                   u1db_vectorclock *older)
-=======
+
     int u1db__sync_get_machine_info(u1database *db, char *other_replica_uid,
                                     int *other_db_rev, char **my_replica_uid,
                                     int *my_db_rev)
@@ -134,7 +94,25 @@
                             int from_db_rev, int last_known_rev,
                             u1db_record *from_records, u1db_record **new_records,
                             u1db_record **conflict_records)
->>>>>>> e55bcf14
+
+
+cdef extern from "u1db/u1db_vectorclock.h":
+    ctypedef struct u1db_vectorclock_item:
+        char *replica_uid
+        int db_rev
+
+    ctypedef struct u1db_vectorclock:
+        int num_items
+        u1db_vectorclock_item *items
+
+    u1db_vectorclock *u1db__vectorclock_from_str(char *s)
+    void u1db__free_vectorclock(u1db_vectorclock **clock)
+    int u1db__vectorclock_increment(u1db_vectorclock *clock, char *replica_uid)
+    int u1db__vectorclock_maximize(u1db_vectorclock *clock,
+                                   u1db_vectorclock *other)
+    int u1db__vectorclock_as_str(u1db_vectorclock *clock, char **result)
+    int u1db__vectorclock_is_newer(u1db_vectorclock *maybe_newer,
+                                   u1db_vectorclock *older)
 
 from u1db import errors
 
