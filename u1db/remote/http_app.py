--- conflicted
+++ resolved
@@ -418,17 +418,6 @@
         resource = resource_cls(state=self.state, responder=responder, **params)
         return resource
 
-<<<<<<< HEAD
-    # error wire descriptions mapping to HTTP status codes
-    wire_description_to_status = dict([
-        (errors.DatabaseDoesNotExist.wire_description, 404),
-        (errors.DocumentDoesNotExist.wire_description, 404),
-        (errors.DocumentAlreadyDeleted.wire_description, 404),
-        (errors.RevisionConflict.wire_description, 409),
-        ])
-
-=======
->>>>>>> 0c9b0b10
     def __call__(self, environ, start_response):
         responder = HTTPResponder(start_response)
         try:
