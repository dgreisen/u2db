--- conflicted
+++ resolved
@@ -85,12 +85,8 @@
             result.append(doc)
         return result
 
-<<<<<<< HEAD
-    def put_doc_if_newer(self, doc, save_conflict=False, replica_uid=None,
+    def put_doc_if_newer(self, doc, save_conflict, replica_uid=None,
                          replica_gen=None):
-=======
-    def put_doc_if_newer(self, doc, save_conflict):
->>>>>>> ede4546e
         cur_doc = self._get_doc(doc.doc_id)
         doc_vcr = VectorClockRev(doc.rev)
         if cur_doc is None:
