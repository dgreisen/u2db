--- conflicted
+++ resolved
@@ -68,15 +68,8 @@
         for doc_id in doc_ids:
             doc = self._get_doc(doc_id)
             if check_for_conflicts:
-<<<<<<< HEAD
-                is_conflicted = self._has_conflicts(doc_id)
-            else:
-                is_conflicted = None
-            result.append((doc_id, doc.rev, doc.content, is_conflicted))
-=======
                 doc.has_conflicts = self._has_conflicts(doc_id)
             result.append(doc)
->>>>>>> faf80de3
         return result
 
     def put_doc_if_newer(self, doc_id, doc_rev, doc):
@@ -101,10 +94,6 @@
             return 'superseded'
         else:
             return 'conflicted'
-<<<<<<< HEAD
-
-=======
->>>>>>> faf80de3
 
     def _ensure_maximal_rev(self, cur_rev, extra_revs):
         vcr = VectorClockRev(cur_rev)
