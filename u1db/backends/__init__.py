# Copyright 2011 Canonical Ltd.
#
# This program is free software: you can redistribute it and/or modify it
# under the terms of the GNU General Public License version 3, as published
# by the Free Software Foundation.
#
# This program is distributed in the hope that it will be useful, but
# WITHOUT ANY WARRANTY; without even the implied warranties of
# MERCHANTABILITY, SATISFACTORY QUALITY, or FITNESS FOR A PARTICULAR
# PURPOSE.  See the GNU General Public License for more details.
#
# You should have received a copy of the GNU General Public License along
# with this program.  If not, see <http://www.gnu.org/licenses/>.

""""""

import re
import uuid

import u1db
from u1db import (
    errors,
)
import u1db.sync
from u1db.vectorclock import VectorClockRev


check_doc_id_re = re.compile("^" + u1db.DOC_ID_CONSTRAINTS + "$")


class CommonSyncTarget(u1db.sync.LocalSyncTarget):
    pass


class CommonBackend(u1db.Database):

    def _allocate_doc_id(self):
        """Generate a unique identifier for this document."""
        return 'D-' + uuid.uuid4().hex  # 'D-' stands for document

    def _allocate_doc_rev(self, old_doc_rev):
        vcr = VectorClockRev(old_doc_rev)
        vcr.increment(self._replica_uid)
        return vcr.as_str()

    def _check_doc_id(self, doc_id):
        if not check_doc_id_re.match(doc_id):
            raise errors.InvalidDocId()

    def _get_generation(self):
        raise NotImplementedError(self._get_generation)

    def _get_doc(self, doc_id):
        """Extract the document from storage.

        This can return None if the document doesn't exist, it should not check
        if there are any conflicts, etc.
        """
        raise NotImplementedError(self._get_doc)

    def _has_conflicts(self, doc_id):
        """Return True if the doc has conflicts, False otherwise."""
        raise NotImplementedError(self._has_conflicts)

    def create_doc(self, content, doc_id=None):
        if doc_id is None:
            doc_id = self._allocate_doc_id()
        doc = u1db.Document(doc_id, None, content)
        self.put_doc(doc)
        return doc

    def _get_transaction_log(self):
        """This is only for the test suite, it is not part of the api."""
        raise NotImplementedError(self._get_transaction_log)

    def _put_and_update_indexes(self, doc_id, old_doc, new_rev, content):
        raise NotImplementedError(self._put_and_update_indexes)

    def get_docs(self, doc_ids, check_for_conflicts=True):
        result = []
        for doc_id in doc_ids:
            doc = self._get_doc(doc_id)
            if check_for_conflicts:
                doc.has_conflicts = self._has_conflicts(doc_id)
            result.append(doc)
        return result

    def put_doc_if_newer(self, doc, replica_uid=None, replica_gen=None):
        cur_doc = self._get_doc(doc.doc_id)
        doc_vcr = VectorClockRev(doc.rev)
        if cur_doc is None:
            cur_vcr = VectorClockRev(None)
        else:
            cur_vcr = VectorClockRev(cur_doc.rev)
        if doc_vcr.is_newer(cur_vcr):
            self._put_and_update_indexes(cur_doc, doc)
<<<<<<< HEAD
            state = 'inserted'
=======
            self._prune_conflicts(doc, doc_vcr)
            return 'inserted'
>>>>>>> 42c6f791
        elif doc.rev == cur_doc.rev:
            # magical convergence
            state = 'converged'
        elif cur_vcr.is_newer(doc_vcr):
            # Don't add this to seen_ids, because we have something newer,
            # so we should send it back, and we should not generate a
            # conflict
            state = 'superseded'
        else:
            state = 'conflicted'
        if replica_uid is not None and replica_gen is not None:
            self._set_sync_generation(replica_uid, replica_gen)
        return state

    def _ensure_maximal_rev(self, cur_rev, extra_revs):
        vcr = VectorClockRev(cur_rev)
        for rev in extra_revs:
            vcr.maximize(VectorClockRev(rev))
        vcr.increment(self._replica_uid)
        return vcr.as_str()<|MERGE_RESOLUTION|>--- conflicted
+++ resolved
@@ -94,12 +94,8 @@
             cur_vcr = VectorClockRev(cur_doc.rev)
         if doc_vcr.is_newer(cur_vcr):
             self._put_and_update_indexes(cur_doc, doc)
-<<<<<<< HEAD
+            self._prune_conflicts(doc, doc_vcr)
             state = 'inserted'
-=======
-            self._prune_conflicts(doc, doc_vcr)
-            return 'inserted'
->>>>>>> 42c6f791
         elif doc.rev == cur_doc.rev:
             # magical convergence
             state = 'converged'
