--- conflicted
+++ resolved
@@ -85,11 +85,8 @@
             result.append(doc)
         return result
 
-<<<<<<< HEAD
-    def put_doc_if_newer(self, doc, replica_uid=None, replica_gen=None):
-=======
-    def put_doc_if_newer(self, doc, save_conflict=False):
->>>>>>> 0a26c295
+    def put_doc_if_newer(self, doc, save_conflict=False, replica_uid=None,
+                         replica_gen=None):
         cur_doc = self._get_doc(doc.doc_id)
         doc_vcr = VectorClockRev(doc.rev)
         if cur_doc is None:
@@ -110,15 +107,11 @@
             state = 'superseded'
         else:
             state = 'conflicted'
-<<<<<<< HEAD
+            if save_conflict:
+                self._force_doc_sync_conflict(doc)
         if replica_uid is not None and replica_gen is not None:
             self._set_sync_generation(replica_uid, replica_gen)
         return state
-=======
-            if save_conflict:
-                self._force_doc_sync_conflict(doc)
-            return 'conflicted'
->>>>>>> 0a26c295
 
     def _ensure_maximal_rev(self, cur_rev, extra_revs):
         vcr = VectorClockRev(cur_rev)
