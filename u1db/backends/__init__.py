# Copyright 2011 Canonical Ltd.
#
# This file is part of u1db.
#
# u1db is free software: you can redistribute it and/or modify
# it under the terms of the GNU Lesser General Public License version 3
# as published by the Free Software Foundation.
#
# u1db is distributed in the hope that it will be useful,
# but WITHOUT ANY WARRANTY; without even the implied warranty of
# MERCHANTABILITY or FITNESS FOR A PARTICULAR PURPOSE.  See the
# GNU Lesser General Public License for more details.
#
# You should have received a copy of the GNU Lesser General Public License
# along with u1db.  If not, see <http://www.gnu.org/licenses/>.

"""Abstract classes and common implementations for the backends."""

import re
import uuid

import u1db
from u1db import (
    errors,
)
import u1db.sync
from u1db.vectorclock import VectorClockRev


check_doc_id_re = re.compile("^" + u1db.DOC_ID_CONSTRAINTS + "$", re.UNICODE)


class CommonSyncTarget(u1db.sync.LocalSyncTarget):
    pass


class CommonBackend(u1db.Database):

    def _allocate_doc_id(self):
        """Generate a unique identifier for this document."""
        return 'D-' + uuid.uuid4().hex  # 'D-' stands for document

    def _allocate_transaction_id(self):
        return 'T-' + uuid.uuid4().hex  # 'T-' stands for transaction

    def _allocate_doc_rev(self, old_doc_rev):
        vcr = VectorClockRev(old_doc_rev)
        vcr.increment(self._replica_uid)
        return vcr.as_str()

    def _check_doc_id(self, doc_id):
        if not check_doc_id_re.match(doc_id):
            raise errors.InvalidDocId()

    def _get_generation(self):
        """Return the current generation.

        """
        raise NotImplementedError(self._get_generation)

    def _get_generation_info(self):
        """Return the current generation and transaction id.

        """
        raise NotImplementedError(self._get_generation_info)

    def _get_doc(self, doc_id):
        """Extract the document from storage.

        This can return None if the document doesn't exist, it should not check
        if there are any conflicts, etc.
        """
        raise NotImplementedError(self._get_doc)

    def _has_conflicts(self, doc_id):
        """Return True if the doc has conflicts, False otherwise."""
        raise NotImplementedError(self._has_conflicts)

    def create_doc(self, content, doc_id=None):
        if doc_id is None:
            doc_id = self._allocate_doc_id()
        doc = self._factory(doc_id, None, content)
        self.put_doc(doc)
        return doc

    def _get_transaction_log(self):
        """This is only for the test suite, it is not part of the api."""
        raise NotImplementedError(self._get_transaction_log)

    def _put_and_update_indexes(self, doc_id, old_doc, new_rev, content):
        raise NotImplementedError(self._put_and_update_indexes)

    def get_docs(self, doc_ids, check_for_conflicts=True,
                 include_deleted=False):
        result = []
        for doc_id in doc_ids:
            doc = self._get_doc(doc_id)
            if doc.is_tombstone() and not include_deleted:
                continue
            if check_for_conflicts:
                doc.has_conflicts = self._has_conflicts(doc_id)
            result.append(doc)
        return result

    def validate_gen_and_trans_id(self, generation, trans_id):
        """Validate the generation and transaction id.

        Raises an InvalidGeneration when the generation does not exist, and an
        InvalidTransactionId when it does but with a different transaction id.

        """
        raise NotImplementedError(self.validate_gen_and_trans_id)

    def _validate_source(self, other_replica_uid, other_generation,
                         other_transaction_id, cur_vcr, other_vcr):
        """Validate the new generation and transaction id.

        other_generation must be greater than what we have stored for this
        replica, *or* it must be the same and the transaction_id must be the
        same as well.
        """
<<<<<<< HEAD
        old_generation, old_transaction_id = self._get_sync_info(
            other_replica_uid)
=======
        (old_generation,
         old_transaction_id) = self._get_replica_gen_and_trans_id(
             other_replica_uid)
>>>>>>> edb22025
        if other_generation < old_generation:
            if cur_vcr.is_newer(other_vcr):
                return 'superseded'
            raise errors.InvalidGeneration
        if other_generation > old_generation:
            return 'ok'
        if other_transaction_id == old_transaction_id:
            return 'superseded'
        raise errors.InvalidTransactionId

    def _put_doc_if_newer(self, doc, save_conflict, replica_uid=None,
                          replica_gen=None, replica_trans_id=None):
        cur_doc = self._get_doc(doc.doc_id)
        doc_vcr = VectorClockRev(doc.rev)
        if cur_doc is None:
            cur_vcr = VectorClockRev(None)
        else:
            cur_vcr = VectorClockRev(cur_doc.rev)
        if replica_uid is not None and replica_gen is not None:
            state = self._validate_source(
                replica_uid, replica_gen, replica_trans_id, cur_vcr, doc_vcr)
            if state != 'ok':
                return state, self._get_generation()
        if doc_vcr.is_newer(cur_vcr):
            rev = doc.rev
            self._prune_conflicts(doc, doc_vcr)
            if doc.rev != rev:
                # conflicts have been autoresolved
                state = 'superseded'
            else:
                state = 'inserted'
            self._put_and_update_indexes(cur_doc, doc)
        elif doc.rev == cur_doc.rev:
            # magical convergence
            state = 'converged'
        elif cur_vcr.is_newer(doc_vcr):
            # Don't add this to seen_ids, because we have something newer,
            # so we should send it back, and we should not generate a
            # conflict
            state = 'superseded'
        elif cur_doc.same_content_as(doc):
            # the documents have been edited to the same thing at both ends
            doc_vcr.maximize(cur_vcr)
            doc_vcr.increment(self._replica_uid)
            doc.rev = doc_vcr.as_str()
            self._put_and_update_indexes(cur_doc, doc)
            state = 'superseded'
        else:
            state = 'conflicted'
            if save_conflict:
                self._force_doc_sync_conflict(doc)
        if replica_uid is not None and replica_gen is not None:
            self._do_set_replica_gen_and_trans_id(
                replica_uid, replica_gen, replica_trans_id)
        return state, self._get_generation()

    def _ensure_maximal_rev(self, cur_rev, extra_revs):
        vcr = VectorClockRev(cur_rev)
        for rev in extra_revs:
            vcr.maximize(VectorClockRev(rev))
        vcr.increment(self._replica_uid)
        return vcr.as_str()<|MERGE_RESOLUTION|>--- conflicted
+++ resolved
@@ -119,14 +119,9 @@
         replica, *or* it must be the same and the transaction_id must be the
         same as well.
         """
-<<<<<<< HEAD
-        old_generation, old_transaction_id = self._get_sync_info(
-            other_replica_uid)
-=======
         (old_generation,
          old_transaction_id) = self._get_replica_gen_and_trans_id(
              other_replica_uid)
->>>>>>> edb22025
         if other_generation < old_generation:
             if cur_vcr.is_newer(other_vcr):
                 return 'superseded'
