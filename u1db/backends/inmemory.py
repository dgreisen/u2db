--- conflicted
+++ resolved
@@ -58,11 +58,7 @@
         # may be closing it, while another wants to inspect the results.
         pass
 
-<<<<<<< HEAD
-    def _get_sync_info(self, other_replica_uid):
-=======
     def _get_replica_gen_and_trans_id(self, other_replica_uid):
->>>>>>> edb22025
         return self._other_generations.get(other_replica_uid, (0, ''))
 
     def _set_replica_gen_and_trans_id(self, other_replica_uid,
@@ -452,12 +448,8 @@
 class InMemorySyncTarget(CommonSyncTarget):
 
     def get_sync_info(self, source_replica_uid):
-<<<<<<< HEAD
-        source_gen, trans_id = self._db._get_sync_info(source_replica_uid)
-=======
         source_gen, trans_id = self._db._get_replica_gen_and_trans_id(
             source_replica_uid)
->>>>>>> edb22025
         return (self._db._replica_uid, len(self._db._transaction_log),
                 source_gen, trans_id)
 
