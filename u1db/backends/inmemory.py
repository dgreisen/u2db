# Copyright 2011 Canonical Ltd.
#
# This program is free software: you can redistribute it and/or modify it
# under the terms of the GNU General Public License version 3, as published
# by the Free Software Foundation.
#
# This program is distributed in the hope that it will be useful, but
# WITHOUT ANY WARRANTY; without even the implied warranties of
# MERCHANTABILITY, SATISFACTORY QUALITY, or FITNESS FOR A PARTICULAR
# PURPOSE.  See the GNU General Public License for more details.
#
# You should have received a copy of the GNU General Public License along
# with this program.  If not, see <http://www.gnu.org/licenses/>.

"""The in-memory Database class for U1DB."""

import simplejson

from u1db import Document, errors
from u1db.backends import CommonBackend, CommonSyncTarget


class InMemoryDatabase(CommonBackend):
    """A database that only stores the data internally."""

    def __init__(self, replica_uid):
        self._transaction_log = []
        self._docs = {}
        # Map from doc_id => [(doc_rev, doc)] conflicts beyond 'winner'
        self._conflicts = {}
        self._other_generations = {}
        self._indexes = {}
        self._replica_uid = replica_uid
        self._last_exchange_log = None

    def close(self):
        # This is a no-op, We don't want to free the data because one client
        # may be closing it, while another wants to inspect the results.
        pass

    def get_sync_generation(self, other_replica_uid):
        return self._other_generations.get(other_replica_uid, 0)

    def set_sync_generation(self, other_replica_uid, other_generation):
        # TODO: to handle race conditions, we may want to check if the current
        #       value is greater than this new value.
        self._other_generations[other_replica_uid] = other_generation

    def get_sync_target(self):
        return InMemorySyncTarget(self)

    def _allocate_doc_id(self):
        return 'doc-%d' % (len(self._transaction_log) + 1,)

    def _get_transaction_log(self):
        return self._transaction_log

    def _get_generation(self):
        return len(self._transaction_log)

    def put_doc(self, doc):
        if doc.doc_id is None:
            raise errors.InvalidDocId()
        old_content = None
        if doc.doc_id in self._docs:
            if doc.doc_id in self._conflicts:
                raise errors.ConflictedDoc()
            old_rev, old_content = self._docs[doc.doc_id]
            if old_rev != doc.rev:
                raise errors.RevisionConflict()
        else:
            if doc.rev is not None:
                raise errors.RevisionConflict()
        new_rev = self._allocate_doc_rev(doc.rev)
        self._put_and_update_indexes(doc.doc_id, old_content, new_rev,
                                     doc.content)
        doc.rev = new_rev
        return new_rev

    def _put_and_update_indexes(self, doc_id, old_content, new_rev, content):
        for index in self._indexes.itervalues():
            if old_content is not None:
                index.remove_json(doc_id, old_content)
            if content not in (None, 'null'):
                index.add_json(doc_id, content)
        self._docs[doc_id] = (new_rev, content)
        self._transaction_log.append(doc_id)

    def _get_doc(self, doc_id):
        try:
            doc_rev, content = self._docs[doc_id]
        except KeyError:
            return None
        return Document(doc_id, doc_rev, content)

    def _has_conflicts(self, doc_id):
        return doc_id in self._conflicts

    def get_doc(self, doc_id):
        doc = self._get_doc(doc_id)
        if doc is None:
            return None
        doc.has_conflicts = (doc.doc_id in self._conflicts)
        return doc

    def get_doc_conflicts(self, doc_id):
        if doc_id not in self._conflicts:
            return []
        result = [self._docs[doc_id]]
        result.extend(self._conflicts[doc_id])
        return result

    def resolve_doc(self, doc, conflicted_doc_revs):
        cur_rev, cur_content = self._docs[doc.doc_id]
        new_rev = self._ensure_maximal_rev(cur_rev, conflicted_doc_revs)
        superseded_revs = set(conflicted_doc_revs)
        remaining_conflicts = []
        cur_conflicts = self._conflicts[doc.doc_id]
        for c_rev, c_doc in cur_conflicts:
            if c_rev in superseded_revs:
                continue
            remaining_conflicts.append((c_rev, c_doc))
        if cur_rev in superseded_revs:
            self._put_and_update_indexes(doc.doc_id, cur_content, new_rev,
                                         doc.content)
        else:
            remaining_conflicts.append((new_rev, doc.content))
        if not remaining_conflicts:
            del self._conflicts[doc.doc_id]
        else:
            self._conflicts[doc.doc_id] = remaining_conflicts
        doc.rev = new_rev
        doc.has_conflicts = bool(remaining_conflicts)

    def delete_doc(self, doc):
        if doc.doc_id not in self._docs:
<<<<<<< HEAD
            raise errors.DocumentDoesNotExist
        if self._docs[doc.doc_id][1] in ('null', None):
            raise errors.DocumentAlreadyDeleted
=======
            raise KeyError
        if self._docs[doc.doc_id][1] in ('null', None):
            raise KeyError
>>>>>>> 1abd7405
        doc.content = None
        self.put_doc(doc)

    def create_index(self, index_name, index_expression):
        index = InMemoryIndex(index_name, index_expression)
        for doc_id, (doc_rev, doc) in self._docs.iteritems():
            index.add_json(doc_id, doc)
        self._indexes[index_name] = index

    def delete_index(self, index_name):
        del self._indexes[index_name]

    def list_indexes(self):
        definitions = []
        for idx in self._indexes.itervalues():
            definitions.append((idx._name, idx._definition))
        return definitions

    def get_from_index(self, index_name, key_values):
        index = self._indexes[index_name]
        doc_ids = index.lookup(key_values)
        result = []
        for doc_id in doc_ids:
            doc_rev, doc = self._docs[doc_id]
            result.append(Document(doc_id, doc_rev, doc))
        return result

    def whats_changed(self, old_generation=0):
        return (len(self._transaction_log),
                set(self._transaction_log[old_generation:]))

    def force_doc_sync_conflict(self, doc):
        my_doc_rev, my_content = self._docs[doc.doc_id]
        self._conflicts.setdefault(doc.doc_id, []).append(
            (my_doc_rev, my_content))
        doc.has_conflicts = True
        self._put_and_update_indexes(doc.doc_id, my_content, doc.rev,
                                     doc.content)


class InMemoryIndex(object):
    """Interface for managing an Index."""

    def __init__(self, index_name, index_definition):
        self._name = index_name
        self._definition = index_definition
        self._values = {}

    def evaluate_json(self, doc):
        """Determine the 'key' after applying this index to the doc."""
        raw = simplejson.loads(doc)
        return self.evaluate(raw)

    def evaluate(self, obj):
        """Evaluate a dict object, applying this definition."""
        result = []
        for field in self._definition:
            val = obj
            for subfield in field.split('.'):
                val = val.get(subfield)
            if val is None:
                return None
            result.append(val)
        return '\x01'.join(result)

    def add_json(self, doc_id, doc):
        """Add this json doc to the index."""
        key = self.evaluate_json(doc)
        if key is None:
            return
        self._values.setdefault(key, []).append(doc_id)

    def remove_json(self, doc_id, doc):
        """Remove this json doc from the index."""
        key = self.evaluate_json(doc)
        if key is None:
            return
        doc_ids = self._values[key]
        doc_ids.remove(doc_id)
        if not doc_ids:
            del self._values[key]

    def _find_non_wildcards(self, values):
        """Check if this should be a wildcard match.

        Further, this will raise an exception if the syntax is improperly
        defined.

        :return: The offset of the last value we need to match against.
        """
        if len(values) != len(self._definition):
            raise errors.InvalidValueForIndex()
        is_wildcard = False
        last = 0
        for idx, val in enumerate(values):
            if val.endswith('*'):
                if val != '*':
                    # We have an 'x*' style wildcard
                    if is_wildcard:
                        # We were already in wildcard mode, so this is invalid
                        raise errors.InvalidValueForIndex()
                    last = idx + 1
                is_wildcard = True
            else:
                if is_wildcard:
                    # We were in wildcard mode, we can't follow that with
                    # non-wildcard
                    raise errors.InvalidValueForIndex()
                last = idx + 1
        if not is_wildcard:
            return -1
        return last

    def lookup(self, key_values):
        """Find docs that match the values."""
        result = []
        for values in key_values:
            last = self._find_non_wildcards(values)
            if last == -1:
                result.extend(self._lookup_exact(values))
            else:
                result.extend(self._lookup_prefix(values[:last]))
        return result

    def _lookup_prefix(self, value):
        """Find docs that match the prefix string in values."""
        # TODO: We need a different data structure to make prefix style fast,
        #       some sort of sorted list would work, but a plain dict doesn't.
        key_prefix = '\x01'.join(value)
        key_prefix = key_prefix.rstrip('*')
        all_doc_ids = []
        for key, doc_ids in self._values.iteritems():
            if key.startswith(key_prefix):
                all_doc_ids.extend(doc_ids)
        return all_doc_ids

    def _lookup_exact(self, value):
        """Find docs that match exactly."""
        key = '\x01'.join(value)
        if key in self._values:
            return self._values[key]
        return ()


class InMemorySyncTarget(CommonSyncTarget):

    def get_sync_info(self, other_replica_uid):
        other_gen = self._db.get_sync_generation(other_replica_uid)
        return self._db._replica_uid, len(self._db._transaction_log), other_gen

    def record_sync_info(self, other_replica_uid, other_replica_generation):
        self._db.set_sync_generation(other_replica_uid,
                                     other_replica_generation)
<|MERGE_RESOLUTION|>--- conflicted
+++ resolved
@@ -134,15 +134,9 @@
 
     def delete_doc(self, doc):
         if doc.doc_id not in self._docs:
-<<<<<<< HEAD
             raise errors.DocumentDoesNotExist
         if self._docs[doc.doc_id][1] in ('null', None):
             raise errors.DocumentAlreadyDeleted
-=======
-            raise KeyError
-        if self._docs[doc.doc_id][1] in ('null', None):
-            raise KeyError
->>>>>>> 1abd7405
         doc.content = None
         self.put_doc(doc)
 
