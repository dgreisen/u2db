# Copyright 2011 Canonical Ltd.
#
# This program is free software: you can redistribute it and/or modify it
# under the terms of the GNU General Public License version 3, as published
# by the Free Software Foundation.
#
# This program is distributed in the hope that it will be useful, but
# WITHOUT ANY WARRANTY; without even the implied warranties of
# MERCHANTABILITY, SATISFACTORY QUALITY, or FITNESS FOR A PARTICULAR
# PURPOSE.  See the GNU General Public License for more details.
#
# You should have received a copy of the GNU General Public License along
# with this program.  If not, see <http://www.gnu.org/licenses/>.

"""The in-memory Database class for U1DB."""

import simplejson

<<<<<<< HEAD
from u1db import Document, errors
=======
from u1db import (
    errors,
    query_parser,
    )
>>>>>>> ed368f52
from u1db.backends import CommonBackend, CommonSyncTarget


class InMemoryDatabase(CommonBackend):
    """A database that only stores the data internally."""

    def __init__(self, replica_uid):
        self._transaction_log = []
        self._docs = {}
        # Map from doc_id => [(doc_rev, doc)] conflicts beyond 'winner'
        self._conflicts = {}
        self._other_generations = {}
        self._indexes = {}
        self._replica_uid = replica_uid
        self._last_exchange_log = None

    def close(self):
        # This is a no-op, We don't want to free the data because one client
        # may be closing it, while another wants to inspect the results.
        pass

    def get_sync_generation(self, other_replica_uid):
        return self._other_generations.get(other_replica_uid, 0)

    def set_sync_generation(self, other_replica_uid, other_generation):
        # TODO: to handle race conditions, we may want to check if the current
        #       value is greater than this new value.
        self._other_generations[other_replica_uid] = other_generation

    def get_sync_target(self):
        return InMemorySyncTarget(self)

    def _allocate_doc_id(self):
        return 'doc-%d' % (len(self._transaction_log) + 1,)

    def _get_transaction_log(self):
        return self._transaction_log

    def _get_generation(self):
        return len(self._transaction_log)

    def put_doc(self, doc):
        if doc.doc_id is None:
            raise errors.InvalidDocId()
        if self._has_conflicts(doc.doc_id):
            raise errors.ConflictedDoc()
        old_doc = self._get_doc(doc.doc_id)
        if old_doc is not None:
            if old_doc.rev != doc.rev:
                raise errors.RevisionConflict()
        else:
            if doc.rev is not None:
                raise errors.RevisionConflict()
        new_rev = self._allocate_doc_rev(doc.rev)
        doc.rev = new_rev
        self._put_and_update_indexes(old_doc, doc)
        return new_rev

    def _put_and_update_indexes(self, old_doc, doc):
        for index in self._indexes.itervalues():
            if old_doc is not None and old_doc.content is not None:
                index.remove_json(old_doc.doc_id, old_doc.content)
            if doc.content is not None:
                index.add_json(doc.doc_id, doc.content)
        self._docs[doc.doc_id] = (doc.rev, doc.content)
        self._transaction_log.append(doc.doc_id)

    def _get_doc(self, doc_id):
        try:
            doc_rev, content = self._docs[doc_id]
        except KeyError:
            return None
        return Document(doc_id, doc_rev, content)

    def _has_conflicts(self, doc_id):
        return doc_id in self._conflicts

    def get_doc(self, doc_id):
        doc = self._get_doc(doc_id)
        if doc is None:
            return None
        doc.has_conflicts = (doc.doc_id in self._conflicts)
        return doc

    def get_doc_conflicts(self, doc_id):
        if doc_id not in self._conflicts:
            return []
        result = [self._docs[doc_id]]
        result.extend(self._conflicts[doc_id])
        return result

    def resolve_doc(self, doc, conflicted_doc_revs):
        cur_doc = self._get_doc(doc.doc_id)
        if cur_doc is None:
            cur_rev = None
        else:
            cur_rev = cur_doc.rev
        new_rev = self._ensure_maximal_rev(cur_rev, conflicted_doc_revs)
        superseded_revs = set(conflicted_doc_revs)
        remaining_conflicts = []
        cur_conflicts = self._conflicts[doc.doc_id]
        for c_rev, c_doc in cur_conflicts:
            if c_rev in superseded_revs:
                continue
            remaining_conflicts.append((c_rev, c_doc))
        doc.rev = new_rev
        if cur_rev in superseded_revs:
            self._put_and_update_indexes(cur_doc, doc)
        else:
            remaining_conflicts.append((new_rev, doc.content))
        if not remaining_conflicts:
            del self._conflicts[doc.doc_id]
        else:
            self._conflicts[doc.doc_id] = remaining_conflicts
        doc.has_conflicts = bool(remaining_conflicts)

    def delete_doc(self, doc):
        if doc.doc_id not in self._docs:
            raise errors.DocumentDoesNotExist
        if self._docs[doc.doc_id][1] in ('null', None):
            raise errors.DocumentAlreadyDeleted
        doc.content = None
        self.put_doc(doc)

    def create_index(self, index_name, index_expression):
        index = InMemoryIndex(index_name, index_expression)
        for doc_id, (doc_rev, doc) in self._docs.iteritems():
            index.add_json(doc_id, doc)
        self._indexes[index_name] = index

    def delete_index(self, index_name):
        del self._indexes[index_name]

    def list_indexes(self):
        definitions = []
        for idx in self._indexes.itervalues():
            definitions.append((idx._name, idx._definition))
        return definitions

    def get_from_index(self, index_name, key_values):
        index = self._indexes[index_name]
        doc_ids = index.lookup(key_values)
        result = []
        for doc_id in doc_ids:
            doc_rev, doc = self._docs[doc_id]
            result.append(Document(doc_id, doc_rev, doc))
        return result

    def whats_changed(self, old_generation=0):
        return (len(self._transaction_log),
                set(self._transaction_log[old_generation:]))

    def force_doc_sync_conflict(self, doc):
        my_doc = self._get_doc(doc.doc_id)
        self._conflicts.setdefault(doc.doc_id, []).append(
            (my_doc.rev, my_doc.content))
        doc.has_conflicts = True
        self._put_and_update_indexes(my_doc, doc)


class InMemoryIndex(object):
    """Interface for managing an Index."""

    def __init__(self, index_name, index_definition):
        self._name = index_name
        self._definition = index_definition
        self._values = {}
        parser = query_parser.Parser()
        self._getters = parser.parse_all(self._definition)

    def evaluate_json(self, doc):
        """Determine the 'key' after applying this index to the doc."""
        raw = simplejson.loads(doc)
        return self.evaluate(raw)

    def evaluate(self, obj):
        """Evaluate a dict object, applying this definition."""
        all_rows = [[]]
        for getter in self._getters:
            new_rows = []
            keys = getter.get(obj)
            if keys is None:
                return None
            for key in keys:
                new_rows.extend([row + [key] for row in all_rows])
            all_rows = new_rows
        all_rows = ['\x01'.join(row) for row in all_rows]
        return all_rows

    def add_json(self, doc_id, doc):
        """Add this json doc to the index."""
        keys = self.evaluate_json(doc)
        if not keys:
            return
        for key in keys:
            self._values.setdefault(key, []).append(doc_id)

    def remove_json(self, doc_id, doc):
        """Remove this json doc from the index."""
        keys = self.evaluate_json(doc)
        if keys:
            for key in keys:
                doc_ids = self._values[key]
                doc_ids.remove(doc_id)
                if not doc_ids:
                    del self._values[key]

    def _find_non_wildcards(self, values):
        """Check if this should be a wildcard match.

        Further, this will raise an exception if the syntax is improperly
        defined.

        :return: The offset of the last value we need to match against.
        """
        if len(values) != len(self._definition):
            raise errors.InvalidValueForIndex()
        is_wildcard = False
        last = 0
        for idx, val in enumerate(values):
            if val.endswith('*'):
                if val != '*':
                    # We have an 'x*' style wildcard
                    if is_wildcard:
                        # We were already in wildcard mode, so this is invalid
                        raise errors.InvalidValueForIndex()
                    last = idx + 1
                is_wildcard = True
            else:
                if is_wildcard:
                    # We were in wildcard mode, we can't follow that with
                    # non-wildcard
                    raise errors.InvalidValueForIndex()
                last = idx + 1
        if not is_wildcard:
            return -1
        return last

    def lookup(self, key_values):
        """Find docs that match the values."""
        result = []
        for values in key_values:
            last = self._find_non_wildcards(values)
            if last == -1:
                result.extend(self._lookup_exact(values))
            else:
                result.extend(self._lookup_prefix(values[:last]))
        return result

    def _lookup_prefix(self, value):
        """Find docs that match the prefix string in values."""
        # TODO: We need a different data structure to make prefix style fast,
        #       some sort of sorted list would work, but a plain dict doesn't.
        key_prefix = '\x01'.join(value)
        key_prefix = key_prefix.rstrip('*')
        all_doc_ids = []
        for key, doc_ids in self._values.iteritems():
            if key.startswith(key_prefix):
                all_doc_ids.extend(doc_ids)
        return all_doc_ids

    def _lookup_exact(self, value):
        """Find docs that match exactly."""
        key = '\x01'.join(value)
        if key in self._values:
            return self._values[key]
        return ()


class InMemorySyncTarget(CommonSyncTarget):

    def get_sync_info(self, other_replica_uid):
        other_gen = self._db.get_sync_generation(other_replica_uid)
        return self._db._replica_uid, len(self._db._transaction_log), other_gen

    def record_sync_info(self, other_replica_uid, other_replica_generation):
        self._db.set_sync_generation(other_replica_uid,
                                     other_replica_generation)<|MERGE_RESOLUTION|>--- conflicted
+++ resolved
@@ -16,14 +16,11 @@
 
 import simplejson
 
-<<<<<<< HEAD
-from u1db import Document, errors
-=======
 from u1db import (
+    Document,
     errors,
     query_parser,
     )
->>>>>>> ed368f52
 from u1db.backends import CommonBackend, CommonSyncTarget
 
 
