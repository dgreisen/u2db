# Copyright 2011 Canonical Ltd.
#
# This file is part of u1db.
#
# u1db is free software: you can redistribute it and/or modify
# it under the terms of the GNU Lesser General Public License version 3
# as published by the Free Software Foundation.
#
# u1db is distributed in the hope that it will be useful,
# but WITHOUT ANY WARRANTY; without even the implied warranty of
# MERCHANTABILITY or FITNESS FOR A PARTICULAR PURPOSE.  See the
# GNU Lesser General Public License for more details.
#
# You should have received a copy of the GNU Lesser General Public License
# along with u1db.  If not, see <http://www.gnu.org/licenses/>.

"""A U1DB implementation that uses SQLite as its persistence layer."""

import os
import simplejson
from sqlite3 import dbapi2
import time
import uuid

from u1db.backends import CommonBackend, CommonSyncTarget
from u1db import (
    Document,
    errors,
    query_parser,
    vectorclock,
    )


class SQLiteDatabase(CommonBackend):
    """A U1DB implementation that uses SQLite as its persistence layer."""

    _sqlite_registry = {}

    def __init__(self, sqlite_file):
        """Create a new sqlite file."""
        self._db_handle = dbapi2.connect(sqlite_file)
        self._real_replica_uid = None
        self._ensure_schema()

    def get_sync_target(self):
        return SQLiteSyncTarget(self)

    @classmethod
    def _which_index_storage(cls, c):
        try:
            c.execute("SELECT value FROM u1db_config"
                      " WHERE name = 'index_storage'")
        except dbapi2.OperationalError, e:
            # The table does not exist yet
            return None, e
        else:
            return c.fetchone()[0], None

    WAIT_FOR_PARALLEL_INIT_HALF_INTERVAL = 0.5

    @classmethod
    def _open_database(cls, sqlite_file):
        if not os.path.isfile(sqlite_file):
            raise errors.DatabaseDoesNotExist()
        tries = 2
        while True:
            # Note: There seems to be a bug in sqlite 3.5.9 (with python2.6)
            #       where without re-opening the database on Windows, it
            #       doesn't see the transaction that was just committed
            db_handle = dbapi2.connect(sqlite_file)
            c = db_handle.cursor()
            v, err = cls._which_index_storage(c)
            db_handle.close()
            if v is not None:
                break
            # possibly another process is initializing it, wait for it to be
            # done
            if tries == 0:
                raise err  # go for the richest error?
            tries -= 1
            time.sleep(cls.WAIT_FOR_PARALLEL_INIT_HALF_INTERVAL)
        return SQLiteDatabase._sqlite_registry[v](sqlite_file)

    @classmethod
    def open_database(cls, sqlite_file, create, backend_cls=None):
        try:
            return cls._open_database(sqlite_file)
        except errors.DatabaseDoesNotExist:
            if not create:
                raise
            if backend_cls is None:
                # default is SQLitePartialExpandDatabase
                backend_cls = SQLitePartialExpandDatabase
            return backend_cls(sqlite_file)

    @staticmethod
    def register_implementation(klass):
        """Register that we implement an SQLiteDatabase.

        The attribute _index_storage_value will be used as the lookup key.
        """
        SQLiteDatabase._sqlite_registry[klass._index_storage_value] = klass

    def _get_sqlite_handle(self):
        """Get access to the underlying sqlite database.

        This should only be used by the test suite, etc, for examining the
        state of the underlying database.
        """
        return self._db_handle

    def _close_sqlite_handle(self):
        """Release access to the underlying sqlite database."""
        self._db_handle.close()

    def close(self):
        self._close_sqlite_handle()

    def _is_initialized(self, c):
        """Check if this database has been initialized."""
        c.execute("PRAGMA case_sensitive_like=ON")
        try:
            c.execute("SELECT value FROM u1db_config"
                      " WHERE name = 'sql_schema'")
        except dbapi2.OperationalError, e:
            # The table does not exist yet
            val = None
        else:
            val = c.fetchone()
        if val is not None:
            return True
        return False

    def _initialize(self, c):
        """Create the schema in the database."""
        c.execute("CREATE TABLE transaction_log ("
                  " generation INTEGER PRIMARY KEY AUTOINCREMENT,"
                  " doc_id TEXT)")
        # TODO: Rename 'doc' to 'content'
        c.execute("CREATE TABLE document ("
                  " doc_id TEXT PRIMARY KEY,"
                  " doc_rev TEXT,"
                  " doc TEXT)"
                  )
        c.execute("CREATE TABLE document_fields ("
                  " doc_id TEXT,"
                  " field_name TEXT,"
                  " value TEXT)")
        # Note: Including doc_id made significant improvement in lookup
        #   performance.
        c.execute("CREATE INDEX document_fields_field_value_doc_idx"
                  " ON document_fields(field_name, value, doc_id)")
        c.execute("CREATE TABLE sync_log ("
                  " replica_uid TEXT PRIMARY KEY,"
                  " known_generation INTEGER)")
        # TODO: We probably want an index on conflicts(doc_id), since we can't
        #       use the dual-key primary key for lookups.
<<<<<<< HEAD
        # TODO: Rename 'doc' to 'content'
=======
>>>>>>> 2ec4186c
        c.execute("CREATE TABLE conflicts ("
                  " doc_id TEXT,"
                  " doc_rev TEXT,"
                  " doc TEXT,"
              " CONSTRAINT conflicts_pkey PRIMARY KEY (doc_id, doc_rev))")
        c.execute("CREATE TABLE index_definitions ("
                  " name TEXT,"
                  " offset INT,"
                  " field TEXT,"
                  " CONSTRAINT index_definitions_pkey"
                  " PRIMARY KEY (name, offset))")
        c.execute("CREATE TABLE u1db_config ("
                  " name TEXT PRIMARY KEY,"
                  " value TEXT)")
        c.execute("INSERT INTO u1db_config VALUES ('sql_schema', '0')")
        self._extra_schema_init(c)
        # A unique identifier should be set for this replica. Implementations
        # don't have to strictly use uuid here, but we do want the uid to be
        # unique amongst all databases that will sync with each other.
        # We might extend this to using something with hostname for easier
        # debugging.
        self._set_replica_uid_in_transaction(uuid.uuid4().hex)
        c.execute("INSERT INTO u1db_config VALUES" " ('index_storage', ?)",
                  (self._index_storage_value,))

    def _ensure_schema(self):
        """Ensure that the database schema has been created."""
        old_isolation_level = self._db_handle.isolation_level
        c = self._db_handle.cursor()
        if self._is_initialized(c):
            return
        try:
            # autocommit/own mgmt of transactions
            self._db_handle.isolation_level = None
            with self._db_handle:
                # only one execution path should initialize the db
                c.execute("begin exclusive")
                if self._is_initialized(c):
                    return
                self._initialize(c)
        finally:
            self._db_handle.isolation_level = old_isolation_level

    def _extra_schema_init(self, c):
        """Add any extra fields, etc to the basic table definitions."""

    def _parse_index_definition(self, index_field):
        """Parse a field definition for an index, returning a Getter."""
        # Note: We may want to keep a Parser object around, and cache the
        #       Getter objects for a greater length of time. Specifically, if
        #       you create a bunch of indexes, and then insert 50k docs, you'll
        #       re-parse the indexes between puts. The time to insert the docs
        #       is still likely to dominate put_doc time, though.
        parser = query_parser.Parser()
        getter = parser.parse(index_field)
        return getter

    def _update_indexes(self, doc_id, raw_doc, getters, db_cursor):
        """Update document_fields for a single document.

        :param doc_id: Identifier for this document
        :param raw_doc: The python dict representation of the document.
        :param getters: A list of [(field_name, Getter)]. Getter.get will be
            called to evaluate the index definition for this document, and the
            results will be inserted into the db.
        :param db_cursor: An sqlite Cursor.
        :return: None
        """
        values = []
        for field_name, getter in getters:
            for idx_value in getter.get(raw_doc):
                values.append((doc_id, field_name, idx_value))
        if values:
            db_cursor.executemany(
                "INSERT INTO document_fields VALUES (?, ?, ?)", values)

    def _set_replica_uid(self, replica_uid):
        """Force the replica_uid to be set."""
        with self._db_handle:
            self._set_replica_uid_in_transaction(replica_uid)

    def _set_replica_uid_in_transaction(self, replica_uid):
        """Set the replica_uid. A transaction should already be held."""
        c = self._db_handle.cursor()
        c.execute("INSERT OR REPLACE INTO u1db_config"
                  " VALUES ('replica_uid', ?)",
                  (replica_uid,))
        self._real_replica_uid = replica_uid

    def _get_replica_uid(self):
        if self._real_replica_uid is not None:
            return self._real_replica_uid
        c = self._db_handle.cursor()
        c.execute("SELECT value FROM u1db_config WHERE name = 'replica_uid'")
        val = c.fetchone()
        if val is None:
            return None
        self._real_replica_uid = val[0]
        return self._real_replica_uid

    _replica_uid = property(_get_replica_uid)

    def _get_generation(self):
        c = self._db_handle.cursor()
        c.execute('SELECT max(generation) FROM transaction_log')
        val = c.fetchone()[0]
        if val is None:
            return 0
        return val

    def _get_transaction_log(self):
        c = self._db_handle.cursor()
        c.execute("SELECT doc_id FROM transaction_log ORDER BY generation")
        return [v[0] for v in c.fetchall()]

    def _get_doc(self, doc_id):
        """Get just the document content, without fancy handling."""
        c = self._db_handle.cursor()
        c.execute("SELECT doc_rev, doc FROM document WHERE doc_id = ?",
                  (doc_id,))
        val = c.fetchone()
        if val is None:
            return None
        doc_rev, content = val
        return Document(doc_id, doc_rev, content)

    def _has_conflicts(self, doc_id):
        c = self._db_handle.cursor()
        c.execute("SELECT 1 FROM conflicts WHERE doc_id = ? LIMIT 1",
                  (doc_id,))
        val = c.fetchone()
        if val is None:
            return False
        else:
            return True

    def get_doc(self, doc_id):
        doc = self._get_doc(doc_id)
        if doc is None:
            return None
        # TODO: A doc which appears deleted could still have conflicts...
        doc.has_conflicts = self._has_conflicts(doc.doc_id)
        return doc

    def put_doc(self, doc):
        if doc.doc_id is None:
            raise errors.InvalidDocId()
        self._check_doc_id(doc.doc_id)
        with self._db_handle:
            if self._has_conflicts(doc.doc_id):
                raise errors.ConflictedDoc()
            old_doc = self._get_doc(doc.doc_id)
            if old_doc is not None:
                if old_doc.rev != doc.rev:
                    raise errors.RevisionConflict()
            else:
                if doc.rev is not None:
                    raise errors.RevisionConflict()
            new_rev = self._allocate_doc_rev(doc.rev)
            doc.rev = new_rev
            self._put_and_update_indexes(old_doc, doc)
        return new_rev

    def _expand_to_fields(self, doc_id, base_field, raw_doc, save_none):
        """Convert a dict representation into named fields.

        So something like: {'key1': 'val1', 'key2': 'val2'}
        gets converted into: [(doc_id, 'key1', 'val1', 0)
                              (doc_id, 'key2', 'val2', 0)]
        :param doc_id: Just added to every record.
        :param base_field: if set, these are nested keys, so each field should
            be appropriately prefixed.
        :param raw_doc: The python dictionary.
        """
        # TODO: Handle lists
        values = []
        for field_name, value in raw_doc.iteritems():
            if value is None and not save_none:
                continue
            if base_field:
                full_name = base_field + '.' + field_name
            else:
                full_name = field_name
            if value is None or isinstance(value, (int, float, basestring)):
                values.append((doc_id, full_name, value, len(values)))
            else:
                subvalues = self._expand_to_fields(doc_id, full_name, value,
                                                   save_none)
                for _, subfield_name, val, _ in subvalues:
                    values.append((doc_id, subfield_name, val, len(values)))
        return values

    def _put_and_update_indexes(self, old_doc, doc):
        """Actually insert a document into the database.

        This both updates the existing documents content, and any indexes that
        refer to this document.
        """
        raise NotImplementedError(self._put_and_update_indexes)

    def whats_changed(self, old_generation=0):
        c = self._db_handle.cursor()
        c.execute("SELECT generation, doc_id FROM transaction_log"
                  " WHERE generation > ? ORDER BY generation DESC",
                  (old_generation,))
        results = c.fetchall()
        cur_gen = old_generation
        seen = set()
        changes = []
        for generation, doc_id in results:
            if doc_id not in seen:
                changes.append((doc_id, generation))
                seen.add(doc_id)
        if changes:
            cur_gen = changes[0][1]  # max generation
            changes.reverse()
        return cur_gen, changes

    def delete_doc(self, doc):
        with self._db_handle:
            old_doc = self._get_doc(doc.doc_id)
            if old_doc is None:
                raise errors.DocumentDoesNotExist
            if old_doc.rev != doc.rev:
                raise errors.RevisionConflict()
            if old_doc.content is None:
                raise errors.DocumentAlreadyDeleted
            if self._has_conflicts(doc.doc_id):
                raise errors.ConflictedDoc()
            new_rev = self._allocate_doc_rev(doc.rev)
            doc.rev = new_rev
            doc.content = None
            self._put_and_update_indexes(old_doc, doc)
        return new_rev

    def _get_conflicts(self, doc_id):
        c = self._db_handle.cursor()
        c.execute("SELECT doc_rev, doc FROM conflicts WHERE doc_id = ?",
                  (doc_id,))
        return [Document(doc_id, doc_rev, content)
                for doc_rev, content in c.fetchall()]


    def _get_conflict_revs(self, doc_id):
        c = self._db_handle.cursor()
        c.execute("SELECT doc_rev FROM conflicts WHERE doc_id = ?", (doc_id,))
        return c.fetchall()

    def get_doc_conflicts(self, doc_id):
        with self._db_handle:
            conflict_docs = self._get_conflicts(doc_id)
            if not conflict_docs:
                return []
            this_doc = self._get_doc(doc_id)
            this_doc.has_conflicts = True
            return [this_doc] + conflict_docs

    def get_sync_generation(self, other_replica_uid):
        c = self._db_handle.cursor()
        c.execute("SELECT known_generation FROM sync_log"
                  " WHERE replica_uid = ?",
                  (other_replica_uid,))
        val = c.fetchone()
        if val is None:
            other_gen = 0
        else:
            other_gen = val[0]
        return other_gen

    def set_sync_generation(self, other_replica_uid, other_generation):
        with self._db_handle:
            self._set_sync_generation(other_replica_uid, other_generation)

    def _set_sync_generation(self, other_replica_uid, other_generation):
            c = self._db_handle.cursor()
            c.execute("INSERT OR REPLACE INTO sync_log VALUES (?, ?)",
                      (other_replica_uid, other_generation))

    def put_doc_if_newer(self, doc, save_conflict, replica_uid=None,
                         replica_gen=None):
        with self._db_handle:
            return super(SQLiteDatabase, self).put_doc_if_newer(doc,
                save_conflict=save_conflict,
                replica_uid=replica_uid, replica_gen=replica_gen)

    def _add_conflict(self, c, doc_id, my_doc_rev, my_content):
        c.execute("INSERT INTO conflicts VALUES (?, ?, ?)",
                  (doc_id, my_doc_rev, my_content))

    def _delete_conflicts(self, c, doc, conflict_revs):
        deleting = [(doc.doc_id, c_rev) for c_rev in conflict_revs]
        c.executemany("DELETE FROM conflicts"
                      " WHERE doc_id=? AND doc_rev=?", deleting)
        doc.has_conflicts = self._has_conflicts(doc.doc_id)

    def _prune_conflicts(self, doc, doc_vcr):
        if self._has_conflicts(doc.doc_id):
            c_revs_to_prune = []
            for c_rev, in self._get_conflict_revs(doc.doc_id):
                if doc_vcr.is_newer(vectorclock.VectorClockRev(c_rev)):
                    c_revs_to_prune.append(c_rev)
            c = self._db_handle.cursor()
            self._delete_conflicts(c, doc, c_revs_to_prune)

    def _force_doc_sync_conflict(self, doc):
        my_doc = self._get_doc(doc.doc_id)
        c = self._db_handle.cursor()
        self._prune_conflicts(doc, vectorclock.VectorClockRev(doc.rev))
        self._add_conflict(c, doc.doc_id, my_doc.rev, my_doc.content)
        doc.has_conflicts = True
        self._put_and_update_indexes(my_doc, doc)

    def resolve_doc(self, doc, conflicted_doc_revs):
        with self._db_handle:
            cur_doc = self._get_doc(doc.doc_id)
            new_rev = self._ensure_maximal_rev(cur_doc.rev,
                                               conflicted_doc_revs)
            superseded_revs = set(conflicted_doc_revs)
            c = self._db_handle.cursor()
            doc.rev = new_rev
            if cur_doc.rev in superseded_revs:
                self._put_and_update_indexes(cur_doc, doc)
            else:
                self._add_conflict(c, doc.doc_id, new_rev, doc.content)
            self._delete_conflicts(c, doc, superseded_revs)

    def create_index(self, index_name, index_expression):
        with self._db_handle:
            c = self._db_handle.cursor()
            definition = [(index_name, idx, field)
                          for idx, field in enumerate(index_expression)]
            c.executemany("INSERT INTO index_definitions VALUES (?, ?, ?)",
                          definition)

    def list_indexes(self):
        """Return the list of indexes and their definitions."""
        c = self._db_handle.cursor()
        # TODO: How do we test the ordering?
        c.execute("SELECT name, field FROM index_definitions"
                  " ORDER BY name, offset")
        definitions = []
        cur_name = None
        for name, field in c.fetchall():
            if cur_name != name:
                definitions.append((name, []))
                cur_name = name
            definitions[-1][-1].append(field)
        return definitions

    def _get_index_definition(self, index_name):
        """Return the stored definition for a given index_name."""
        c = self._db_handle.cursor()
        c.execute("SELECT field FROM index_definitions"
                  " WHERE name = ? ORDER BY offset", (index_name,))
        return [x[0] for x in c.fetchall()]

    @staticmethod
    def _transform_glob(value, escape_char='.'):
        """Transform the given glob value into a valid LIKE statement.
        """
        to_escape = [escape_char, '%', '_']
        for esc in to_escape:
            value = value.replace(esc, escape_char + esc)
        assert value[-1] == '*'
        return value[:-1] + '%'

    def get_from_index(self, index_name, key_values):
        definition = self._get_index_definition(index_name)
        # First, build the definition. We join the document_fields table
        # against itself, as many times as the 'width' of our definition.
        # We then do a query for each key_value, one-at-a-time.
        # Note: All of these strings are static, we could cache them, etc.
        tables = ["document_fields d%d" % i for i in range(len(definition))]
        novalue_where = ["d.doc_id = d%d.doc_id"
                         " AND d%d.field_name = ?"
                         % (i, i) for i in range(len(definition))]
        wildcard_where = [novalue_where[i]
                          + (" AND d%d.value NOT NULL" % (i,))
                          for i in range(len(definition))]
        exact_where = [novalue_where[i]
                       + (" AND d%d.value = ?" % (i,))
                       for i in range(len(definition))]
        like_where = [novalue_where[i]
                      + (" AND d%d.value LIKE ? ESCAPE '.'" % (i,))
                      for i in range(len(definition))]
        c = self._db_handle.cursor()
        result = []
        is_wildcard = False
        for key_value in key_values:
            # Merge the lists together, so that:
            # [field1, field2, field3], [val1, val2, val3]
            # Becomes:
            # (field1, val1, field2, val2, field3, val3)
            args = []
            where = []
            if len(key_value) != len(definition):
                raise errors.InvalidValueForIndex()
            for idx, (field, value) in enumerate(zip(definition, key_value)):
                args.append(field)
                if value.endswith('*'):
                    if value == '*':
                        where.append(wildcard_where[idx])
                    else:
                        # This is a glob match
                        if is_wildcard:
                            # We can't have a partial wildcard following
                            # another wildcard
                            raise errors.InvalidValueForIndex()
                        where.append(like_where[idx])
                        args.append(self._transform_glob(value))
                    is_wildcard = True
                else:
                    if is_wildcard:
                        raise errors.InvalidValueForIndex()
                    where.append(exact_where[idx])
                    args.append(value)
            statement = ("SELECT d.doc_id, d.doc_rev, d.doc FROM document d, "
                         + ', '.join(tables) + " WHERE " + ' AND '.join(where))
            try:
                c.execute(statement, tuple(args))
            except dbapi2.OperationalError, e:
                raise dbapi2.OperationalError(str(e) +
                    '\nstatement: %s\nargs: %s\n' % (statement, args))
            res = c.fetchall()
            result.extend([Document(r[0], r[1], r[2]) for r in res])
        return result

    def delete_index(self, index_name):
        with self._db_handle:
            c = self._db_handle.cursor()
            c.execute("DELETE FROM index_definitions WHERE name = ?",
                      (index_name,))


class SQLiteSyncTarget(CommonSyncTarget):

    def get_sync_info(self, source_replica_uid):
        source_gen = self._db.get_sync_generation(source_replica_uid)
        my_gen = self._db._get_generation()
        return self._db._replica_uid, my_gen, source_gen

    def record_sync_info(self, source_replica_uid, source_replica_generation):
        self._db.set_sync_generation(source_replica_uid,
                                     source_replica_generation)


class SQLitePartialExpandDatabase(SQLiteDatabase):
    """An SQLite Backend that expands documents into a document_field table.

    It stores the original document text in document.doc. For fields that are
    indexed, the data goes into document_fields.
    """

    _index_storage_value = 'expand referenced'

    def _get_indexed_fields(self):
        """Determine what fields are indexed."""
        c = self._db_handle.cursor()
        c.execute("SELECT field FROM index_definitions")
        return set([x[0] for x in c.fetchall()])

    def _evaluate_index(self, raw_doc, field):
        val = raw_doc
        parser = query_parser.Parser()
        getter = parser.parse(field)
        return getter.get(raw_doc)

    def _put_and_update_indexes(self, old_doc, doc):
        c = self._db_handle.cursor()
        if doc and doc.content:
            raw_doc = simplejson.loads(doc.content)
        else:
            raw_doc = {}
        if old_doc is not None:
            c.execute("UPDATE document SET doc_rev=?, doc=? WHERE doc_id = ?",
                      (doc.rev, doc.content, doc.doc_id))
            c.execute("DELETE FROM document_fields WHERE doc_id = ?",
                      (doc.doc_id,))
        else:
            c.execute("INSERT INTO document VALUES (?, ?, ?)",
                      (doc.doc_id, doc.rev, doc.content))
        indexed_fields = self._get_indexed_fields()
        if indexed_fields:
            # It is expected that len(indexed_fields) is shorter than
            # len(raw_doc)
            getters = [(field, self._parse_index_definition(field))
                       for field in indexed_fields]
            self._update_indexes(doc.doc_id, raw_doc, getters, c)
        c.execute("INSERT INTO transaction_log(doc_id) VALUES (?)",
                  (doc.doc_id,))

    def create_index(self, index_name, index_expression):
        with self._db_handle:
            c = self._db_handle.cursor()
            cur_fields = self._get_indexed_fields()
            definition = [(index_name, idx, field)
                          for idx, field in enumerate(index_expression)]
            c.executemany("INSERT INTO index_definitions VALUES (?, ?, ?)",
                          definition)
            new_fields = set([f for f in index_expression
                              if f not in cur_fields])
            if new_fields:
                self._update_all_indexes(new_fields)

    def _iter_all_docs(self):
        c = self._db_handle.cursor()
        c.execute("SELECT doc_id, doc FROM document")
        while True:
            next_rows = c.fetchmany()
            if not next_rows:
                break
            for row in next_rows:
                yield row

    def _update_all_indexes(self, new_fields):
        """Iterate all the documents, and add content to document_fields.

        :param new_fields: The index definitions that need to be added.
        """
        getters = [(field, self._parse_index_definition(field))
                   for field in new_fields]
        c = self._db_handle.cursor()
        for doc_id, doc in self._iter_all_docs():
            raw_doc = simplejson.loads(doc)
            self._update_indexes(doc_id, raw_doc, getters, c)

SQLiteDatabase.register_implementation(SQLitePartialExpandDatabase)<|MERGE_RESOLUTION|>--- conflicted
+++ resolved
@@ -155,10 +155,7 @@
                   " known_generation INTEGER)")
         # TODO: We probably want an index on conflicts(doc_id), since we can't
         #       use the dual-key primary key for lookups.
-<<<<<<< HEAD
         # TODO: Rename 'doc' to 'content'
-=======
->>>>>>> 2ec4186c
         c.execute("CREATE TABLE conflicts ("
                   " doc_id TEXT,"
                   " doc_rev TEXT,"
