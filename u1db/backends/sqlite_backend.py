--- conflicted
+++ resolved
@@ -427,12 +427,8 @@
             c.execute("INSERT OR REPLACE INTO sync_log VALUES (?, ?)",
                       (other_replica_uid, other_generation))
 
-<<<<<<< HEAD
-    def put_doc_if_newer(self, doc, save_conflict=False, replica_uid=None,
+    def put_doc_if_newer(self, doc, save_conflict, replica_uid=None,
                          replica_gen=None):
-=======
-    def put_doc_if_newer(self, doc, save_conflict):
->>>>>>> ede4546e
         with self._db_handle:
             return super(SQLiteDatabase, self).put_doc_if_newer(doc,
                 save_conflict=save_conflict,
