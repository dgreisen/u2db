# Copyright 2011 Canonical Ltd.
#
# This program is free software: you can redistribute it and/or modify it
# under the terms of the GNU General Public License version 3, as published
# by the Free Software Foundation.
#
# This program is distributed in the hope that it will be useful, but
# WITHOUT ANY WARRANTY; without even the implied warranties of
# MERCHANTABILITY, SATISFACTORY QUALITY, or FITNESS FOR A PARTICULAR
# PURPOSE.  See the GNU General Public License for more details.
#
# You should have received a copy of the GNU General Public License along
# with this program.  If not, see <http://www.gnu.org/licenses/>.

"""A U1DB implementation that uses SQLite as its persistence layer."""

import simplejson
from sqlite3 import dbapi2

from u1db.backends import CommonBackend, CommonSyncTarget
from u1db import Document, errors


class SQLiteDatabase(CommonBackend):
    """A U1DB implementation that uses SQLite as its persistence layer."""

    _sqlite_registry = {}

    def __init__(self, sqlite_file):
        """Create a new sqlite file."""
        self._db_handle = dbapi2.connect(sqlite_file)
        self._real_replica_uid = None
        self._ensure_schema()

    def get_sync_target(self):
        return SQLiteSyncTarget(self)

    @staticmethod
    def open_database(sqlite_file):
        # TODO: We really want a way to indicate that the database must already
        # exist.
        db_handle = dbapi2.connect(sqlite_file)
        c = db_handle.cursor()
        c.execute("SELECT value FROM u1db_config WHERE name = 'index_storage'")
        v = c.fetchone()
        # if v is None:
        #     raise ValueError('No defined index_storage for database %s'
        #                      % (sqlite_file,))
        return SQLiteDatabase._sqlite_registry[v[0]](sqlite_file)

    @staticmethod
    def register_implementation(klass):
        """Register that we implement an SQLiteDatabase.

        The attribute _index_storage_value will be used as the lookup key.
        """
        SQLiteDatabase._sqlite_registry[klass._index_storage_value] = klass

    def _get_sqlite_handle(self):
        """Get access to the underlying sqlite database.

        This should only be used by the test suite, etc, for examining the
        state of the underlying database.
        """
        return self._db_handle

    def _close_sqlite_handle(self):
        """Release access to the underlying sqlite database."""
        self._db_handle.close()

    def close(self):
        self._close_sqlite_handle()

    def _is_initialized(self, c):
        """Check if this database has been initialized."""
        c.execute("PRAGMA case_sensitive_like=ON")
        try:
            c.execute("SELECT value FROM u1db_config"
                      " WHERE name = 'sql_schema'")
        except dbapi2.OperationalError, e:
            # The table does not exist yet
            val = None
        else:
            val = c.fetchone()
        if val is not None:
            return True
        return False

    def _initialize(self, c):
        """Create the schema in the database."""
        with self._db_handle:
            c.execute("CREATE TABLE transaction_log ("
                      " generation INTEGER PRIMARY KEY AUTOINCREMENT,"
                      " doc_id TEXT)")
            c.execute("CREATE TABLE document ("
                      " doc_id TEXT PRIMARY KEY,"
                      " doc_rev TEXT,"
                      " doc TEXT)"
                      )
            c.execute("CREATE TABLE document_fields ("
                      " doc_id TEXT,"
                      " field_name TEXT,"
                      " value TEXT,"
                      " CONSTRAINT document_fields_pkey"
                      " PRIMARY KEY (doc_id, field_name))")
            # TODO: Should we include doc_id or not? By including it, the
            #       content can be returned directly from the index, and
            #       matched with the documents table, roughly saving 1 btree
            #       lookup per query. It costs us extra data storage.
            c.execute("CREATE INDEX document_fields_field_value_doc_idx"
                      " ON document_fields(field_name, value, doc_id)")
            c.execute("CREATE TABLE sync_log ("
                      " replica_uid TEXT PRIMARY KEY,"
                      " known_generation INTEGER)")
            c.execute("CREATE TABLE conflicts ("
                      " doc_id TEXT,"
                      " doc_rev TEXT,"
                      " doc TEXT,"
                  " CONSTRAINT conflicts_pkey PRIMARY KEY (doc_id, doc_rev))")
            c.execute("CREATE TABLE index_definitions ("
                      " name TEXT,"
                      " offset INT,"
                      " field TEXT,"
                      " CONSTRAINT index_definitions_pkey"
                      " PRIMARY KEY (name, offset))")
            c.execute("CREATE TABLE u1db_config (name TEXT, value TEXT)")
            c.execute("INSERT INTO u1db_config VALUES ('sql_schema', '0')")
            c.execute("INSERT INTO u1db_config VALUES" " ('index_storage', ?)",
                      (self._index_storage_value,))
            self._extra_schema_init(c)

    def _ensure_schema(self):
        """Ensure that the database schema has been created."""
        c = self._db_handle.cursor()
        if self._is_initialized(c):
            return
        self._initialize(c)

    def _extra_schema_init(self, c):
        """Add any extra fields, etc to the basic table definitions."""

    def _set_replica_uid(self, replica_uid):
        """Force the replica_uid to be set."""
        with self._db_handle:
            c = self._db_handle.cursor()
            c.execute("INSERT INTO u1db_config VALUES ('replica_uid', ?)",
                      (replica_uid,))
        self._real_replica_uid = replica_uid

    def _get_replica_uid(self):
        if self._real_replica_uid is not None:
            return self._real_replica_uid
        c = self._db_handle.cursor()
        c.execute("SELECT value FROM u1db_config WHERE name = 'replica_uid'")
        val = c.fetchone()
        if val is None:
            return None
        self._real_replica_uid = val[0]
        return self._real_replica_uid

    _replica_uid = property(_get_replica_uid)

    def _get_generation(self):
        c = self._db_handle.cursor()
        c.execute('SELECT max(generation) FROM transaction_log')
        val = c.fetchone()[0]
        if val is None:
            return 0
        return val

    def _allocate_doc_id(self):
        my_gen = self._get_generation()
        return 'doc-%d' % (my_gen,)

    def _get_transaction_log(self):
        c = self._db_handle.cursor()
        c.execute("SELECT doc_id FROM transaction_log ORDER BY generation")
        return [v[0] for v in c.fetchall()]

    def _get_doc(self, doc_id):
        """Get just the document content, without fancy handling."""
        c = self._db_handle.cursor()
        c.execute("SELECT doc_rev, doc FROM document WHERE doc_id = ?",
                  (doc_id,))
        val = c.fetchone()
        if val is None:
            return None
        doc_rev, content = val
        return Document(doc_id, doc_rev, content)

    def _has_conflicts(self, doc_id):
        c = self._db_handle.cursor()
        c.execute("SELECT 1 FROM conflicts WHERE doc_id = ? LIMIT 1",
                  (doc_id,))
        val = c.fetchone()
        if val is None:
            return False
        else:
            return True

    def get_doc(self, doc_id):
        doc = self._get_doc(doc_id)
        if doc is None or doc.content == 'null':
            return None
        # TODO: A doc which appears deleted could still have conflicts...
        doc.has_conflicts = self._has_conflicts(doc.doc_id)
        return doc

    def put_doc(self, doc):
        if doc.doc_id is None:
            raise errors.InvalidDocId()
        old_content = None
        with self._db_handle:
            if self._has_conflicts(doc.doc_id):
                raise errors.ConflictedDoc()
            old_doc = self._get_doc(doc.doc_id)
            if old_doc is not None:
                old_content = old_doc.content
                if old_doc.rev != doc.rev:
                    raise errors.InvalidDocRev()
<<<<<<< HEAD
            new_rev = self._allocate_doc_rev(doc.rev)
            self._put_and_update_indexes(doc.doc_id, old_content, new_rev,
                                         doc.content)
            doc.rev = new_rev
=======
            else:
                if old_doc_rev is not None:
                    raise errors.InvalidDocRev()
            new_rev = self._allocate_doc_rev(old_doc_rev)
            self._put_and_update_indexes(doc_id, old_doc, new_rev, doc)
>>>>>>> cf656f22
        return new_rev

    def _expand_to_fields(self, doc_id, base_field, raw_doc, save_none):
        """Convert a dict representation into named fields.

        So something like: {'key1': 'val1', 'key2': 'val2'}
        gets converted into: [(doc_id, 'key1', 'val1', 0)
                              (doc_id, 'key2', 'val2', 0)]
        :param doc_id: Just added to every record.
        :param base_field: if set, these are nested keys, so each field should
            be appropriately prefixed.
        :param raw_doc: The python dictionary.
        """
        # TODO: Handle lists
        values = []
        for field_name, value in raw_doc.iteritems():
            if value is None and not save_none:
                continue
            if base_field:
                full_name = base_field + '.' + field_name
            else:
                full_name = field_name
            if value is None or isinstance(value, (int, float, basestring)):
                values.append((doc_id, full_name, value, len(values)))
            else:
                subvalues = self._expand_to_fields(doc_id, full_name, value,
                                                   save_none)
                for _, subfield_name, val, _ in subvalues:
                    values.append((doc_id, subfield_name, val, len(values)))
        return values

    def _put_and_update_indexes(self, doc_id, old_doc, new_rev, doc):
        """Actually insert a document into the database.

        This both updates the existing documents content, and any indexes that
        refer to this document.
        """
        raise NotImplementedError(self._put_and_update_indexes)

    def whats_changed(self, old_generation=0):
        c = self._db_handle.cursor()
        c.execute("SELECT generation, doc_id FROM transaction_log"
                  " WHERE generation > ?", (old_generation,))
        results = c.fetchall()
        cur_gen = old_generation
        doc_ids = set()
        for gen, doc_id in results:
            if gen > cur_gen:
                cur_gen = gen
            doc_ids.add(doc_id)
        return cur_gen, doc_ids

    def delete_doc(self, doc_id, doc_rev):
        with self._db_handle:
            old_doc = self._get_doc(doc_id)
            if old_doc is None:
                raise KeyError
            if old_doc.rev != doc_rev:
                raise errors.InvalidDocRev()
            if old_doc.content is None:
                raise KeyError
            if self._has_conflicts(doc_id):
                raise errors.ConflictedDoc()
            new_rev = self._allocate_doc_rev(doc_rev)
            self._put_and_update_indexes(doc_id, old_doc, new_rev, None)
        return new_rev

    def _get_conflicts(self, doc_id):
        c = self._db_handle.cursor()
        c.execute("SELECT doc_rev, doc FROM conflicts WHERE doc_id = ?",
                  (doc_id,))
        return c.fetchall()

    def get_doc_conflicts(self, doc_id):
        with self._db_handle:
            conflict_docs = self._get_conflicts(doc_id)
            if not conflict_docs:
                return conflict_docs
            this_doc = self._get_doc(doc_id)
        return [(this_doc.rev, this_doc.content)] + conflict_docs

    def get_sync_generation(self, other_replica_uid):
        c = self._db_handle.cursor()
        c.execute("SELECT known_generation FROM sync_log WHERE replica_uid = ?",
                  (other_replica_uid,))
        val = c.fetchone()
        if val is None:
            other_gen = 0
        else:
            other_gen = val[0]
        return other_gen

    def set_sync_generation(self, other_replica_uid, other_generation):
        with self._db_handle:
            c = self._db_handle.cursor()
            my_gen = self._get_generation()
            c.execute("INSERT OR REPLACE INTO sync_log VALUES (?, ?)",
                      (other_replica_uid, other_generation))

    def _compare_and_insert_doc(self, doc_id, doc_rev, doc):
        with self._db_handle:
            return super(SQLiteDatabase, self)._compare_and_insert_doc(
                doc_id, doc_rev, doc)

    def _add_conflict(self, c, doc_id, my_doc_rev, my_doc):
        c.execute("INSERT INTO conflicts VALUES (?, ?, ?)",
                  (doc_id, my_doc_rev, my_doc))

    def force_doc_sync_conflict(self, doc_id, doc_rev, doc):
        with self._db_handle:
            my_doc = self._get_doc(doc_id)
            c = self._db_handle.cursor()
            self._add_conflict(c, doc_id, my_doc.rev, my_doc.content)
            self._put_and_update_indexes(doc_id, my_doc.content, doc_rev, doc)

    def resolve_doc(self, doc_id, doc, conflicted_doc_revs):
        with self._db_handle:
            cur_doc = self._get_doc(doc_id)
            new_rev = self._ensure_maximal_rev(cur_doc.rev, conflicted_doc_revs)
            superseded_revs = set(conflicted_doc_revs)
            cur_conflicts = self._get_conflicts(doc_id)
            c = self._db_handle.cursor()
            if cur_doc.rev in superseded_revs:
                self._put_and_update_indexes(doc_id, cur_doc.content,
                                             new_rev, doc)
            else:
                self._add_conflict(c, doc_id, new_rev, doc)
            deleting = [(doc_id, c_rev) for c_rev in superseded_revs]
            c.executemany("DELETE FROM conflicts"
                          " WHERE doc_id=? AND doc_rev=?", deleting)
            return new_rev, self._has_conflicts(doc_id)

    def create_index(self, index_name, index_expression):
        with self._db_handle:
            c = self._db_handle.cursor()
            definition = [(index_name, idx, field)
                          for idx, field in enumerate(index_expression)]
            c.executemany("INSERT INTO index_definitions VALUES (?, ?, ?)",
                          definition)

    def list_indexes(self):
        """Return the list of indexes and their definitions."""
        c = self._db_handle.cursor()
        # TODO: How do we test the ordering?
        c.execute("SELECT name, field FROM index_definitions"
                  " ORDER BY name, offset")
        definitions = []
        cur_name = None
        for name, field in c.fetchall():
            if cur_name != name:
                definitions.append((name, []))
                cur_name = name
            definitions[-1][-1].append(field)
        return definitions

    def _get_index_definition(self, index_name):
        """Return the stored definition for a given index_name."""
        c = self._db_handle.cursor()
        c.execute("SELECT field FROM index_definitions"
                  " WHERE name = ? ORDER BY offset", (index_name,))
        return [x[0] for x in c.fetchall()]

    @staticmethod
    def _transform_glob(value, escape_char='.'):
        """Transform the given glob value into a valid LIKE statement.
        """
        to_escape = [escape_char, '%', '_']
        for esc in to_escape:
            value = value.replace(esc, escape_char + esc)
        assert value[-1] == '*'
        return value[:-1] + '%'

    def get_from_index(self, index_name, key_values):
        definition = self._get_index_definition(index_name)
        # First, build the definition. We join the document_fields table
        # against itself, as many times as the 'width' of our definition.
        # We then do a query for each key_value, one-at-a-time.
        # Note: All of these strings are static, we could cache them, etc.
        tables = ["document_fields d%d" % i for i in range(len(definition))]
        novalue_where = ["d.doc_id = d%d.doc_id"
                         " AND d%d.field_name = ?"
                         % (i, i) for i in range(len(definition))]
        wildcard_where = [novalue_where[i]
                          + (" AND d%d.value NOT NULL" % (i,))
                          for i in range(len(definition))]
        exact_where = [novalue_where[i]
                       + (" AND d%d.value = ?" % (i,))
                       for i in range(len(definition))]
        like_where = [novalue_where[i]
                      + (" AND d%d.value LIKE ? ESCAPE '.'" % (i,))
                      for i in range(len(definition))]
        c = self._db_handle.cursor()
        result = []
        is_wildcard = False
        for key_value in key_values:
            # Merge the lists together, so that:
            # [field1, field2, field3], [val1, val2, val3]
            # Becomes:
            # (field1, val1, field2, val2, field3, val3)
            args = []
            where = []
            if len(key_value) != len(definition):
                raise errors.InvalidValueForIndex()
            for idx, (field, value) in enumerate(zip(definition, key_value)):
                args.append(field)
                if value.endswith('*'):
                    if value == '*':
                        where.append(wildcard_where[idx])
                    else:
                        # This is a glob match
                        if is_wildcard:
                            # We can't have a partial wildcard following
                            # another wildcard
                            raise errors.InvalidValueForIndex()
                        where.append(like_where[idx])
                        args.append(self._transform_glob(value))
                    is_wildcard = True
                else:
                    if is_wildcard:
                        raise errors.InvalidValueForIndex()
                    where.append(exact_where[idx])
                    args.append(value)
            statement = ("SELECT d.doc_id, d.doc_rev, d.doc FROM document d, "
                         + ', '.join(tables) + " WHERE " + ' AND '.join(where))
            try:
                c.execute(statement, tuple(args))
            except dbapi2.OperationalError, e:
                raise dbapi2.OperationalError(str(e) +
                    '\nstatement: %s\nargs: %s\n' % (statement, args))
            res = c.fetchall()
            result.extend(res)
        return result

    def delete_index(self, index_name):
        with self._db_handle:
            c = self._db_handle.cursor()
            c.execute("DELETE FROM index_definitions WHERE name = ?",
                      (index_name,))


class SQLiteSyncTarget(CommonSyncTarget):

    def get_sync_info(self, other_replica_uid):
        other_gen = self._db.get_sync_generation(other_replica_uid)
        my_gen = self._db._get_generation()
        return self._db._replica_uid, my_gen, other_gen

    def record_sync_info(self, other_replica_uid, other_replica_generation):
        self._db.set_sync_generation(other_replica_uid,
                                     other_replica_generation)


class SQLitePartialExpandDatabase(SQLiteDatabase):
    """An SQLite Backend that expands documents into a document_field table.

    It stores the original document text in document.doc. For fields that are
    indexed, the data goes into document_fields.
    """

    _index_storage_value = 'expand referenced'

    def _get_indexed_fields(self):
        """Determine what fields are indexed."""
        c = self._db_handle.cursor()
        c.execute("SELECT field FROM index_definitions")
        return set([x[0] for x in c.fetchall()])

    def _evaluate_index(self, raw_doc, field):
        val = raw_doc
        for subfield in field.split('.'):
            if val is None:
                return None
            val = val.get(subfield, None)
        return val

    def _update_indexes(self, doc_id, raw_doc, fields, db_cursor):
        values = []
        for field_name in fields:
            idx_value = self._evaluate_index(raw_doc, field_name)
            if idx_value is not None:
                values.append((doc_id, field_name, idx_value))
        if values:
            db_cursor.executemany(
                "INSERT INTO document_fields VALUES (?, ?, ?)", values)

    def _put_and_update_indexes(self, doc_id, old_doc, new_rev, doc):
        c = self._db_handle.cursor()
        if doc:
            raw_doc = simplejson.loads(doc)
        else:
            raw_doc = {}
        if old_doc:
            c.execute("UPDATE document SET doc_rev=?, doc=? WHERE doc_id = ?",
                      (new_rev, doc, doc_id))
            c.execute("DELETE FROM document_fields WHERE doc_id = ?",
                      (doc_id,))
        else:
            c.execute("INSERT INTO document VALUES (?, ?, ?)",
                      (doc_id, new_rev, doc))
        indexed_fields = self._get_indexed_fields()
        if indexed_fields:
            # It is expected that len(indexed_fields) is shorter than
            # len(raw_doc)
            # TODO: Handle nested indexed fields.
            self._update_indexes(doc_id, raw_doc, indexed_fields, c)
        c.execute("INSERT INTO transaction_log(doc_id) VALUES (?)",
                  (doc_id,))

    def create_index(self, index_name, index_expression):
        with self._db_handle:
            c = self._db_handle.cursor()
            cur_fields = self._get_indexed_fields()
            definition = [(index_name, idx, field)
                          for idx, field in enumerate(index_expression)]
            c.executemany("INSERT INTO index_definitions VALUES (?, ?, ?)",
                          definition)
            new_fields = set([f for f in index_expression
                              if f not in cur_fields])
            if new_fields:
                self._update_all_indexes(new_fields)

    def _iter_all_docs(self):
        c = self._db_handle.cursor()
        c.execute("SELECT doc_id, doc FROM document")
        while True:
            next_rows = c.fetchmany()
            if not next_rows:
                break
            for row in next_rows:
                yield row

    def _update_all_indexes(self, new_fields):
        for doc_id, doc in self._iter_all_docs():
            raw_doc = simplejson.loads(doc)
            c = self._db_handle.cursor()
            self._update_indexes(doc_id, raw_doc, new_fields, c)

SQLiteDatabase.register_implementation(SQLitePartialExpandDatabase)<|MERGE_RESOLUTION|>--- conflicted
+++ resolved
@@ -218,18 +218,13 @@
                 old_content = old_doc.content
                 if old_doc.rev != doc.rev:
                     raise errors.InvalidDocRev()
-<<<<<<< HEAD
+            else:
+                if doc.rev is not None:
+                    raise errors.InvalidDocRev()
             new_rev = self._allocate_doc_rev(doc.rev)
             self._put_and_update_indexes(doc.doc_id, old_content, new_rev,
                                          doc.content)
             doc.rev = new_rev
-=======
-            else:
-                if old_doc_rev is not None:
-                    raise errors.InvalidDocRev()
-            new_rev = self._allocate_doc_rev(old_doc_rev)
-            self._put_and_update_indexes(doc_id, old_doc, new_rev, doc)
->>>>>>> cf656f22
         return new_rev
 
     def _expand_to_fields(self, doc_id, base_field, raw_doc, save_none):
