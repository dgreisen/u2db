--- conflicted
+++ resolved
@@ -21,11 +21,12 @@
 import uuid
 
 from u1db.backends import CommonBackend, CommonSyncTarget
-<<<<<<< HEAD
-from u1db import Document, errors
-=======
-from u1db import compat, errors, query_parser
->>>>>>> ed368f52
+from u1db import (
+    compat,
+    Document,
+    errors,
+    query_parser,
+    )
 
 
 class SQLiteDatabase(CommonBackend):
@@ -129,7 +130,6 @@
 
     def _initialize(self, c):
         """Create the schema in the database."""
-<<<<<<< HEAD
         c.execute("CREATE TABLE transaction_log ("
                   " generation INTEGER PRIMARY KEY AUTOINCREMENT,"
                   " doc_id TEXT)")
@@ -141,9 +141,7 @@
         c.execute("CREATE TABLE document_fields ("
                   " doc_id TEXT,"
                   " field_name TEXT,"
-                  " value TEXT,"
-                  " CONSTRAINT document_fields_pkey"
-                  " PRIMARY KEY (doc_id, field_name))")
+                  " value TEXT)")
         # TODO: Should we include doc_id or not? By including it, the
         #       content can be returned directly from the index, and
         #       matched with the documents table, roughly saving 1 btree
@@ -177,46 +175,6 @@
         self._set_replica_uid_in_transaction(uuid.uuid4().hex)
         c.execute("INSERT INTO u1db_config VALUES" " ('index_storage', ?)",
                   (self._index_storage_value,))
-=======
-        with self._db_handle:
-            c.execute("CREATE TABLE transaction_log ("
-                      " generation INTEGER PRIMARY KEY AUTOINCREMENT,"
-                      " doc_id TEXT)")
-            c.execute("CREATE TABLE document ("
-                      " doc_id TEXT PRIMARY KEY,"
-                      " doc_rev TEXT,"
-                      " doc TEXT)"
-                      )
-            c.execute("CREATE TABLE document_fields ("
-                      " doc_id TEXT,"
-                      " field_name TEXT,"
-                      " value TEXT)")
-            # TODO: Should we include doc_id or not? By including it, the
-            #       content can be returned directly from the index, and
-            #       matched with the documents table, roughly saving 1 btree
-            #       lookup per query. It costs us extra data storage.
-            c.execute("CREATE INDEX document_fields_field_value_doc_idx"
-                      " ON document_fields(field_name, value, doc_id)")
-            c.execute("CREATE TABLE sync_log ("
-                      " replica_uid TEXT PRIMARY KEY,"
-                      " known_generation INTEGER)")
-            c.execute("CREATE TABLE conflicts ("
-                      " doc_id TEXT,"
-                      " doc_rev TEXT,"
-                      " doc TEXT,"
-                  " CONSTRAINT conflicts_pkey PRIMARY KEY (doc_id, doc_rev))")
-            c.execute("CREATE TABLE index_definitions ("
-                      " name TEXT,"
-                      " offset INT,"
-                      " field TEXT,"
-                      " CONSTRAINT index_definitions_pkey"
-                      " PRIMARY KEY (name, offset))")
-            c.execute("CREATE TABLE u1db_config (name TEXT, value TEXT)")
-            c.execute("INSERT INTO u1db_config VALUES ('sql_schema', '0')")
-            c.execute("INSERT INTO u1db_config VALUES" " ('index_storage', ?)",
-                      (self._index_storage_value,))
-            self._extra_schema_init(c)
->>>>>>> ed368f52
 
     def _ensure_schema(self):
         """Ensure that the database schema has been created."""
