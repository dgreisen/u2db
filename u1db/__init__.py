--- conflicted
+++ resolved
@@ -102,12 +102,8 @@
         """
         raise NotImplementedError(self.put_doc)
 
-<<<<<<< HEAD
-    def put_doc_if_newer(self, doc, save_conflict=False, replica_uid=None,
+    def put_doc_if_newer(self, doc, save_conflict, replica_uid=None,
                          replica_gen=None):
-=======
-    def put_doc_if_newer(self, doc, save_conflict):
->>>>>>> ede4546e
         """Insert/update document into the database with a given revision.
 
         This api is used during synchronization operations.
