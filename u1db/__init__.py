--- conflicted
+++ resolved
@@ -275,14 +275,9 @@
         from u1db.remote.http_target import HTTPSyncTarget
         return Synchronizer(self, HTTPSyncTarget(url)).sync()
 
-<<<<<<< HEAD
-    def _get_sync_info(self, other_replica_uid):
-        """Return the last known information about the other db replica.
-=======
     def _get_replica_gen_and_trans_id(self, other_replica_uid):
         """Return the last known generation and transaction id for the other db
         replica.
->>>>>>> edb22025
 
         When you do a synchronization with another replica, the Database keeps
         track of what generation the other database replica was at, and what
@@ -295,11 +290,7 @@
             encountered during synchronization. If we've never synchronized
             with the replica, this is (0, '').
         """
-<<<<<<< HEAD
-        raise NotImplementedError(self._get_sync_info)
-=======
-        raise NotImplementedError(self._replica_gen_and_trans_id)
->>>>>>> edb22025
+        raise NotImplementedError(self._get_replica_gen_and_trans_id)
 
     def _set_replica_gen_and_trans_id(self, other_replica_uid,
                                       other_generation, other_transaction_id):
@@ -307,12 +298,8 @@
         database replica.
 
         We have just performed some synchronization, and we want to track what
-<<<<<<< HEAD
-        generation the other replica was at. See also _get_sync_info.
-=======
         generation the other replica was at. See also
         _get_replica_gen_and_trans_id.
->>>>>>> edb22025
         :param other_replica_uid: The U1DB identifier for the other replica.
         :param other_generation: The generation number for the other replica.
         :param other_transaction_id: The transaction id associated with the
