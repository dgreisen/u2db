--- conflicted
+++ resolved
@@ -58,13 +58,8 @@
         :param old_generation: The generation of the database in the old
             state.
         :return: (generation, trans_id, [(doc_id, generation, trans_id),...])
-<<<<<<< HEAD
-            The current generation of the database, and its transaction_id,
-            and a list of of changed documents since old_generation,
-=======
             The current generation of the database, its associated transaction
             id, and a list of of changed documents since old_generation,
->>>>>>> 4395d193
             represented by tuples with for each document its doc_id and the
             generation and transaction id corresponding to the last intervening
             change and sorted by generation (old changes first)
