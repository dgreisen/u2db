--- conflicted
+++ resolved
@@ -254,11 +254,7 @@
     def get_index_keys(self, index_name):
         """Return all keys under which documents are indexed in this index.
 
-<<<<<<< HEAD
-        :return: [key] A list of indexed keys.
-=======
         :return: [] A list of tuples of indexed keys.
->>>>>>> f73c4536
         :param index_name: The index to query
         """
         raise NotImplementedError(self.get_index_keys)
