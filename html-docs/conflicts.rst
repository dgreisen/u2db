--- conflicted
+++ resolved
@@ -1,10 +1,6 @@
 .. _conflicts:
 
-<<<<<<< HEAD
-Conflicts, Synchronization, and Revisions
-=======
 Conflicts, Synchronisation, and Revisions
->>>>>>> 339a6d09
 #########################################
 
 
@@ -85,22 +81,6 @@
 with modified content will also fail, because the revision is not the current
 one. This will raise a ``RevisionConflict`` error.
 
-<<<<<<< HEAD
-Synchronization
----------------
-
-Synchronization between two u1db replicas consists of the following steps:
-
-    1. The source replica asks the target replica for the information it has
-       stored about the last time these two replicas were synchronized (If
-       ever.)
-
-    2. The source replica validates that its information regarding the last
-       synchronization is consistent with the target's information, and
-       raises an error if not. (This could happen for instance if one of the
-       replicas was lost and restored from backup, or if a user inadvertently
-       tries to synchronize a copied database.)
-=======
 Synchronisation
 ---------------
 
@@ -115,7 +95,6 @@
        raises an error if not. (This could happen for instance if one of the
        replicas was lost and restored from backup, or if a user inadvertently
        tries to synchronise a copied database.)
->>>>>>> 339a6d09
 
     3. The source replica generates a list of changes since the last change the
        target replica knows of.
@@ -124,11 +103,7 @@
        target replica.
 
     5. If there have been no changes on either replica that the other side has
-<<<<<<< HEAD
-       not seen, the synchronization stops here.
-=======
        not seen, the synchronisation stops here.
->>>>>>> 339a6d09
 
     6. The source replica sends the changed documents to the target, along with
        what the latest change is that it knows about on the target replica.
@@ -142,15 +117,6 @@
     9. The source processes the changed documents, and records the target
        replica's latest change.
 
-<<<<<<< HEAD
-    10. If the source has seen no changes unrelated to the synchroniztion
-        during this whole process, it now sends the target what its latest
-        change is, so that the next synchronization does not have to consider
-        changes that were the result of this one.
-
-The synchronization information stored by the replica for each other replica it
-has ever synchronized with consists of:
-=======
     10. If the source has seen no changes unrelated to the synchronisation
         during this whole process, it now sends the target what its latest
         change is, so that the next synchronisation does not have to consider
@@ -158,27 +124,18 @@
 
 The synchronisation information stored by the replica for each other replica it
 has ever synchronised with consists of:
->>>>>>> 339a6d09
 
     * The replica id of the other replica. (Which should be globally unique
       identifier to distinguish database replicas from one another.)
     * The last known generation and transaction id of the other replica.
     * The generation and transaction id of *this* replica at the time of the
-<<<<<<< HEAD
-      most recent succesfully completed synchronization with the other replica.
-=======
       most recent succesfully completed synchronisation with the other replica.
->>>>>>> 339a6d09
 
 The generation is a counter that increases with each change to the database.
 The transaction id is a unique random string that is paired with a particular
 generation to identify cases where one of the replicas has been copied or
 reverted to an earlier state by a restore from backup, and then diverged from
-<<<<<<< HEAD
-the known state on the other side of the synchronization.
-=======
 the known state on the other side of the synchronisation.
->>>>>>> 339a6d09
 
 Implementations are not required to use transaction ids. If they don't they
 should return an empty string when asked for a transaction id. All
