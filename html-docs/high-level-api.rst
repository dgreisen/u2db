.. _high-level-api:

The high-level API
##################

The U1DB API has three separate sections: document storage and retrieval,
querying, and sync. Here we describe the high-level API. Remember that you will
need to choose an implementation, and exactly how this API is defined is
implementation-specific, in order that it fits with the language's conventions.

Document storage and retrieval
------------------------------

U1DB stores documents. A document is a set of nested key-values; basically,
anything you can express with JSON. Implementations are likely to provide
a Document object "wrapper" for these documents; exactly how the wrapper works
is implementation-defined.

Creating and editing documents
^^^^^^^^^^^^^^^^^^^^^^^^^^^^^^

To create a document, use :py:meth:`~u1db.Database.create_doc` or
:py:meth:`~u1db.Database.create_doc_from_json`. Code examples below are from
:ref:`reference-implementation` in Python. :py:meth:`~u1db.Database.create_doc`
takes a dictionary-like object, and 
:py:meth:`~u1db.Database.create_doc_from_json` a JSON string.

.. testsetup ::

    import os, tempfile
    old_dir = os.path.realpath('.')
    tmp_dir = tempfile.mkdtemp()
    os.chdir(tmp_dir)

.. doctest ::

    >>> import u1db
    >>> db = u1db.open("mydb1.u1db", create=True)
    >>> doc = db.create_doc({"key": "value"}, doc_id="testdoc")
    >>> doc.content
    {'key': 'value'}
    >>> doc.doc_id
    'testdoc'




<<<<<<< HEAD
Editing an *existing* document is done with ``put_doc()``. This is separate
from ``create_doc()`` so as to avoid accidental overwrites. ``put_doc()`` takes
a ``Document`` object, because the object encapsulates revision information for
a particular document. This revision information must match what is stored in
the database, so we can make sure you are not overwriting another version
of the document that you dont know about (eg, new documents that came from
a background sync while you were editing your copy).

.. doctest ::

    >>> import u1db
    >>> db = u1db.open("mydb2.u1db", create=True)
    >>> doc1 = db.create_doc({"key1": "value1"}, doc_id="doc1")

    >>> # the next line should fail because it's creating a doc that already exists
    >>> db.create_doc({"key1fail": "value1fail"}, doc_id="doc1")
    Traceback (most recent call last):
        ...
    RevisionConflict

    >>> # Now editing the doc with the doc object we got back...
    >>> doc1.content["key1"] = "edited"
    >>> db.put_doc(doc1) # doctest: +ELLIPSIS
    '...'
    >>> doc2 = db.get_doc(doc1.doc_id)
    >>> doc2.content
    {u'key1': u'edited'}

=======
Retrieving documents
^^^^^^^^^^^^^^^^^^^^

The simplest way to retrieve documents from a u1db is by calling
:py:meth:`~u1db.Database.get_doc` with a ``doc_id``. This will return a
:py:class:`~u1db.Document` object [#]_.

.. testcode ::

    import u1db
    db = u1db.open("mydb4.u1db", create=True)
    doc = db.create_doc({"key": "value"}, doc_id="testdoc")
    doc1 = db.get_doc("testdoc")
    print doc1.content
    print doc1.doc_id

.. testoutput ::

    {u'key': u'value'}
    testdoc

And it's also possible to retrieve many documents by ``doc_id``.

.. testcode ::

    import u1db
    db = u1db.open("mydb5.u1db", create=True)
    doc1 = db.create_doc({"key": "value"}, doc_id="testdoc1")
    doc2 = db.create_doc({"key": "value"}, doc_id="testdoc2")
    for doc in db.get_docs(["testdoc2","testdoc1"]):
        print doc.doc_id

.. testoutput ::

    testdoc2
    testdoc1

Note that :py:meth:`u1db.Database.get_docs` returns the documents in the order
specified.

Editing existing documents
^^^^^^^^^^^^^^^^^^^^^^^^^^

Storing an *existing* document is done with :py:meth:`~u1db.Database.put_doc`.
This is separate from :py:meth:`~u1db.Database.create_doc` so as to avoid
accidental overwrites. :py:meth:`~u1db.Database.put_doc` takes a
:py:class:`~u1db.Document` object, because the object encapsulates revision
information for a particular document.

.. testcode ::

    import u1db
    db = u1db.open("mydb2.u1db", create=True)
    doc1 = db.create_doc({"key1": "value1"}, doc_id="doc1")
    # the next line should fail because it's creating a doc that already exists
    try:
        doc1fail = db.create_doc({"key1fail": "value1fail"}, doc_id="doc1")
    except u1db.errors.RevisionConflict:
        print "There was a conflict when creating the doc!"
    print "Now editing the doc with the doc object we got back..."
    doc1.content["key1"] = "edited"
    db.put_doc(doc1)
    doc2 = db.get_doc(doc1.doc_id)
    print doc2.content

.. testoutput ::

    There was a conflict when creating the doc!
    Now editing the doc with the doc object we got back...
    {u'key1': u'edited'}

Finally, deleting a document is done with :py:meth:`~u1db.Database.delete_doc`.
>>>>>>> 918c7852

Finally, deleting a document is done with ``delete_doc()``.

.. doctest ::

    >>> import u1db
    >>> db = u1db.open("mydb3.u1db", create=True)
    >>> doc = db.create_doc({"key": "value"})
    >>> db.delete_doc(doc) # doctest: +ELLIPSIS
    '...'
    >>> db.get_doc(doc.doc_id)
    >>> doc = db.get_doc(doc.doc_id, include_deleted=True)
    >>> doc.content


<<<<<<< HEAD
Retrieving documents
^^^^^^^^^^^^^^^^^^^^

The simplest way to retrieve documents from a u1db is by ``doc_id``.

.. doctest ::

    >>> import u1db
    >>> db = u1db.open("mydb4.u1db", create=True)
    >>> doc = db.create_doc({"key": "value"}, doc_id="testdoc")
    >>> doc1 = db.get_doc("testdoc")
    >>> doc1.content
    {u'key': u'value'}
    >>> doc1.doc_id
    'testdoc'


And it's also possible to retrieve many documents by ``doc_id``.

.. doctest ::

    >>> import u1db
    >>> db = u1db.open("mydb5.u1db", create=True)
    >>> doc1 = db.create_doc({"key": "value"}, doc_id="testdoc1")
    >>> doc2 = db.create_doc({"key": "value"}, doc_id="testdoc2")
    >>> for doc in db.get_docs(["testdoc2","testdoc1"]):
    ...     print doc.doc_id
    testdoc2
    testdoc1

Note that ``get_docs()`` returns the documents in the order specified.

=======
>>>>>>> 918c7852
Document functions
^^^^^^^^^^^^^^^^^^

 * :py:meth:`~u1db.Database.create_doc`
 * :py:meth:`~u1db.Database.create_doc_from_json`
 * :py:meth:`~u1db.Database.put_doc`
 * :py:meth:`~u1db.Database.get_doc`
 * :py:meth:`~u1db.Database.get_docs`
 * :py:meth:`~u1db.Database.get_all_docs`
 * :py:meth:`~u1db.Database.delete_doc`
 * :py:meth:`~u1db.Database.whats_changed`

Querying
--------

To retrieve documents other than by ``doc_id``, you query the database.
Querying a U1DB is done by means of an index. To retrieve only some documents
from the database based on certain criteria, you must first create an index,
and then query that index.

An index is created from ''index expressions''. An index expression names one
or more fields in the document. A simple example follows: view many more
examples here.

Given a database with the following documents:

.. doctest ::

    >>> import u1db
    >>> db1 = u1db.open("mydb6.u1db", create=True)
    >>> jb = db1.create_doc({"firstname": "John", "surname": "Barnes", "position": "left wing"})
    >>> jm = db1.create_doc({"firstname": "Jan", "surname": "Molby", "position": "midfield"})
    >>> ah = db1.create_doc({"firstname": "Alan", "surname": "Hansen", "position": "defence"})
    >>> jw = db1.create_doc({"firstname": "John", "surname": "Wayne", "position": "filmstar"})

an index expression of ``"firstname"`` will create an index that looks
(conceptually) like this

 ====================== ========
 index expression value document
 ====================== ========
 Alan                   ah
 Jan                    jm
 John                   jb
 John                   jw
 ====================== ========

and that index is created with:

.. doctest ::

    >>> db1.create_index("by-firstname", "firstname")
    >>> sorted(db1.get_index_keys('by-firstname'))
    [(u'Alan',), (u'Jan',), (u'John',)]

-- that is, create an index with a name and one or more index expressions.
(Exactly how to pass the name and the list of index expressions is something
specific to each implementation.)

Index expressions
^^^^^^^^^^^^^^^^^

An index expression describes how to get data from a document; you can think of
it as describing a function which, when given a document, returns a value,
which is then used as the index key.

**Name a field.** A basic index expression is a dot-delimited list of nesting
fieldnames, so the index expression ``field.sub1.sub2`` applied to a document
with below content:

.. doctest ::

    >>> import u1db
    >>> db = u1db.open('mydb7.u1db', create=True)
    >>> db.create_index('by-subfield', 'field.sub1.sub2')
    >>> doc1 = db.create_doc({"field": {"sub1": {"sub2": "hello", "sub3": "not selected"}}})
    >>> db.get_index_keys('by-subfield')
    [(u'hello',)]

gives the index key "hello", and therefore an entry in the index of

 ========= ====
 Index key doc
 ========= ====
 hello     doc1
 ========= ====

**Name a list.** If an index expression names a field whose contents is a list
of strings, the document will have multiple entries in the index, one per entry
in the list. So, the index expression ``field.tags`` applied to a document with
content:

.. doctest ::

    >>> import u1db
    >>> db = u1db.open('mydb8.u1db', create=True)
    >>> db.create_index('by-tags', 'field.tags')
    >>> doc2 = db.create_doc({"field": {"tags": [ "tag1", "tag2", "tag3" ]}})
    >>> sorted(db.get_index_keys('by-tags'))
    [(u'tag1',), (u'tag2',), (u'tag3',)]

gives index entries

 ========= ====
 Index key doc
 ========= ====
 tag1      doc2
 tag2      doc2
 tag3      doc2
 ========= ====

**Subfields of objects in a list.** If an index expression points at subfields
of objects in a list, the document will have multiple entries in the index, one
for each object in the list that specifies the denoted subfield. For instance
the index expression ``managers.phone_number`` applied to a document
with content:

.. doctest ::

    >>> import u1db
    >>> db = u1db.open('mydb9.u1db', create=True)
    >>> db.create_index('by-phone-number', 'managers.phone_number')
    >>> doc3 = db.create_doc(
    ...    {"department": "department of redundancy department",
    ...    "managers": [
    ...        {"name": "Mary", "phone_number": "12345"},
    ...        {"name": "Katherine"},
    ...        {"name": "Rob", "phone_number": "54321"}]})
    >>> sorted(db.get_index_keys('by-phone-number'))
    [(u'12345',), (u'54321',)]


would give index entries:

 ========= ====
 Index key doc
 ========= ====
 12345     doc3
 54321     doc3
 ========= ====

**Transformation functions.** An index expression may be wrapped in any number
of transformation functions. A function transforms the result of the contained
index expression: for example, if an expression ``name.firstname`` generates
"John" when applied to a document, then ``lower(name.firstname)`` generates
"john".

Available transformation functions are:

 * ``lower(index_expression)`` - lowercase the value
 * ``split_words(index_expression)`` - split the value on whitespace; will act
   like a list and add multiple entries to the index
 * ``number(index_expression, width)`` - takes an integer value, and turns it
   into a string, left padded with zeroes, to make it at least as wide as
   width; or nothing if the field type is not an integer.
 * ``bool(index_expression)`` - takes a boolean value and turns it into '0' if
   false and '1' if true, or nothing if the field type is not boolean.
 * ``combine(index_expression1, index_expression2, ...)`` - Combine the values
   of an arbitrary number of sub expressions into a single index.

So, the index expression ``splitwords(lower(field.name))`` applied to
a document with content:

.. doctest ::

    >>> import u1db
    >>> db = u1db.open('mydb10.u1db', create=True)
    >>> db.create_index('by-split-lower', 'split_words(lower(field.name))')
    >>> doc4 = db.create_doc({"field": {"name": "Bruce David Grobbelaar"}})
    >>> sorted(db.get_index_keys('by-split-lower'))
    [(u'bruce',), (u'david',), (u'grobbelaar',)]

gives index entries

 ========== ====
 Index key  doc
 ========== ====
 bruce      doc3
 david      doc3
 grobbelaar doc3
 ========== ====


Querying an index
^^^^^^^^^^^^^^^^^

Pass an index key or a tuple of index keys (if the index is on multiple fields)
to ``get_from_index``; the last index key in each tuple (and *only* the last
one) can end with an asterisk, which matches initial substrings. So, querying
our ``by-firstname`` index from above:

.. doctest ::

    >>> johns = [d.doc_id for d in db1.get_from_index("by-firstname", "John")]
    >>> assert(jw.doc_id in johns)
    >>> assert(jb.doc_id in johns)
    >>> assert(jm.doc_id not in johns)

will return the documents with ids: 'jw', 'jb'.

``get_from_index("by_firstname", "J*")`` will match all index keys beginning
with "J", and so will return the documents with ids: 'jw', 'jb', 'jm'.

.. doctest ::

    >>> js = [d.doc_id for d in db1.get_from_index("by-firstname", "J*")]
    >>> assert(jw.doc_id in js)
    >>> assert(jb.doc_id in js)
    >>> assert(jm.doc_id in js)

Index functions
^^^^^^^^^^^^^^^

 * :py:meth:`~u1db.Database.create_index`
 * :py:meth:`~u1db.Database.delete_index`
 * :py:meth:`~u1db.Database.get_from_index`
 * :py:meth:`~u1db.Database.get_range_from_index`
 * :py:meth:`~u1db.Database.get_index_keys`
 * :py:meth:`~u1db.Database.list_indexes`

Synchronising
-------------

U1DB is a syncable database. Any U1DB can be synced with any U1DB server; most
U1DB implementations are capable of being run as a server. Synchronising brings
both the server and the client up to date with one another; save data into a
local U1DB whether online or offline, and then sync when online.

Pass an HTTP URL to sync with that server.

Synchronising databases which have been independently changed may produce
conflicts.  Read about the U1DB conflict policy and more about synchronising at
:ref:`conflicts`.

Running your own U1DB server is implementation-specific.
:ref:`reference-implementation` is able to be run as a server.

Dealing with conflicts
----------------------

Synchronising a database can result in conflicts; if your user changes the same
document in two different places and then syncs again, that document will be
''in conflict'', meaning that it has incompatible changes. If this is the case,
:py:attr:`~u1db.Document.has_conflicts` will be true, and put_doc to a
conflicted doc will give a ``ConflictedDoc`` error. To get a list of conflicted
versions of the document, do :py:meth:`~u1db.Database.get_doc_conflicts`.
Deciding what the final unconflicted document should look like is obviously
specific to the user's application; once decided, call
:py:meth:`~u1db.Database.resolve_doc` to resolve and set the final resolved
content.

Synchronising Functions
^^^^^^^^^^^^^^^^^^^^^^^

 * :py:meth:`~u1db.Database.sync`
 * :py:meth:`~u1db.Database.get_doc_conflicts`
 * :py:meth:`~u1db.Database.resolve_doc`

.. [#] Alternatively if a factory function was passed into
    :py:func:`u1db.open`, :py:meth:`~u1db.Database.get_doc` will return
    whatever type of object the factory function returns.

.. testcleanup ::

    os.chdir(old_dir)
    os.remove(os.path.join(tmp_dir, "mydb1.u1db"))
    os.remove(os.path.join(tmp_dir, "mydb2.u1db"))
    os.remove(os.path.join(tmp_dir, "mydb3.u1db"))
    os.remove(os.path.join(tmp_dir, "mydb4.u1db"))
    os.remove(os.path.join(tmp_dir, "mydb5.u1db"))
    os.remove(os.path.join(tmp_dir, "mydb6.u1db"))
    os.remove(os.path.join(tmp_dir, "mydb7.u1db"))
    os.remove(os.path.join(tmp_dir, "mydb8.u1db"))
    os.remove(os.path.join(tmp_dir, "mydb9.u1db"))
    os.remove(os.path.join(tmp_dir, "mydb10.u1db"))
    os.rmdir(tmp_dir)<|MERGE_RESOLUTION|>--- conflicted
+++ resolved
@@ -16,13 +16,13 @@
 a Document object "wrapper" for these documents; exactly how the wrapper works
 is implementation-defined.
 
-Creating and editing documents
-^^^^^^^^^^^^^^^^^^^^^^^^^^^^^^
+Creating documents
+^^^^^^^^^^^^^^^^^^
 
 To create a document, use :py:meth:`~u1db.Database.create_doc` or
 :py:meth:`~u1db.Database.create_doc_from_json`. Code examples below are from
 :ref:`reference-implementation` in Python. :py:meth:`~u1db.Database.create_doc`
-takes a dictionary-like object, and 
+takes a dictionary-like object, and
 :py:meth:`~u1db.Database.create_doc_from_json` a JSON string.
 
 .. testsetup ::
@@ -43,9 +43,43 @@
     'testdoc'
 
 
-
-
-<<<<<<< HEAD
+Retrieving documents
+^^^^^^^^^^^^^^^^^^^^
+
+The simplest way to retrieve documents from a u1db is by calling
+:py:meth:`~u1db.Database.get_doc` with a ``doc_id``. This will return a
+:py:class:`~u1db.Document` object [#]_.
+
+.. doctest ::
+
+    >>> import u1db
+    >>> db = u1db.open("mydb4.u1db", create=True)
+    >>> doc = db.create_doc({"key": "value"}, doc_id="testdoc")
+    >>> doc1 = db.get_doc("testdoc")
+    >>> doc1.content
+    {u'key': u'value'}
+    >>> doc1.doc_id
+    'testdoc'
+
+And it's also possible to retrieve many documents by ``doc_id``.
+
+.. doctest ::
+
+    >>> import u1db
+    >>> db = u1db.open("mydb5.u1db", create=True)
+    >>> doc1 = db.create_doc({"key": "value"}, doc_id="testdoc1")
+    >>> doc2 = db.create_doc({"key": "value"}, doc_id="testdoc2")
+    >>> for doc in db.get_docs(["testdoc2","testdoc1"]):
+    ...     print doc.doc_id
+    testdoc2
+    testdoc1
+
+Note that :py:meth:`u1db.Database.get_docs` returns the documents in the order
+specified.
+
+Editing existing documents
+^^^^^^^^^^^^^^^^^^^^^^^^^^
+
 Editing an *existing* document is done with ``put_doc()``. This is separate
 from ``create_doc()`` so as to avoid accidental overwrites. ``put_doc()`` takes
 a ``Document`` object, because the object encapsulates revision information for
@@ -74,82 +108,8 @@
     >>> doc2.content
     {u'key1': u'edited'}
 
-=======
-Retrieving documents
-^^^^^^^^^^^^^^^^^^^^
-
-The simplest way to retrieve documents from a u1db is by calling
-:py:meth:`~u1db.Database.get_doc` with a ``doc_id``. This will return a
-:py:class:`~u1db.Document` object [#]_.
-
-.. testcode ::
-
-    import u1db
-    db = u1db.open("mydb4.u1db", create=True)
-    doc = db.create_doc({"key": "value"}, doc_id="testdoc")
-    doc1 = db.get_doc("testdoc")
-    print doc1.content
-    print doc1.doc_id
-
-.. testoutput ::
-
-    {u'key': u'value'}
-    testdoc
-
-And it's also possible to retrieve many documents by ``doc_id``.
-
-.. testcode ::
-
-    import u1db
-    db = u1db.open("mydb5.u1db", create=True)
-    doc1 = db.create_doc({"key": "value"}, doc_id="testdoc1")
-    doc2 = db.create_doc({"key": "value"}, doc_id="testdoc2")
-    for doc in db.get_docs(["testdoc2","testdoc1"]):
-        print doc.doc_id
-
-.. testoutput ::
-
-    testdoc2
-    testdoc1
-
-Note that :py:meth:`u1db.Database.get_docs` returns the documents in the order
-specified.
-
-Editing existing documents
-^^^^^^^^^^^^^^^^^^^^^^^^^^
-
-Storing an *existing* document is done with :py:meth:`~u1db.Database.put_doc`.
-This is separate from :py:meth:`~u1db.Database.create_doc` so as to avoid
-accidental overwrites. :py:meth:`~u1db.Database.put_doc` takes a
-:py:class:`~u1db.Document` object, because the object encapsulates revision
-information for a particular document.
-
-.. testcode ::
-
-    import u1db
-    db = u1db.open("mydb2.u1db", create=True)
-    doc1 = db.create_doc({"key1": "value1"}, doc_id="doc1")
-    # the next line should fail because it's creating a doc that already exists
-    try:
-        doc1fail = db.create_doc({"key1fail": "value1fail"}, doc_id="doc1")
-    except u1db.errors.RevisionConflict:
-        print "There was a conflict when creating the doc!"
-    print "Now editing the doc with the doc object we got back..."
-    doc1.content["key1"] = "edited"
-    db.put_doc(doc1)
-    doc2 = db.get_doc(doc1.doc_id)
-    print doc2.content
-
-.. testoutput ::
-
-    There was a conflict when creating the doc!
-    Now editing the doc with the doc object we got back...
-    {u'key1': u'edited'}
 
 Finally, deleting a document is done with :py:meth:`~u1db.Database.delete_doc`.
->>>>>>> 918c7852
-
-Finally, deleting a document is done with ``delete_doc()``.
 
 .. doctest ::
 
@@ -163,41 +123,6 @@
     >>> doc.content
 
 
-<<<<<<< HEAD
-Retrieving documents
-^^^^^^^^^^^^^^^^^^^^
-
-The simplest way to retrieve documents from a u1db is by ``doc_id``.
-
-.. doctest ::
-
-    >>> import u1db
-    >>> db = u1db.open("mydb4.u1db", create=True)
-    >>> doc = db.create_doc({"key": "value"}, doc_id="testdoc")
-    >>> doc1 = db.get_doc("testdoc")
-    >>> doc1.content
-    {u'key': u'value'}
-    >>> doc1.doc_id
-    'testdoc'
-
-
-And it's also possible to retrieve many documents by ``doc_id``.
-
-.. doctest ::
-
-    >>> import u1db
-    >>> db = u1db.open("mydb5.u1db", create=True)
-    >>> doc1 = db.create_doc({"key": "value"}, doc_id="testdoc1")
-    >>> doc2 = db.create_doc({"key": "value"}, doc_id="testdoc2")
-    >>> for doc in db.get_docs(["testdoc2","testdoc1"]):
-    ...     print doc.doc_id
-    testdoc2
-    testdoc1
-
-Note that ``get_docs()`` returns the documents in the order specified.
-
-=======
->>>>>>> 918c7852
 Document functions
 ^^^^^^^^^^^^^^^^^^
 
