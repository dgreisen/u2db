--- conflicted
+++ resolved
@@ -309,31 +309,18 @@
  * :py:meth:`~u1db.Database.get_keys_from_index`
  * :py:meth:`~u1db.Database.list_indexes`
 
-<<<<<<< HEAD
-Synchronizing
--------------
-
-U1DB is a syncable database. Any U1DB can be synced with any U1DB server; most
-U1DB implementations are capable of being run as a server. Synchronizing brings
-=======
 Synchronising
 -------------
 
 U1DB is a syncable database. Any U1DB can be synced with any U1DB server; most
 U1DB implementations are capable of being run as a server. Synchronising brings
->>>>>>> 339a6d09
 both the server and the client up to date with one another; save data into a
 local U1DB whether online or offline, and then sync when online.
 
 Pass an HTTP URL to sync with that server.
 
-<<<<<<< HEAD
-Synchronizing databases which have been independently changed may produce
-conflicts.  Read about the U1DB conflict policy and more about synchronizing at
-=======
 Synchronising databases which have been independently changed may produce
 conflicts.  Read about the U1DB conflict policy and more about synchronising at
->>>>>>> 339a6d09
 :ref:`conflicts`.
 
 Running your own U1DB server is implementation-specific.
@@ -342,11 +329,7 @@
 Dealing with conflicts
 ----------------------
 
-<<<<<<< HEAD
-Synchronizing a database can result in conflicts; if your user changes the same
-=======
 Synchronising a database can result in conflicts; if your user changes the same
->>>>>>> 339a6d09
 document in two different places and then syncs again, that document will be
 ''in conflict'', meaning that it has incompatible changes. If this is the case,
 ``doc.has_conflicts`` will be true, and put_doc to a conflicted doc will give
@@ -356,15 +339,13 @@
 application; once decided, call ``resolve_doc(doc, list_of_conflicted_revisions)``
 to resolve and set the final resolved content.
 
-<<<<<<< HEAD
-Synchronizing functions
+Synchronising functions
 ^^^^^^^^^^^^^^^^^^^^^^^
 
  * :py:meth:`~u1db.Database.sync`
  * :py:meth:`~u1db.Database.get_doc_conflicts`
  * :py:meth:`~u1db.Database.resolve_doc`
 
- 
 .. testcleanup ::
 
     os.chdir(old_dir)
@@ -373,12 +354,4 @@
     os.remove(os.path.join(tmp_dir, "mydb3.u1db"))
     os.remove(os.path.join(tmp_dir, "mydb4.u1db"))
     os.remove(os.path.join(tmp_dir, "mydb5.u1db"))
-    os.rmdir(tmp_dir)
-=======
-Synchronising functions
-^^^^^^^^^^^^^^^^^^^^^^^
-
- * :py:meth:`~u1db.Database.sync`
- * :py:meth:`~u1db.Database.get_doc_conflicts`
- * :py:meth:`~u1db.Database.resolve_doc`
->>>>>>> 339a6d09
+    os.rmdir(tmp_dir)