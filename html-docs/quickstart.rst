--- conflicted
+++ resolved
@@ -85,11 +85,7 @@
     ~/u1db/trunk$ ./u1db-serve --verbose # run the server, and you can now use http://127.0.0.1:43632/example.u1db as a sync URL
     listening on: 127.0.0.1:43632
 
-<<<<<<< HEAD
-Synchronizing to other databases
-=======
 Synchronising to other databases
->>>>>>> 339a6d09
 --------------------------------
 
 .. code-block:: python
