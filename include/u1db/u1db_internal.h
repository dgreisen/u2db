--- conflicted
+++ resolved
@@ -300,13 +300,8 @@
  * @param trans_id    (OUT) The transaction id associated with the generation.
  *                    Callers must free the data.
  */
-<<<<<<< HEAD
-int u1db__get_sync_info(u1database *db, const char *replica_uid,
-                            int *generation, char **trans_id);
-=======
 int u1db__get_replica_gen_and_trans_id(u1database *db, const char *replica_uid,
                                        int *generation, char **trans_id);
->>>>>>> edb22025
 
 /**
  * Set the known sync generation for another replica.
