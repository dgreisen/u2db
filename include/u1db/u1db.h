/*
 * Copyright 2011-2012 Canonical Ltd.
 *
 * This file is part of u1db.
 *
 * u1db is free software: you can redistribute it and/or modify
 * it under the terms of the GNU Lesser General Public License version 3
 * as published by the Free Software Foundation.
 *
 * u1db is distributed in the hope that it will be useful,
 * but WITHOUT ANY WARRANTY; without even the implied warranty of
 * MERCHANTABILITY or FITNESS FOR A PARTICULAR PURPOSE.  See the
 * GNU Lesser General Public License for more details.
 *
 * You should have received a copy of the GNU Lesser General Public License
 * along with u1db.  If not, see <http://www.gnu.org/licenses/>.
 */

#ifndef _U1DB_H_
#define _U1DB_H_

// Needed for size_t, etc
#include <stdlib.h>

typedef struct _u1database u1database;
// The document structure. Note that you must use u1db_make_doc to create
// these, as there are private attributes that are required. This is just the
// public interface
typedef struct _u1db_document
{
    char *doc_id;
    size_t doc_id_len;
    char *doc_rev;
    size_t doc_rev_len;
    char *content;
    size_t content_len;
    int has_conflicts;
} u1db_document;


typedef struct _u1query u1query;
typedef int (*u1db_doc_callback)(void *context, u1db_document *doc);
typedef int (*u1db_key_callback)(void *context, const char *key);
typedef int (*u1db_doc_gen_callback)(void *context, u1db_document *doc, int gen);
typedef int (*u1db_doc_id_gen_callback)(void *context, const char *doc_id, int gen);
typedef int (*u1db_trans_info_callback)(void *context, const char *doc_id,
                                        int gen, const char *trans_id);

#define U1DB_OK 0
#define U1DB_INVALID_PARAMETER -1
// put_doc() was called but the doc_rev stored in the database doesn't match
// the one supplied.
#define U1DB_REVISION_CONFLICT -2
#define U1DB_INVALID_DOC_ID -3
#define U1DB_DOCUMENT_ALREADY_DELETED -4
#define U1DB_DOCUMENT_DOES_NOT_EXIST -5
#define U1DB_NOMEM -6
#define U1DB_NOT_IMPLEMENTED -7
#define U1DB_INVALID_JSON -8
#define U1DB_INVALID_VALUE_FOR_INDEX -9
#define U1DB_INVALID_HTTP_RESPONSE -10
#define U1DB_BROKEN_SYNC_STREAM -11
#define U1DB_INVALID_TRANSFORMATION_FUNCTION -12
#define U1DB_UNKNOWN_OPERATION -13
#define U1DB_UNHANDLED_CHARACTERS -14
#define U1DB_MISSING_FIELD_SPECIFIER -15
#define U1DB_INVALID_FIELD_SPECIFIER -16
#define U1DB_INTERNAL_ERROR -999

// Used by put_doc_if_newer
#define U1DB_INSERTED 1
#define U1DB_SUPERSEDED 2
#define U1DB_CONVERGED 3
#define U1DB_CONFLICTED 4

/**
 * The basic constructor for a new connection.
 */
u1database *u1db_open(const char *fname);

/**
 * Close an existing connection, freeing memory, etc.
 * This is generally used as u1db_free(&db);
 * After freeing the memory, we will set the pointer to NULL.
 */
void u1db_free(u1database **db);

/**
 * Set the replica_uid defined for this database.
 */
int u1db_set_replica_uid(u1database *db, const char *replica_uid);

/**
 * Get the replica_uid defined for this database.
 *
 * @param replica_uid (OUT) The unique identifier for this replica. The
 *                     returned pointer is managed by the db object and should
 *                     not be modified.
 */
int u1db_get_replica_uid(u1database *db, const char **replica_uid);

/**
 * Create a new document.
 *
 * @param content The JSON string representing the document. The content will
 *                be copied and managed by the 'doc' parameter.
 * @param doc_id A string identifying the document. If the value supplied is
 *               NULL, then a new doc_id will be generated.
 * @param doc (OUT) a u1db_document that will be allocated and needs to be
 *            freed with u1db_free_doc
 * @return a status code indicating success or failure.
 */
int u1db_create_doc(u1database *db, const char *content, const char *doc_id,
                    u1db_document **doc);

/**
 * Put new document content for the given document identifier.
 *
 * @param doc (IN/OUT) A document whose content we want to update in the
 *            database. The new content should have been set with
 *            u1db_doc_set_content. The document's revision should match what
 *            is currently in the database, and will be updated to point at
 *            the new revision.
 */
int u1db_put_doc(u1database *db, u1db_document *doc);


/**
 * Mark conflicts as having been resolved.
 * @param doc (IN/OUT) The new content. doc->doc_rev will be updated with the
 *            new revision. Also if there are still conflicts remaining, we
 *            will set doc->has_conflicts.
 * @param n_revs The number of revisions being passed
 * @param revs The revisions we are resolving.
 */
int u1db_resolve_doc(u1database *db, u1db_document *doc,
                     int n_revs, const char **revs);

/**
 * Get the document defined by the given document id.
 *
 * @param doc_id The document we are looking for
 * @param doc (OUT) a document (or NULL) matching the request
 * @return status, will be U1DB_OK if there is no error, even if there is no
 *      document matching that doc_id.
 */
int u1db_get_doc(u1database *db, const char *doc_id, u1db_document **doc);


/**
 * Retrieve multiple documents from the database.
 *
 * @param n_doc_ids The number of document ids being passed.
 * @param doc_ids An array of document ids to retrieve.
 * @param check_for_conflicts If true, check if each document has any
 *          conflicts, if false, the conflict checking will be skipped.
 * @param context A void* that is returned via the callback function.
 * @param cb This will be called with each document requested. The api is
 *           cb(void* context, u1db_document *doc). The returned documents are
 *           allocated on the heap, and must be freed by the caller via
 *           u1db_free_doc.
 */
int u1db_get_docs(u1database *db, int n_doc_ids, const char **doc_ids,
                  int check_for_conflicts, void *context,
                  u1db_doc_callback cb);

/**
 * Get all of the contents associated with a conflicted document.
 *
 * If a document is not conflicted, then this will not invoke the callback
 * function.
 *
 * @param context A void* that is returned to the callback function.
 * @param cb This callback function will be invoked for each content that is
 *      conflicted. The first item will be the same document that you get from
 *      get_doc(). The document objects passed into the callback function will
 *      have been allocated on the heap, and the callback is responsible for
 *      freeing the memory (or saving it somewhere).
 */
int u1db_get_doc_conflicts(u1database *db, const char *doc_id, void *context,
                           u1db_doc_callback cb);

/**
 * Mark a document as deleted.
 *
 * @param doc (IN/OUT) The document we want to delete, the document must match
 *                the stored value, or the delete will fail. After being
 *                deleted, the doc_rev parameter will be updated to match the
 *                new value in the database. Also, doc->content will be set to
 *                NULL.
 */
int u1db_delete_doc(u1database *db, u1db_document *doc);

/**
 * Get the document defined by the given document id.
 *
 * @param gen    The global database revision to start at. You can pass '0' to
 *               get all changes in the database. The integer will be updated
 *               to point at the current generation.
<<<<<<< HEAD
 * @param trans_id  The transaction identifier associated with gen.
=======
 * @param trans_id The transaction identifier associated with the generation.
>>>>>>> 4395d193
 * @param cb     A callback function. This will be called passing in 'context',
 *               and a document identifier for each document that has been
 *               modified. This includes the generation and associated
 *               transaction id for each change. If a document is modified more
 *               than once, only the most recent change will be given.
 *               Note that the strings passed are transient, so must be copied
 *               if callers want to use them after they return.
 * @param context Opaque context, passed back to the caller.
 */
int u1db_whats_changed(u1database *db, int *gen, char **trans_id,
                       void *context, u1db_trans_info_callback cb);


/**
 * Free a u1db_document.
 *
 * @param doc A reference to the doc pointer to be freed. Generally used as:
 *            u1db_free_doc(&doc). If the pointer or its referenced value is
 *            NULL, this is a no-op. We will set the reference to NULL after
 *            freeing the memory.
 */
void u1db_free_doc(u1db_document **doc);

/**
 * Set the content for the document.
 *
 * This will copy the string, since the memory is managed by the doc object
 * itself.
 */
int u1db_doc_set_content(u1db_document *doc, const char *content);


/**
 * Create an index that you can query for matching documents.
 *
 * @param index_name    An identifier for this index.
 * @param n_expressions The number of index expressions.
 * @param expressions   An array of expressions.
 */
int u1db_create_index(u1database *db, const char *index_name,
                      int n_expressions, const char **expressions);

/**
 * Delete a defined index.
 */
int u1db_delete_index(u1database *db, const char *index_name);


/**
 * List indexes which have been defined, along with their definitions.
 *
 * @param context An opaque pointer that will be returned to the callback
 *                function.
 * @param cb A function callback that will be called once for each index that
 *           is defined in the database. The parameters passed are only valid
 *           until the callback returns (memory is managed by the u1db
 *           library). So if users want to keep the information, they must copy
 *           it.
 */
int u1db_list_indexes(u1database *db, void *context,
                      int (*cb)(void *context, const char *index_name,
                                int n_expressions, const char **expressions));


/**
 * Initialize a structure for querying an index.
 *
 * @param index_name The index that you want to query. We will use the database
 *                   definition to determine how many columns need to be
 *                   initialized.
 * @param query (OUT) This will hold the query structure.
 */
int u1db_query_init(u1database *db, const char *index_name, u1query **query);

/**
 * Free the memory pointed to by query and all associated buffers.
 *
 * query will be updated to point to NULL when finished.
 */
void u1db_free_query(u1query **query);

/**
 * Get documents which match a given index.
 *
 * @param query A u1query object, as created by u1db_query_init.
 * @param context Will be returned via the document callback
 * @param n_values The number of parameters being passed, must be >= 1
 * @param val0... The values to match in the index, all of these should be char*
 */
int u1db_get_from_index(u1database *db, u1query *query,
                        void *context, u1db_doc_callback cb,
                        int n_values, ...);

/**
 * Get keys under which documents are indexed.
 *
 * @param index_name Name of the index for which to get keys.
 * @param context Will be returned via the document callback
 */
int u1db_get_index_keys(u1database *db, char *index_name, void *context,
                        u1db_key_callback cb);
/**
 * Get documents matching a single column index.
 */
int u1db_simple_lookup1(u1database *db, const char *index_name,
                        const char *val1,
                        void *context, u1db_doc_callback cb);

#endif // _U1DB_H_<|MERGE_RESOLUTION|>--- conflicted
+++ resolved
@@ -197,11 +197,7 @@
  * @param gen    The global database revision to start at. You can pass '0' to
  *               get all changes in the database. The integer will be updated
  *               to point at the current generation.
-<<<<<<< HEAD
- * @param trans_id  The transaction identifier associated with gen.
-=======
  * @param trans_id The transaction identifier associated with the generation.
->>>>>>> 4395d193
  * @param cb     A callback function. This will be called passing in 'context',
  *               and a document identifier for each document that has been
  *               modified. This includes the generation and associated
