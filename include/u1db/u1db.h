--- conflicted
+++ resolved
@@ -40,15 +40,10 @@
 
 typedef struct _u1query u1query;
 typedef int (*u1db_doc_callback)(void *context, u1db_document *doc);
-<<<<<<< HEAD
-typedef int (*u1db_key_callback)(void *context, const char *key);
+typedef int (*u1db_key_callback)(void *context, int num_fields,
+                                 const char **key);
 typedef int (*u1db_doc_gen_callback)(void *context, u1db_document *doc,
                                      int gen, const char *trans_id);
-=======
-typedef int (*u1db_key_callback)(void *context, int num_fields,
-                                 const char **key);
-typedef int (*u1db_doc_gen_callback)(void *context, u1db_document *doc, int gen);
->>>>>>> fd875462
 typedef int (*u1db_doc_id_gen_callback)(void *context, const char *doc_id, int gen);
 typedef int (*u1db_trans_info_callback)(void *context, const char *doc_id,
                                         int gen, const char *trans_id);
